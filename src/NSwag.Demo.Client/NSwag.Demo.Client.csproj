--- conflicted
+++ resolved
@@ -9,19 +9,12 @@
     <AppDesignerFolder>Properties</AppDesignerFolder>
     <RootNamespace>NSwag.Demo.Client</RootNamespace>
     <AssemblyName>NSwag.Demo.Client</AssemblyName>
-<<<<<<< HEAD
-    <TargetFrameworkVersion>v4.5</TargetFrameworkVersion>
-=======
     <TargetFrameworkVersion>v4.6</TargetFrameworkVersion>
->>>>>>> 707b7c28
     <FileAlignment>512</FileAlignment>
     <ProjectTypeGuids>{60dc8134-eba5-43b8-bcc9-bb4bc16c2548};{FAE04EC0-301F-11D3-BF4B-00C04F79EFBC}</ProjectTypeGuids>
     <WarningLevel>4</WarningLevel>
     <NuGetPackageImportStamp>8837dfc8</NuGetPackageImportStamp>
-<<<<<<< HEAD
-=======
     <TargetFrameworkProfile />
->>>>>>> 707b7c28
   </PropertyGroup>
   <PropertyGroup Condition=" '$(Configuration)|$(Platform)' == 'Debug|AnyCPU' ">
     <PlatformTarget>AnyCPU</PlatformTarget>
@@ -132,13 +125,9 @@
       <Generator>ResXFileCodeGenerator</Generator>
       <LastGenOutput>Resources.Designer.cs</LastGenOutput>
     </EmbeddedResource>
-<<<<<<< HEAD
-    <None Include="packages.config" />
-=======
     <None Include="packages.config">
       <SubType>Designer</SubType>
     </None>
->>>>>>> 707b7c28
     <None Include="Properties\Settings.settings">
       <Generator>SettingsSingleFileGenerator</Generator>
       <LastGenOutput>Settings.Designer.cs</LastGenOutput>
@@ -146,13 +135,9 @@
     <AppDesigner Include="Properties\" />
   </ItemGroup>
   <ItemGroup>
-<<<<<<< HEAD
-    <None Include="App.config" />
-=======
     <None Include="App.config">
       <SubType>Designer</SubType>
     </None>
->>>>>>> 707b7c28
   </ItemGroup>
   <ItemGroup>
     <Content Include="DataService.tt">
