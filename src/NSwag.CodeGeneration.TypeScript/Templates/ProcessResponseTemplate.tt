﻿<#@ template visibility="internal" #>
<#@ import namespace="NJsonSchema" #>
<#if(Model.HandleReferences){#>
let mappings: { source: any, target: any }[] = [];
<#}#>
<#foreach(var response in Model.Responses){#>
<<<<<<< HEAD
if (_status === <#=response.StatusCode#>) {
<#  if(response.HasType){#>
    let result<#=response.StatusCode#>: <#=response.Type#><#if(Model.SupportsStrictNullChecks){#> | null<#}#> = null;
<#      if(response.IsDate){#>
    result<#=response.StatusCode#> = new Date(_responseText);
<#      }else{
            if(response.UseDtoClass){#>
    let resultData<#=response.StatusCode#> = _responseText === "" ? null : JSON.parse(_responseText, this.jsonParseReviver);
    <#=ConversionUtilities.Tab(response.DataConversionCode, 1)#>
<#          }else{#>
    result<#=response.StatusCode#> = _responseText === "" ? null : <<#=response.Type#>>JSON.parse(_responseText, this.jsonParseReviver);
<#          }
        }
        if(response.IsSuccess){#>
    return result<#=response.StatusCode#>;
<#      }else{#>
    this.throwException("A server error occurred.", _status, _responseText, result<#=response.StatusCode#>);
    return null;
<#      }
    }else if(response.IsSuccess){#>
    return null;
<#  }else{#>
    this.throwException("A server error occurred.", _status, _responseText);
    return null;
=======
if (status === <#=response.StatusCode#>) {
<#  if(response.IsFile && !response.IsJQuery){#>
<#      if(response.IsAngularJS){#>
    return new Blob([response], { type: "application/octet-stream" });
<#      }else{#>
    return response.blob();
<#      }#>
<#  }else{#>
<#      if(response.HasType){#>
    let result<#=response.StatusCode#>: <#=response.Type#><#if(Model.SupportsStrictNullChecks){#> | null<#}#> = null;
<#          if(response.IsDate){#>
    result<#=response.StatusCode#> = new Date(responseText);
<#          }else{
                if(response.UseDtoClass){#>
    let resultData<#=response.StatusCode#> = responseText === "" ? null : <#if(Model.HandleReferences){#>jp<#}else{#>JSON.parse<#}#>(responseText, this.jsonParseReviver);
    <#=ConversionUtilities.Tab(response.DataConversionCode, 1)#>
<#              }else{#>
    result<#=response.StatusCode#> = responseText === "" ? null : <<#=response.Type#>><#if(Model.HandleReferences){#>jp<#}else{#>JSON.parse<#}#>(responseText, this.jsonParseReviver);
<#              }
            }
            if(response.IsSuccess){#>
    return result<#=response.StatusCode#>;
<#          }else{#>
    this.throwException("A server error occurred.", status, responseText, result<#=response.StatusCode#>);
<#          }
        }else if(response.IsSuccess){#>
    return null;
<#      }else{#>
    this.throwException("A server error occurred.", status, responseText);
<#      }#>
>>>>>>> b9b7c5eb
<#  }#>
} else <#}
if(Model.HasDefaultResponse){#>{
<#  if(Model.DefaultResponse.IsFile && !Model.DefaultResponse.IsJQuery){#>
<#      if(Model.DefaultResponse.IsAngularJS){#>
    return new Blob([response], { type: "application/octet-stream" });
<#      }else{#>
    return response.blob();
<#      }#>
<#  }else{#>
<#      if(Model.DefaultResponse.HasType){#>
    let result: <#=Model.DefaultResponse.Type#><#if(Model.SupportsStrictNullChecks){#> | null<#}#> = null;
<<<<<<< HEAD
<#      if(Model.DefaultResponse.IsDate){#>
    result = new Date(_responseText);
<#      }else{
            if(Model.DefaultResponse.UseDtoClass){#>
    let resultData = _responseText === "" ? null : JSON.parse(_responseText, this.jsonParseReviver);
    <#=ConversionUtilities.Tab(Model.DefaultResponse.DataConversionCode, 1)#>
<#          }else{#>
    result = responseText === "" ? null : <<#=Model.DefaultResponse.Type#>>JSON.parse(_responseText, this.jsonParseReviver);
<#          }
        }
        if(!Model.HasSuccessResponse){#>
    return result;
<#      }else{#>
    this.throwException("A server error occurred.", _status, _responseText, result);
    return null;
<#      }
    }else if(!Model.HasSuccessResponse){#>
    return null;
<#  }else{#>
    this.throwException("A server error occurred.", _status, _responseText);
    return null;
=======
<#          if(Model.DefaultResponse.IsDate){#>
    result = new Date(responseText);
<#          }else{
                if(Model.DefaultResponse.UseDtoClass){#>
    let resultData = responseText === "" ? null : <#if(Model.HandleReferences){#>jp<#}else{#>JSON.parse<#}#>(responseText, this.jsonParseReviver);
    <#=ConversionUtilities.Tab(Model.DefaultResponse.DataConversionCode, 1)#>
<#              }else{#>
    result = responseText === "" ? null : <<#=Model.DefaultResponse.Type#>><#if(Model.HandleReferences){#>jp<#}else{#>JSON.parse<#}#>(responseText, this.jsonParseReviver);
<#              }
            }
            if(!Model.HasSuccessResponse){#>
    return result;
<#          }else{#>
    this.throwException("A server error occurred.", status, responseText, result);
<#          }
        }else if(!Model.HasSuccessResponse){#>
    return null;
<#      }else{#>
    this.throwException("A server error occurred.", status, responseText);
<#      }#>
>>>>>>> b9b7c5eb
<#  }#>
}<#
}else{
#>
if (_status !== 200 && _status !== 204) {
    this.throwException("An unexpected server error occurred.", _status, _responseText);
}
return null;
<#}#><|MERGE_RESOLUTION|>--- conflicted
+++ resolved
@@ -4,32 +4,6 @@
 let mappings: { source: any, target: any }[] = [];
 <#}#>
 <#foreach(var response in Model.Responses){#>
-<<<<<<< HEAD
-if (_status === <#=response.StatusCode#>) {
-<#  if(response.HasType){#>
-    let result<#=response.StatusCode#>: <#=response.Type#><#if(Model.SupportsStrictNullChecks){#> | null<#}#> = null;
-<#      if(response.IsDate){#>
-    result<#=response.StatusCode#> = new Date(_responseText);
-<#      }else{
-            if(response.UseDtoClass){#>
-    let resultData<#=response.StatusCode#> = _responseText === "" ? null : JSON.parse(_responseText, this.jsonParseReviver);
-    <#=ConversionUtilities.Tab(response.DataConversionCode, 1)#>
-<#          }else{#>
-    result<#=response.StatusCode#> = _responseText === "" ? null : <<#=response.Type#>>JSON.parse(_responseText, this.jsonParseReviver);
-<#          }
-        }
-        if(response.IsSuccess){#>
-    return result<#=response.StatusCode#>;
-<#      }else{#>
-    this.throwException("A server error occurred.", _status, _responseText, result<#=response.StatusCode#>);
-    return null;
-<#      }
-    }else if(response.IsSuccess){#>
-    return null;
-<#  }else{#>
-    this.throwException("A server error occurred.", _status, _responseText);
-    return null;
-=======
 if (status === <#=response.StatusCode#>) {
 <#  if(response.IsFile && !response.IsJQuery){#>
 <#      if(response.IsAngularJS){#>
@@ -44,23 +18,22 @@
     result<#=response.StatusCode#> = new Date(responseText);
 <#          }else{
                 if(response.UseDtoClass){#>
-    let resultData<#=response.StatusCode#> = responseText === "" ? null : <#if(Model.HandleReferences){#>jp<#}else{#>JSON.parse<#}#>(responseText, this.jsonParseReviver);
+    let resultData<#=response.StatusCode#> = _responseText === "" ? null : <#if(Model.HandleReferences){#>jp<#}else{#>JSON.parse<#}#>(_responseText, this.jsonParseReviver);
     <#=ConversionUtilities.Tab(response.DataConversionCode, 1)#>
 <#              }else{#>
-    result<#=response.StatusCode#> = responseText === "" ? null : <<#=response.Type#>><#if(Model.HandleReferences){#>jp<#}else{#>JSON.parse<#}#>(responseText, this.jsonParseReviver);
+    result<#=response.StatusCode#> = _responseText === "" ? null : <<#=response.Type#>><#if(Model.HandleReferences){#>jp<#}else{#>JSON.parse<#}#>(_responseText, this.jsonParseReviver);
 <#              }
             }
             if(response.IsSuccess){#>
     return result<#=response.StatusCode#>;
 <#          }else{#>
-    this.throwException("A server error occurred.", status, responseText, result<#=response.StatusCode#>);
+    this.throwException("A server error occurred.", _status, _responseText, result<#=response.StatusCode#>);
 <#          }
         }else if(response.IsSuccess){#>
     return null;
 <#      }else{#>
-    this.throwException("A server error occurred.", status, responseText);
+    this.throwException("A server error occurred.", _status, _responseText);
 <#      }#>
->>>>>>> b9b7c5eb
 <#  }#>
 } else <#}
 if(Model.HasDefaultResponse){#>{
@@ -73,50 +46,26 @@
 <#  }else{#>
 <#      if(Model.DefaultResponse.HasType){#>
     let result: <#=Model.DefaultResponse.Type#><#if(Model.SupportsStrictNullChecks){#> | null<#}#> = null;
-<<<<<<< HEAD
-<#      if(Model.DefaultResponse.IsDate){#>
+<#          if(Model.DefaultResponse.IsDate){#>
     result = new Date(_responseText);
-<#      }else{
-            if(Model.DefaultResponse.UseDtoClass){#>
-    let resultData = _responseText === "" ? null : JSON.parse(_responseText, this.jsonParseReviver);
-    <#=ConversionUtilities.Tab(Model.DefaultResponse.DataConversionCode, 1)#>
-<#          }else{#>
-    result = responseText === "" ? null : <<#=Model.DefaultResponse.Type#>>JSON.parse(_responseText, this.jsonParseReviver);
-<#          }
-        }
-        if(!Model.HasSuccessResponse){#>
-    return result;
-<#      }else{#>
-    this.throwException("A server error occurred.", _status, _responseText, result);
-    return null;
-<#      }
-    }else if(!Model.HasSuccessResponse){#>
-    return null;
-<#  }else{#>
-    this.throwException("A server error occurred.", _status, _responseText);
-    return null;
-=======
-<#          if(Model.DefaultResponse.IsDate){#>
-    result = new Date(responseText);
 <#          }else{
                 if(Model.DefaultResponse.UseDtoClass){#>
-    let resultData = responseText === "" ? null : <#if(Model.HandleReferences){#>jp<#}else{#>JSON.parse<#}#>(responseText, this.jsonParseReviver);
+    let resultData = _responseText === "" ? null : <#if(Model.HandleReferences){#>jp<#}else{#>JSON.parse<#}#>(_responseText, this.jsonParseReviver);
     <#=ConversionUtilities.Tab(Model.DefaultResponse.DataConversionCode, 1)#>
 <#              }else{#>
-    result = responseText === "" ? null : <<#=Model.DefaultResponse.Type#>><#if(Model.HandleReferences){#>jp<#}else{#>JSON.parse<#}#>(responseText, this.jsonParseReviver);
+    result = _responseText === "" ? null : <<#=Model.DefaultResponse.Type#>><#if(Model.HandleReferences){#>jp<#}else{#>JSON.parse<#}#>(_responseText, this.jsonParseReviver);
 <#              }
             }
             if(!Model.HasSuccessResponse){#>
     return result;
 <#          }else{#>
-    this.throwException("A server error occurred.", status, responseText, result);
+    this.throwException("A server error occurred.", _status, _responseText, result);
 <#          }
         }else if(!Model.HasSuccessResponse){#>
     return null;
 <#      }else{#>
-    this.throwException("A server error occurred.", status, responseText);
+    this.throwException("A server error occurred.", _status, _responseText);
 <#      }#>
->>>>>>> b9b7c5eb
 <#  }#>
 }<#
 }else{
