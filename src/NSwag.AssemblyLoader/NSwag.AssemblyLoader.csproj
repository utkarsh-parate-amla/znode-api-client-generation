--- conflicted
+++ resolved
@@ -1,135 +1,126 @@
-﻿<?xml version="1.0" encoding="utf-8"?>
-<Project ToolsVersion="14.0" DefaultTargets="Build" xmlns="http://schemas.microsoft.com/developer/msbuild/2003">
-  <Import Project="$(MSBuildExtensionsPath)\$(MSBuildToolsVersion)\Microsoft.Common.props" Condition="Exists('$(MSBuildExtensionsPath)\$(MSBuildToolsVersion)\Microsoft.Common.props')" />
-  <PropertyGroup>
-    <Configuration Condition=" '$(Configuration)' == '' ">Debug</Configuration>
-    <Platform Condition=" '$(Platform)' == '' ">AnyCPU</Platform>
-    <ProjectGuid>{46634C60-BA7D-43E6-9049-6AD461488C39}</ProjectGuid>
-    <OutputType>Library</OutputType>
-    <AppDesignerFolder>Properties</AppDesignerFolder>
-    <RootNamespace>NSwag.CodeGeneration</RootNamespace>
-    <AssemblyName>NSwag.AssemblyLoader</AssemblyName>
-    <TargetFrameworkVersion>v4.5</TargetFrameworkVersion>
-    <FileAlignment>512</FileAlignment>
-    <TargetFrameworkProfile />
-  </PropertyGroup>
-  <PropertyGroup>
-    <SignAssembly>true</SignAssembly>
-    <AssemblyOriginatorKeyFile>NSwag.snk</AssemblyOriginatorKeyFile>
-  </PropertyGroup>
-  <PropertyGroup Condition=" '$(Configuration)|$(Platform)' == 'Debug|AnyCPU' ">
-    <DebugSymbols>true</DebugSymbols>
-    <DebugType>full</DebugType>
-    <Optimize>false</Optimize>
-    <OutputPath>bin\Debug\</OutputPath>
-    <DefineConstants>DEBUG;TRACE</DefineConstants>
-    <ErrorReport>prompt</ErrorReport>
-    <WarningLevel>4</WarningLevel>
-    <TreatWarningsAsErrors>true</TreatWarningsAsErrors>
-    <DocumentationFile>bin\Debug\NSwag.AssemblyLoader.xml</DocumentationFile>
-  </PropertyGroup>
-  <PropertyGroup Condition=" '$(Configuration)|$(Platform)' == 'Release|AnyCPU' ">
-    <DebugType>pdbonly</DebugType>
-    <Optimize>true</Optimize>
-    <OutputPath>bin\Release\</OutputPath>
-    <DefineConstants>TRACE</DefineConstants>
-    <ErrorReport>prompt</ErrorReport>
-    <WarningLevel>4</WarningLevel>
-    <DocumentationFile>bin\Release\NSwag.AssemblyLoader.xml</DocumentationFile>
-    <TreatWarningsAsErrors>true</TreatWarningsAsErrors>
-  </PropertyGroup>
-  <PropertyGroup Condition="'$(Configuration)|$(Platform)' == 'Debug|x64'">
-    <DebugSymbols>true</DebugSymbols>
-    <OutputPath>bin\x64\Debug\</OutputPath>
-    <DefineConstants>DEBUG;TRACE</DefineConstants>
-    <DocumentationFile>bin\Debug\NSwag.AssemblyLoader.xml</DocumentationFile>
-    <TreatWarningsAsErrors>true</TreatWarningsAsErrors>
-    <DebugType>full</DebugType>
-    <PlatformTarget>x64</PlatformTarget>
-    <ErrorReport>prompt</ErrorReport>
-    <CodeAnalysisRuleSet>MinimumRecommendedRules.ruleset</CodeAnalysisRuleSet>
-  </PropertyGroup>
-  <PropertyGroup Condition="'$(Configuration)|$(Platform)' == 'Release|x64'">
-    <OutputPath>bin\x64\Release\</OutputPath>
-    <DefineConstants>TRACE</DefineConstants>
-    <DocumentationFile>bin\Release\NSwag.AssemblyLoader.xml</DocumentationFile>
-    <Optimize>true</Optimize>
-    <TreatWarningsAsErrors>true</TreatWarningsAsErrors>
-    <DebugType>pdbonly</DebugType>
-    <PlatformTarget>x64</PlatformTarget>
-    <ErrorReport>prompt</ErrorReport>
-    <CodeAnalysisRuleSet>MinimumRecommendedRules.ruleset</CodeAnalysisRuleSet>
-  </PropertyGroup>
-  <ItemGroup>
-    <Reference Include="Newtonsoft.Json, Version=9.0.0.0, Culture=neutral, PublicKeyToken=30ad4fe6b2a6aeed, processorArchitecture=MSIL">
-      <HintPath>..\packages\Newtonsoft.Json.9.0.1\lib\net45\Newtonsoft.Json.dll</HintPath>
-      <Private>True</Private>
-    </Reference>
-<<<<<<< HEAD
-    <Reference Include="NJsonSchema, Version=5.9.6144.17989, Culture=neutral, PublicKeyToken=c2f9c3bdfae56102, processorArchitecture=MSIL">
-      <HintPath>..\packages\NJsonSchema.5.9.6144.17989\lib\net45\NJsonSchema.dll</HintPath>
-      <Private>True</Private>
-    </Reference>
-    <Reference Include="NJsonSchema.CodeGeneration, Version=5.9.6144.17990, Culture=neutral, PublicKeyToken=c2f9c3bdfae56102, processorArchitecture=MSIL">
-      <HintPath>..\packages\NJsonSchema.CodeGeneration.5.9.6144.17990\lib\portable45-net45+win8+wp8+wpa81\NJsonSchema.CodeGeneration.dll</HintPath>
-=======
-    <Reference Include="NJsonSchema, Version=5.10.6148.26188, Culture=neutral, PublicKeyToken=c2f9c3bdfae56102, processorArchitecture=MSIL">
-      <HintPath>..\packages\NJsonSchema.5.10.6148.26188\lib\net45\NJsonSchema.dll</HintPath>
-      <Private>True</Private>
-    </Reference>
-    <Reference Include="NJsonSchema.CodeGeneration, Version=5.10.6148.26189, Culture=neutral, PublicKeyToken=c2f9c3bdfae56102, processorArchitecture=MSIL">
-      <HintPath>..\packages\NJsonSchema.CodeGeneration.5.10.6148.26189\lib\portable45-net45+win8+wp8+wpa81\NJsonSchema.CodeGeneration.dll</HintPath>
->>>>>>> 5d35432c
-      <Private>True</Private>
-    </Reference>
-    <Reference Include="System" />
-    <Reference Include="System.Core" />
-    <Reference Include="System.Xml.Linq" />
-    <Reference Include="System.Data.DataSetExtensions" />
-    <Reference Include="Microsoft.CSharp" />
-    <Reference Include="System.Data" />
-    <Reference Include="System.Net.Http" />
-    <Reference Include="System.Xml" />
-  </ItemGroup>
-  <ItemGroup>
-    <Compile Include="Infrastructure\AppDomainIsolation.cs" />
-    <Compile Include="Infrastructure\AssemblyConfigurationFileTransformer.cs" />
-    <Compile Include="Properties\AssemblyInfo.cs" />
-    <Compile Include="SwaggerGenerators\AssemblyLoader.cs" />
-    <Compile Include="SwaggerGenerators\AssemblyTypeToSwaggerGenerator.cs" />
-    <Compile Include="SwaggerGenerators\AssemblyTypeToSwaggerGeneratorSettings.cs" />
-    <Compile Include="SwaggerGenerators\WebApi\WebApiAssemblyToSwaggerGenerator.cs" />
-    <Compile Include="SwaggerGenerators\WebApi\WebApiAssemblyToSwaggerGeneratorSettings.cs" />
-    <Compile Include="Utilities\PathUtilities.cs" />
-  </ItemGroup>
-  <ItemGroup>
-    <ProjectReference Include="..\NSwag.Annotations\NSwag.Annotations.csproj">
-      <Project>{CA084154-E758-4A44-938D-7806AF2DD886}</Project>
-      <Name>NSwag.Annotations</Name>
-    </ProjectReference>
-    <ProjectReference Include="..\NSwag.CodeGeneration\NSwag.CodeGeneration.csproj">
-      <Project>{75B3F91D-687E-4FB3-AD45-CCFA3C406DB4}</Project>
-      <Name>NSwag.CodeGeneration</Name>
-    </ProjectReference>
-    <ProjectReference Include="..\NSwag.Core\NSwag.Core.csproj">
-      <Project>{2E6174AA-FC75-4821-9E86-51B30568BEC0}</Project>
-      <Name>NSwag.Core</Name>
-    </ProjectReference>
-  </ItemGroup>
-  <ItemGroup>
-    <None Include="app.config">
-      <SubType>Designer</SubType>
-    </None>
-    <None Include="NSwag.AssemblyLoader.nuspec" />
-    <None Include="NSwag.snk" />
-    <None Include="packages.config" />
-  </ItemGroup>
-  <Import Project="$(MSBuildToolsPath)\Microsoft.CSharp.targets" />
-  <!-- To modify your build process, add your task inside one of the targets below and uncomment it. 
-       Other similar extension points exist, see Microsoft.Common.targets.
-  <Target Name="BeforeBuild">
-  </Target>
-  <Target Name="AfterBuild">
-  </Target>
-  -->
+﻿<?xml version="1.0" encoding="utf-8"?>
+<Project ToolsVersion="14.0" DefaultTargets="Build" xmlns="http://schemas.microsoft.com/developer/msbuild/2003">
+  <Import Project="$(MSBuildExtensionsPath)\$(MSBuildToolsVersion)\Microsoft.Common.props" Condition="Exists('$(MSBuildExtensionsPath)\$(MSBuildToolsVersion)\Microsoft.Common.props')" />
+  <PropertyGroup>
+    <Configuration Condition=" '$(Configuration)' == '' ">Debug</Configuration>
+    <Platform Condition=" '$(Platform)' == '' ">AnyCPU</Platform>
+    <ProjectGuid>{46634C60-BA7D-43E6-9049-6AD461488C39}</ProjectGuid>
+    <OutputType>Library</OutputType>
+    <AppDesignerFolder>Properties</AppDesignerFolder>
+    <RootNamespace>NSwag.CodeGeneration</RootNamespace>
+    <AssemblyName>NSwag.AssemblyLoader</AssemblyName>
+    <TargetFrameworkVersion>v4.5</TargetFrameworkVersion>
+    <FileAlignment>512</FileAlignment>
+    <TargetFrameworkProfile />
+  </PropertyGroup>
+  <PropertyGroup>
+    <SignAssembly>true</SignAssembly>
+    <AssemblyOriginatorKeyFile>NSwag.snk</AssemblyOriginatorKeyFile>
+  </PropertyGroup>
+  <PropertyGroup Condition=" '$(Configuration)|$(Platform)' == 'Debug|AnyCPU' ">
+    <DebugSymbols>true</DebugSymbols>
+    <DebugType>full</DebugType>
+    <Optimize>false</Optimize>
+    <OutputPath>bin\Debug\</OutputPath>
+    <DefineConstants>DEBUG;TRACE</DefineConstants>
+    <ErrorReport>prompt</ErrorReport>
+    <WarningLevel>4</WarningLevel>
+    <TreatWarningsAsErrors>true</TreatWarningsAsErrors>
+    <DocumentationFile>bin\Debug\NSwag.AssemblyLoader.xml</DocumentationFile>
+  </PropertyGroup>
+  <PropertyGroup Condition=" '$(Configuration)|$(Platform)' == 'Release|AnyCPU' ">
+    <DebugType>pdbonly</DebugType>
+    <Optimize>true</Optimize>
+    <OutputPath>bin\Release\</OutputPath>
+    <DefineConstants>TRACE</DefineConstants>
+    <ErrorReport>prompt</ErrorReport>
+    <WarningLevel>4</WarningLevel>
+    <DocumentationFile>bin\Release\NSwag.AssemblyLoader.xml</DocumentationFile>
+    <TreatWarningsAsErrors>true</TreatWarningsAsErrors>
+  </PropertyGroup>
+  <PropertyGroup Condition="'$(Configuration)|$(Platform)' == 'Debug|x64'">
+    <DebugSymbols>true</DebugSymbols>
+    <OutputPath>bin\x64\Debug\</OutputPath>
+    <DefineConstants>DEBUG;TRACE</DefineConstants>
+    <DocumentationFile>bin\Debug\NSwag.AssemblyLoader.xml</DocumentationFile>
+    <TreatWarningsAsErrors>true</TreatWarningsAsErrors>
+    <DebugType>full</DebugType>
+    <PlatformTarget>x64</PlatformTarget>
+    <ErrorReport>prompt</ErrorReport>
+    <CodeAnalysisRuleSet>MinimumRecommendedRules.ruleset</CodeAnalysisRuleSet>
+  </PropertyGroup>
+  <PropertyGroup Condition="'$(Configuration)|$(Platform)' == 'Release|x64'">
+    <OutputPath>bin\x64\Release\</OutputPath>
+    <DefineConstants>TRACE</DefineConstants>
+    <DocumentationFile>bin\Release\NSwag.AssemblyLoader.xml</DocumentationFile>
+    <Optimize>true</Optimize>
+    <TreatWarningsAsErrors>true</TreatWarningsAsErrors>
+    <DebugType>pdbonly</DebugType>
+    <PlatformTarget>x64</PlatformTarget>
+    <ErrorReport>prompt</ErrorReport>
+    <CodeAnalysisRuleSet>MinimumRecommendedRules.ruleset</CodeAnalysisRuleSet>
+  </PropertyGroup>
+  <ItemGroup>
+    <Reference Include="Newtonsoft.Json, Version=9.0.0.0, Culture=neutral, PublicKeyToken=30ad4fe6b2a6aeed, processorArchitecture=MSIL">
+      <HintPath>..\packages\Newtonsoft.Json.9.0.1\lib\net45\Newtonsoft.Json.dll</HintPath>
+      <Private>True</Private>
+    </Reference>
+    <Reference Include="NJsonSchema, Version=5.10.6148.26188, Culture=neutral, PublicKeyToken=c2f9c3bdfae56102, processorArchitecture=MSIL">
+      <HintPath>..\packages\NJsonSchema.5.10.6148.26188\lib\net45\NJsonSchema.dll</HintPath>
+      <Private>True</Private>
+    </Reference>
+    <Reference Include="NJsonSchema.CodeGeneration, Version=5.10.6148.26189, Culture=neutral, PublicKeyToken=c2f9c3bdfae56102, processorArchitecture=MSIL">
+      <HintPath>..\packages\NJsonSchema.CodeGeneration.5.10.6148.26189\lib\portable45-net45+win8+wp8+wpa81\NJsonSchema.CodeGeneration.dll</HintPath>
+      <Private>True</Private>
+    </Reference>
+    <Reference Include="System" />
+    <Reference Include="System.Core" />
+    <Reference Include="System.Xml.Linq" />
+    <Reference Include="System.Data.DataSetExtensions" />
+    <Reference Include="Microsoft.CSharp" />
+    <Reference Include="System.Data" />
+    <Reference Include="System.Net.Http" />
+    <Reference Include="System.Xml" />
+  </ItemGroup>
+  <ItemGroup>
+    <Compile Include="Infrastructure\AppDomainIsolation.cs" />
+    <Compile Include="Infrastructure\AssemblyConfigurationFileTransformer.cs" />
+    <Compile Include="Properties\AssemblyInfo.cs" />
+    <Compile Include="SwaggerGenerators\AssemblyLoader.cs" />
+    <Compile Include="SwaggerGenerators\AssemblyTypeToSwaggerGenerator.cs" />
+    <Compile Include="SwaggerGenerators\AssemblyTypeToSwaggerGeneratorSettings.cs" />
+    <Compile Include="SwaggerGenerators\WebApi\WebApiAssemblyToSwaggerGenerator.cs" />
+    <Compile Include="SwaggerGenerators\WebApi\WebApiAssemblyToSwaggerGeneratorSettings.cs" />
+    <Compile Include="Utilities\PathUtilities.cs" />
+  </ItemGroup>
+  <ItemGroup>
+    <ProjectReference Include="..\NSwag.Annotations\NSwag.Annotations.csproj">
+      <Project>{CA084154-E758-4A44-938D-7806AF2DD886}</Project>
+      <Name>NSwag.Annotations</Name>
+    </ProjectReference>
+    <ProjectReference Include="..\NSwag.CodeGeneration\NSwag.CodeGeneration.csproj">
+      <Project>{75B3F91D-687E-4FB3-AD45-CCFA3C406DB4}</Project>
+      <Name>NSwag.CodeGeneration</Name>
+    </ProjectReference>
+    <ProjectReference Include="..\NSwag.Core\NSwag.Core.csproj">
+      <Project>{2E6174AA-FC75-4821-9E86-51B30568BEC0}</Project>
+      <Name>NSwag.Core</Name>
+    </ProjectReference>
+  </ItemGroup>
+  <ItemGroup>
+    <None Include="app.config">
+      <SubType>Designer</SubType>
+    </None>
+    <None Include="NSwag.AssemblyLoader.nuspec" />
+    <None Include="NSwag.snk" />
+    <None Include="packages.config" />
+  </ItemGroup>
+  <Import Project="$(MSBuildToolsPath)\Microsoft.CSharp.targets" />
+  <!-- To modify your build process, add your task inside one of the targets below and uncomment it. 
+       Other similar extension points exist, see Microsoft.Common.targets.
+  <Target Name="BeforeBuild">
+  </Target>
+  <Target Name="AfterBuild">
+  </Target>
+  -->
 </Project>