--- conflicted
+++ resolved
@@ -1,1729 +1,1183 @@
-﻿<?xml version="1.0" encoding="utf-8"?>
-<Wix xmlns="http://schemas.microsoft.com/wix/2006/wi">
-    <Fragment>
-        <DirectoryRef Id="RootDirectory" />
-    </Fragment>
-    <Fragment>
-        <ComponentGroup Id="SourceComponentGroup">
-            <Component Id="cmp176A2E239A34C8C385636B4CB874ED08" Directory="RootDirectory" Guid="*">
-                <File Id="fil25B5FD11D857CE5AD4B27C65FE0D4AFC" KeyPath="yes" Source="$(var.SourcePath)\Antlr4.StringTemplate.dll" />
-            </Component>
-            <Component Id="cmpF050811B3510C3795202BC265FF9BFE6" Directory="RootDirectory" Guid="*">
-                <File Id="fil3BA9517E5091439B691BC6A1A7363DA8" KeyPath="yes" Source="$(var.SourcePath)\Antlr4.StringTemplate.pdb" />
-            </Component>
-            <Component Id="cmp87CFDEF2C1748359777E98EF2DE59090" Directory="RootDirectory" Guid="*">
-                <File Id="filBB90AF377506520F6D8B60A0568383B4" KeyPath="yes" Source="$(var.SourcePath)\ApplicationIcon.ico" />
-            </Component>
-            <Component Id="cmp47425D20B2F391879642B80A90278AAC" Directory="RootDirectory" Guid="*">
-                <File Id="fil8C2DCF70057F8D63A2AB43A9F8CDF0BD" KeyPath="yes" Source="$(var.SourcePath)\Microsoft.ApplicationInsights.dll" />
-            </Component>
-            <Component Id="cmp22963C55268924B7FEB12573FA62BD93" Directory="RootDirectory" Guid="*">
-                <File Id="fil21E58DDA50D7E6ADFBE0F2991B2A28F1" KeyPath="yes" Source="$(var.SourcePath)\Microsoft.ApplicationInsights.xml" />
-            </Component>
-            <Component Id="cmp0AD7778AC85723AB7C1079D0D66319E0" Directory="RootDirectory" Guid="*">
-                <Class Id="{099F9171-50B6-3401-A382-88EC6B4F34AA}" Context="InprocServer32" Description="MyToolkit.MVVM.BaseViewModel" ThreadingModel="both" ForeignServer="mscoree.dll">
-                    <ProgId Id="MyToolkit.MVVM.BaseViewModel" Description="MyToolkit.MVVM.BaseViewModel" />
-                </Class>
-                <Class Id="{0D761B39-DE87-3CAF-A30D-9E572A541C76}" Context="InprocServer32" Description="MyToolkit.Model.GraphObservableObject" ThreadingModel="both" ForeignServer="mscoree.dll">
-                    <ProgId Id="MyToolkit.Model.GraphObservableObject" Description="MyToolkit.Model.GraphObservableObject" />
-                </Class>
-                <Class Id="{12F135C0-4DBA-35F3-8777-32295EC6CC1F}" Context="InprocServer32" Description="MyToolkit.WorkflowEngine.WorkflowActivityOutput" ThreadingModel="both" ForeignServer="mscoree.dll">
-                    <ProgId Id="MyToolkit.WorkflowEngine.WorkflowActivityOutput" Description="MyToolkit.WorkflowEngine.WorkflowActivityOutput" />
-                </Class>
-                <Class Id="{133FE9DB-BBD8-34A0-AC16-EFD356879086}" Context="InprocServer32" Description="MyToolkit.Events.EventUtilities" ThreadingModel="both" ForeignServer="mscoree.dll">
-                    <ProgId Id="MyToolkit.Events.EventUtilities" Description="MyToolkit.Events.EventUtilities" />
-                </Class>
-                <Class Id="{1676FA1A-738E-3CB2-AB8B-2099E2C795F5}" Context="InprocServer32" Description="MyToolkit.Model.ValidatedObservableObject" ThreadingModel="both" ForeignServer="mscoree.dll">
-                    <ProgId Id="MyToolkit.Model.ValidatedObservableObject" Description="MyToolkit.Model.ValidatedObservableObject" />
-                </Class>
-                <Class Id="{16DA2496-072D-3A2B-9E70-D913A812533A}" Context="InprocServer32" Description="MyToolkit.Utilities.TaskSynchronizationScope" ThreadingModel="both" ForeignServer="mscoree.dll">
-                    <ProgId Id="MyToolkit.Utilities.TaskSynchronizationScope" Description="MyToolkit.Utilities.TaskSynchronizationScope" />
-                </Class>
-                <Class Id="{293EAF25-E6D8-3708-9CA4-DB374A740D57}" Context="InprocServer32" Description="MyToolkit.WorkflowEngine.WorkflowDefinition" ThreadingModel="both" ForeignServer="mscoree.dll">
-                    <ProgId Id="MyToolkit.WorkflowEngine.WorkflowDefinition" Description="MyToolkit.WorkflowEngine.WorkflowDefinition" />
-                </Class>
-                <Class Id="{30BA7672-054B-32D9-B40C-019C0CFD3142}" Context="InprocServer32" Description="MyToolkit.WorkflowEngine.Activities.JoinActivity" ThreadingModel="both" ForeignServer="mscoree.dll">
-                    <ProgId Id="MyToolkit.WorkflowEngine.Activities.JoinActivity" Description="MyToolkit.WorkflowEngine.Activities.JoinActivity" />
-                </Class>
-                <Class Id="{35C0EED2-5CFB-3590-BCEE-49B7F135C7F4}" Context="InprocServer32" Description="MyToolkit.Messaging.GoBackMessage" ThreadingModel="both" ForeignServer="mscoree.dll">
-                    <ProgId Id="MyToolkit.Messaging.GoBackMessage" Description="MyToolkit.Messaging.GoBackMessage" />
-                </Class>
-                <Class Id="{415F2862-A45A-3052-9328-17477F4A0CB4}" Context="InprocServer32" Description="MyToolkit.WorkflowEngine.CurrentActivitiesChangedEventArgs" ThreadingModel="both" ForeignServer="mscoree.dll">
-                    <ProgId Id="MyToolkit.WorkflowEngine.CurrentActivitiesChangedEventArgs" Description="MyToolkit.WorkflowEngine.CurrentActivitiesChangedEventArgs" />
-                </Class>
-                <Class Id="{437504C0-0821-304C-BCE8-EE9B87B561CB}" Context="InprocServer32" Description="MyToolkit.Utilities.ExpressionHelper" ThreadingModel="both" ForeignServer="mscoree.dll">
-                    <ProgId Id="MyToolkit.Utilities.ExpressionHelper" Description="MyToolkit.Utilities.ExpressionHelper" />
-                </Class>
-                <Class Id="{4F1A2B09-4E74-32FD-8763-DA5AAC8E6C7A}" Context="InprocServer32" Description="MyToolkit.IO.Utf8StringWriter" ThreadingModel="both" ForeignServer="mscoree.dll">
-                    <ProgId Id="MyToolkit.IO.Utf8StringWriter" Description="MyToolkit.IO.Utf8StringWriter" />
-                </Class>
-                <Class Id="{5C2334F7-61AC-370B-B38F-FDDE8026FE38}" Context="InprocServer32" Description="MyToolkit.WorkflowEngine.ActivityData" ThreadingModel="both" ForeignServer="mscoree.dll">
-                    <ProgId Id="MyToolkit.WorkflowEngine.ActivityData" Description="MyToolkit.WorkflowEngine.ActivityData" />
-                </Class>
-                <Class Id="{5C4760F8-BBD4-3404-9BCE-B4552D8B0960}" Context="InprocServer32" Description="MyToolkit.Model.AsyncValidatedObservableObject" ThreadingModel="both" ForeignServer="mscoree.dll">
-                    <ProgId Id="MyToolkit.Model.AsyncValidatedObservableObject" Description="MyToolkit.Model.AsyncValidatedObservableObject" />
-                </Class>
-                <Class Id="{6F75CBDD-C936-33C3-A2AB-06C17CBEB172}" Context="InprocServer32" Description="MyToolkit.Model.ExtendedObservableObject" ThreadingModel="both" ForeignServer="mscoree.dll">
-                    <ProgId Id="MyToolkit.Model.ExtendedObservableObject" Description="MyToolkit.Model.ExtendedObservableObject" />
-                </Class>
-                <Class Id="{70D06964-8498-3535-B050-343E9D02D502}" Context="InprocServer32" Description="MyToolkit.Utilities.CommandProcessor" ThreadingModel="both" ForeignServer="mscoree.dll">
-                    <ProgId Id="MyToolkit.Utilities.CommandProcessor" Description="MyToolkit.Utilities.CommandProcessor" />
-                </Class>
-                <Class Id="{74CA5C3D-E6A5-36D0-A58F-2D0A7013C0F5}" Context="InprocServer32" Description="MyToolkit.WorkflowEngine.WorkflowTransition" ThreadingModel="both" ForeignServer="mscoree.dll">
-                    <ProgId Id="MyToolkit.WorkflowEngine.WorkflowTransition" Description="MyToolkit.WorkflowEngine.WorkflowTransition" />
-                </Class>
-                <Class Id="{7C4D99A7-586A-3837-BE43-A32335A741EE}" Context="InprocServer32" Description="MyToolkit.Mvvm.ViewModelBase" ThreadingModel="both" ForeignServer="mscoree.dll">
-                    <ProgId Id="MyToolkit.Mvvm.ViewModelBase" Description="MyToolkit.Mvvm.ViewModelBase" />
-                </Class>
-                <Class Id="{8EAB2152-908F-3D0A-A6B2-08A7D42952D7}" Context="InprocServer32" Description="MyToolkit.Model.ObservableObject" ThreadingModel="both" ForeignServer="mscoree.dll">
-                    <ProgId Id="MyToolkit.Model.ObservableObject" Description="MyToolkit.Model.ObservableObject" />
-                </Class>
-                <Class Id="{8F3D7735-E8F5-3DA1-861C-88B70B52D8F9}" Context="InprocServer32" Description="MyToolkit.WorkflowEngine.WorkflowActivityBase" ThreadingModel="both" ForeignServer="mscoree.dll">
-                    <ProgId Id="MyToolkit.WorkflowEngine.WorkflowActivityBase" Description="MyToolkit.WorkflowEngine.WorkflowActivityBase" />
-                </Class>
-                <Class Id="{945E3923-72D8-3312-AA5A-78A5D30C0BD7}" Context="InprocServer32" Description="MyToolkit.Utilities.ReflectionUtilities" ThreadingModel="both" ForeignServer="mscoree.dll">
-                    <ProgId Id="MyToolkit.Utilities.ReflectionUtilities" Description="MyToolkit.Utilities.ReflectionUtilities" />
-                </Class>
-                <Class Id="{9FB670B3-969B-307B-87BD-2A52EA52E4D1}" Context="InprocServer32" Description="MyToolkit.MVVM.NotifyPropertyChanged" ThreadingModel="both" ForeignServer="mscoree.dll">
-                    <ProgId Id="MyToolkit.MVVM.NotifyPropertyChanged" Description="MyToolkit.MVVM.NotifyPropertyChanged" />
-                </Class>
-                <Class Id="{A48F7D84-9A1E-39C4-B474-63370B8527F0}" Context="InprocServer32" Description="MyToolkit.Composition.CompositionContext" ThreadingModel="both" ForeignServer="mscoree.dll">
-                    <ProgId Id="MyToolkit.Composition.CompositionContext" Description="MyToolkit.Composition.CompositionContext" />
-                </Class>
-                <Class Id="{C0A568DA-817B-3FAE-8231-3C11273D66F6}" Context="InprocServer32" Description="MyToolkit.WorkflowEngine.Activities.ForkActivity" ThreadingModel="both" ForeignServer="mscoree.dll">
-                    <ProgId Id="MyToolkit.WorkflowEngine.Activities.ForkActivity" Description="MyToolkit.WorkflowEngine.Activities.ForkActivity" />
-                </Class>
-                <Class Id="{CB2FEE40-23B3-3DC6-AFAE-280B8D5B3A68}" Context="InprocServer32" Description="MyToolkit.Html.HtmlParser" ThreadingModel="both" ForeignServer="mscoree.dll">
-                    <ProgId Id="MyToolkit.Html.HtmlParser" Description="MyToolkit.Html.HtmlParser" />
-                </Class>
-                <Class Id="{CC015092-115F-3143-A38F-595B401B3FA6}" Context="InprocServer32" Description="MyToolkit.Composition.ServiceLocator" ThreadingModel="both" ForeignServer="mscoree.dll">
-                    <ProgId Id="MyToolkit.Composition.ServiceLocator" Description="MyToolkit.Composition.ServiceLocator" />
-                </Class>
-                <Class Id="{D551B52F-A5BB-3BE1-A0F7-4AC2DB7744FD}" Context="InprocServer32" Description="MyToolkit.WorkflowEngine.Activities.EmptyActivity" ThreadingModel="both" ForeignServer="mscoree.dll">
-                    <ProgId Id="MyToolkit.WorkflowEngine.Activities.EmptyActivity" Description="MyToolkit.WorkflowEngine.Activities.EmptyActivity" />
-                </Class>
-                <Class Id="{D58E5165-E619-3C3D-B25F-6772ACE6445B}" Context="InprocServer32" Description="MyToolkit.WorkflowEngine.Activities.EmptyAutomaticActivity" ThreadingModel="both" ForeignServer="mscoree.dll">
-                    <ProgId Id="MyToolkit.WorkflowEngine.Activities.EmptyAutomaticActivity" Description="MyToolkit.WorkflowEngine.Activities.EmptyAutomaticActivity" />
-                </Class>
-                <Class Id="{E0AA0E61-EAB8-3E24-9FBC-15D5E8AADAF4}" Context="InprocServer32" Description="MyToolkit.Utilities.ExpressionUtilities" ThreadingModel="both" ForeignServer="mscoree.dll">
-                    <ProgId Id="MyToolkit.Utilities.ExpressionUtilities" Description="MyToolkit.Utilities.ExpressionUtilities" />
-                </Class>
-                <Class Id="{E745942B-3142-37DF-98B9-C0DF0CFAEBCE}" Context="InprocServer32" Description="MyToolkit.Messaging.Messenger" ThreadingModel="both" ForeignServer="mscoree.dll">
-                    <ProgId Id="MyToolkit.Messaging.Messenger" Description="MyToolkit.Messaging.Messenger" />
-                </Class>
-                <Class Id="{EC5D19A2-4317-330B-B582-0A005B15F4BF}" Context="InprocServer32" Description="MyToolkit.WorkflowEngine.WorkflowActivityInput" ThreadingModel="both" ForeignServer="mscoree.dll">
-                    <ProgId Id="MyToolkit.WorkflowEngine.WorkflowActivityInput" Description="MyToolkit.WorkflowEngine.WorkflowActivityInput" />
-                </Class>
-                <Class Id="{FBFDCC06-E952-3A29-A91E-417AD3FB6881}" Context="InprocServer32" Description="MyToolkit.Utilities.CodeContractExtensions+ValidatedNotNullAttribute" ThreadingModel="both" ForeignServer="mscoree.dll">
-                    <ProgId Id="MyToolkit.Utilities.CodeContractExtensions+ValidatedNotNullAttribute" Description="MyToolkit.Utilities.CodeContractExtensions+ValidatedNotNullAttribute" />
-                </Class>
-                <File Id="fil62CEF58587643A2DDA67E24E70D86586" KeyPath="yes" Source="$(var.SourcePath)\MyToolkit.dll" />
-                <ProgId Id="Record" />
-                <RegistryValue Root="HKCR" Key="CLSID\{099F9171-50B6-3401-A382-88EC6B4F34AA}\Implemented Categories\{62C8FE65-4EBB-45e7-B440-6E39B2CDBF29}" Value="" Type="string" Action="write" />
-                <RegistryValue Root="HKCR" Key="CLSID\{099F9171-50B6-3401-A382-88EC6B4F34AA}\InprocServer32\2.5.5.0" Name="Class" Value="MyToolkit.MVVM.BaseViewModel" Type="string" Action="write" />
-                <RegistryValue Root="HKCR" Key="CLSID\{099F9171-50B6-3401-A382-88EC6B4F34AA}\InprocServer32\2.5.5.0" Name="Assembly" Value="MyToolkit, Version=2.5.5.0, Culture=neutral, PublicKeyToken=3e349a1360994d26" Type="string" Action="write" />
-                <RegistryValue Root="HKCR" Key="CLSID\{099F9171-50B6-3401-A382-88EC6B4F34AA}\InprocServer32\2.5.5.0" Name="RuntimeVersion" Value="v4.0.30319" Type="string" Action="write" />
-                <RegistryValue Root="HKCR" Key="CLSID\{099F9171-50B6-3401-A382-88EC6B4F34AA}\InprocServer32\2.5.5.0" Name="CodeBase" Value="file:///[#fil62CEF58587643A2DDA67E24E70D86586]" Type="string" Action="write" />
-                <RegistryValue Root="HKCR" Key="CLSID\{099F9171-50B6-3401-A382-88EC6B4F34AA}\InprocServer32" Name="Class" Value="MyToolkit.MVVM.BaseViewModel" Type="string" Action="write" />
-                <RegistryValue Root="HKCR" Key="CLSID\{099F9171-50B6-3401-A382-88EC6B4F34AA}\InprocServer32" Name="Assembly" Value="MyToolkit, Version=2.5.5.0, Culture=neutral, PublicKeyToken=3e349a1360994d26" Type="string" Action="write" />
-                <RegistryValue Root="HKCR" Key="CLSID\{099F9171-50B6-3401-A382-88EC6B4F34AA}\InprocServer32" Name="RuntimeVersion" Value="v4.0.30319" Type="string" Action="write" />
-                <RegistryValue Root="HKCR" Key="CLSID\{099F9171-50B6-3401-A382-88EC6B4F34AA}\InprocServer32" Name="CodeBase" Value="file:///[#fil62CEF58587643A2DDA67E24E70D86586]" Type="string" Action="write" />
-                <RegistryValue Root="HKCR" Key="CLSID\{0D761B39-DE87-3CAF-A30D-9E572A541C76}\Implemented Categories\{62C8FE65-4EBB-45e7-B440-6E39B2CDBF29}" Value="" Type="string" Action="write" />
-                <RegistryValue Root="HKCR" Key="CLSID\{0D761B39-DE87-3CAF-A30D-9E572A541C76}\InprocServer32\2.5.5.0" Name="Class" Value="MyToolkit.Model.GraphObservableObject" Type="string" Action="write" />
-                <RegistryValue Root="HKCR" Key="CLSID\{0D761B39-DE87-3CAF-A30D-9E572A541C76}\InprocServer32\2.5.5.0" Name="Assembly" Value="MyToolkit, Version=2.5.5.0, Culture=neutral, PublicKeyToken=3e349a1360994d26" Type="string" Action="write" />
-                <RegistryValue Root="HKCR" Key="CLSID\{0D761B39-DE87-3CAF-A30D-9E572A541C76}\InprocServer32\2.5.5.0" Name="RuntimeVersion" Value="v4.0.30319" Type="string" Action="write" />
-                <RegistryValue Root="HKCR" Key="CLSID\{0D761B39-DE87-3CAF-A30D-9E572A541C76}\InprocServer32\2.5.5.0" Name="CodeBase" Value="file:///[#fil62CEF58587643A2DDA67E24E70D86586]" Type="string" Action="write" />
-                <RegistryValue Root="HKCR" Key="CLSID\{0D761B39-DE87-3CAF-A30D-9E572A541C76}\InprocServer32" Name="Class" Value="MyToolkit.Model.GraphObservableObject" Type="string" Action="write" />
-                <RegistryValue Root="HKCR" Key="CLSID\{0D761B39-DE87-3CAF-A30D-9E572A541C76}\InprocServer32" Name="Assembly" Value="MyToolkit, Version=2.5.5.0, Culture=neutral, PublicKeyToken=3e349a1360994d26" Type="string" Action="write" />
-                <RegistryValue Root="HKCR" Key="CLSID\{0D761B39-DE87-3CAF-A30D-9E572A541C76}\InprocServer32" Name="RuntimeVersion" Value="v4.0.30319" Type="string" Action="write" />
-                <RegistryValue Root="HKCR" Key="CLSID\{0D761B39-DE87-3CAF-A30D-9E572A541C76}\InprocServer32" Name="CodeBase" Value="file:///[#fil62CEF58587643A2DDA67E24E70D86586]" Type="string" Action="write" />
-                <RegistryValue Root="HKCR" Key="CLSID\{12F135C0-4DBA-35F3-8777-32295EC6CC1F}\Implemented Categories\{62C8FE65-4EBB-45e7-B440-6E39B2CDBF29}" Value="" Type="string" Action="write" />
-                <RegistryValue Root="HKCR" Key="CLSID\{12F135C0-4DBA-35F3-8777-32295EC6CC1F}\InprocServer32\2.5.5.0" Name="Class" Value="MyToolkit.WorkflowEngine.WorkflowActivityOutput" Type="string" Action="write" />
-                <RegistryValue Root="HKCR" Key="CLSID\{12F135C0-4DBA-35F3-8777-32295EC6CC1F}\InprocServer32\2.5.5.0" Name="Assembly" Value="MyToolkit, Version=2.5.5.0, Culture=neutral, PublicKeyToken=3e349a1360994d26" Type="string" Action="write" />
-                <RegistryValue Root="HKCR" Key="CLSID\{12F135C0-4DBA-35F3-8777-32295EC6CC1F}\InprocServer32\2.5.5.0" Name="RuntimeVersion" Value="v4.0.30319" Type="string" Action="write" />
-                <RegistryValue Root="HKCR" Key="CLSID\{12F135C0-4DBA-35F3-8777-32295EC6CC1F}\InprocServer32\2.5.5.0" Name="CodeBase" Value="file:///[#fil62CEF58587643A2DDA67E24E70D86586]" Type="string" Action="write" />
-                <RegistryValue Root="HKCR" Key="CLSID\{12F135C0-4DBA-35F3-8777-32295EC6CC1F}\InprocServer32" Name="Class" Value="MyToolkit.WorkflowEngine.WorkflowActivityOutput" Type="string" Action="write" />
-                <RegistryValue Root="HKCR" Key="CLSID\{12F135C0-4DBA-35F3-8777-32295EC6CC1F}\InprocServer32" Name="Assembly" Value="MyToolkit, Version=2.5.5.0, Culture=neutral, PublicKeyToken=3e349a1360994d26" Type="string" Action="write" />
-                <RegistryValue Root="HKCR" Key="CLSID\{12F135C0-4DBA-35F3-8777-32295EC6CC1F}\InprocServer32" Name="RuntimeVersion" Value="v4.0.30319" Type="string" Action="write" />
-                <RegistryValue Root="HKCR" Key="CLSID\{12F135C0-4DBA-35F3-8777-32295EC6CC1F}\InprocServer32" Name="CodeBase" Value="file:///[#fil62CEF58587643A2DDA67E24E70D86586]" Type="string" Action="write" />
-                <RegistryValue Root="HKCR" Key="CLSID\{133FE9DB-BBD8-34A0-AC16-EFD356879086}\Implemented Categories\{62C8FE65-4EBB-45e7-B440-6E39B2CDBF29}" Value="" Type="string" Action="write" />
-                <RegistryValue Root="HKCR" Key="CLSID\{133FE9DB-BBD8-34A0-AC16-EFD356879086}\InprocServer32\2.5.5.0" Name="Class" Value="MyToolkit.Events.EventUtilities" Type="string" Action="write" />
-                <RegistryValue Root="HKCR" Key="CLSID\{133FE9DB-BBD8-34A0-AC16-EFD356879086}\InprocServer32\2.5.5.0" Name="Assembly" Value="MyToolkit, Version=2.5.5.0, Culture=neutral, PublicKeyToken=3e349a1360994d26" Type="string" Action="write" />
-                <RegistryValue Root="HKCR" Key="CLSID\{133FE9DB-BBD8-34A0-AC16-EFD356879086}\InprocServer32\2.5.5.0" Name="RuntimeVersion" Value="v4.0.30319" Type="string" Action="write" />
-                <RegistryValue Root="HKCR" Key="CLSID\{133FE9DB-BBD8-34A0-AC16-EFD356879086}\InprocServer32\2.5.5.0" Name="CodeBase" Value="file:///[#fil62CEF58587643A2DDA67E24E70D86586]" Type="string" Action="write" />
-                <RegistryValue Root="HKCR" Key="CLSID\{133FE9DB-BBD8-34A0-AC16-EFD356879086}\InprocServer32" Name="Class" Value="MyToolkit.Events.EventUtilities" Type="string" Action="write" />
-                <RegistryValue Root="HKCR" Key="CLSID\{133FE9DB-BBD8-34A0-AC16-EFD356879086}\InprocServer32" Name="Assembly" Value="MyToolkit, Version=2.5.5.0, Culture=neutral, PublicKeyToken=3e349a1360994d26" Type="string" Action="write" />
-                <RegistryValue Root="HKCR" Key="CLSID\{133FE9DB-BBD8-34A0-AC16-EFD356879086}\InprocServer32" Name="RuntimeVersion" Value="v4.0.30319" Type="string" Action="write" />
-                <RegistryValue Root="HKCR" Key="CLSID\{133FE9DB-BBD8-34A0-AC16-EFD356879086}\InprocServer32" Name="CodeBase" Value="file:///[#fil62CEF58587643A2DDA67E24E70D86586]" Type="string" Action="write" />
-                <RegistryValue Root="HKCR" Key="CLSID\{1676FA1A-738E-3CB2-AB8B-2099E2C795F5}\Implemented Categories\{62C8FE65-4EBB-45e7-B440-6E39B2CDBF29}" Value="" Type="string" Action="write" />
-                <RegistryValue Root="HKCR" Key="CLSID\{1676FA1A-738E-3CB2-AB8B-2099E2C795F5}\InprocServer32\2.5.5.0" Name="Class" Value="MyToolkit.Model.ValidatedObservableObject" Type="string" Action="write" />
-                <RegistryValue Root="HKCR" Key="CLSID\{1676FA1A-738E-3CB2-AB8B-2099E2C795F5}\InprocServer32\2.5.5.0" Name="Assembly" Value="MyToolkit, Version=2.5.5.0, Culture=neutral, PublicKeyToken=3e349a1360994d26" Type="string" Action="write" />
-                <RegistryValue Root="HKCR" Key="CLSID\{1676FA1A-738E-3CB2-AB8B-2099E2C795F5}\InprocServer32\2.5.5.0" Name="RuntimeVersion" Value="v4.0.30319" Type="string" Action="write" />
-                <RegistryValue Root="HKCR" Key="CLSID\{1676FA1A-738E-3CB2-AB8B-2099E2C795F5}\InprocServer32\2.5.5.0" Name="CodeBase" Value="file:///[#fil62CEF58587643A2DDA67E24E70D86586]" Type="string" Action="write" />
-                <RegistryValue Root="HKCR" Key="CLSID\{1676FA1A-738E-3CB2-AB8B-2099E2C795F5}\InprocServer32" Name="Class" Value="MyToolkit.Model.ValidatedObservableObject" Type="string" Action="write" />
-                <RegistryValue Root="HKCR" Key="CLSID\{1676FA1A-738E-3CB2-AB8B-2099E2C795F5}\InprocServer32" Name="Assembly" Value="MyToolkit, Version=2.5.5.0, Culture=neutral, PublicKeyToken=3e349a1360994d26" Type="string" Action="write" />
-                <RegistryValue Root="HKCR" Key="CLSID\{1676FA1A-738E-3CB2-AB8B-2099E2C795F5}\InprocServer32" Name="RuntimeVersion" Value="v4.0.30319" Type="string" Action="write" />
-                <RegistryValue Root="HKCR" Key="CLSID\{1676FA1A-738E-3CB2-AB8B-2099E2C795F5}\InprocServer32" Name="CodeBase" Value="file:///[#fil62CEF58587643A2DDA67E24E70D86586]" Type="string" Action="write" />
-                <RegistryValue Root="HKCR" Key="CLSID\{16DA2496-072D-3A2B-9E70-D913A812533A}\Implemented Categories\{62C8FE65-4EBB-45e7-B440-6E39B2CDBF29}" Value="" Type="string" Action="write" />
-                <RegistryValue Root="HKCR" Key="CLSID\{16DA2496-072D-3A2B-9E70-D913A812533A}\InprocServer32\2.5.5.0" Name="Class" Value="MyToolkit.Utilities.TaskSynchronizationScope" Type="string" Action="write" />
-                <RegistryValue Root="HKCR" Key="CLSID\{16DA2496-072D-3A2B-9E70-D913A812533A}\InprocServer32\2.5.5.0" Name="Assembly" Value="MyToolkit, Version=2.5.5.0, Culture=neutral, PublicKeyToken=3e349a1360994d26" Type="string" Action="write" />
-                <RegistryValue Root="HKCR" Key="CLSID\{16DA2496-072D-3A2B-9E70-D913A812533A}\InprocServer32\2.5.5.0" Name="RuntimeVersion" Value="v4.0.30319" Type="string" Action="write" />
-                <RegistryValue Root="HKCR" Key="CLSID\{16DA2496-072D-3A2B-9E70-D913A812533A}\InprocServer32\2.5.5.0" Name="CodeBase" Value="file:///[#fil62CEF58587643A2DDA67E24E70D86586]" Type="string" Action="write" />
-                <RegistryValue Root="HKCR" Key="CLSID\{16DA2496-072D-3A2B-9E70-D913A812533A}\InprocServer32" Name="Class" Value="MyToolkit.Utilities.TaskSynchronizationScope" Type="string" Action="write" />
-                <RegistryValue Root="HKCR" Key="CLSID\{16DA2496-072D-3A2B-9E70-D913A812533A}\InprocServer32" Name="Assembly" Value="MyToolkit, Version=2.5.5.0, Culture=neutral, PublicKeyToken=3e349a1360994d26" Type="string" Action="write" />
-                <RegistryValue Root="HKCR" Key="CLSID\{16DA2496-072D-3A2B-9E70-D913A812533A}\InprocServer32" Name="RuntimeVersion" Value="v4.0.30319" Type="string" Action="write" />
-                <RegistryValue Root="HKCR" Key="CLSID\{16DA2496-072D-3A2B-9E70-D913A812533A}\InprocServer32" Name="CodeBase" Value="file:///[#fil62CEF58587643A2DDA67E24E70D86586]" Type="string" Action="write" />
-                <RegistryValue Root="HKCR" Key="CLSID\{293EAF25-E6D8-3708-9CA4-DB374A740D57}\Implemented Categories\{62C8FE65-4EBB-45e7-B440-6E39B2CDBF29}" Value="" Type="string" Action="write" />
-                <RegistryValue Root="HKCR" Key="CLSID\{293EAF25-E6D8-3708-9CA4-DB374A740D57}\InprocServer32\2.5.5.0" Name="Class" Value="MyToolkit.WorkflowEngine.WorkflowDefinition" Type="string" Action="write" />
-                <RegistryValue Root="HKCR" Key="CLSID\{293EAF25-E6D8-3708-9CA4-DB374A740D57}\InprocServer32\2.5.5.0" Name="Assembly" Value="MyToolkit, Version=2.5.5.0, Culture=neutral, PublicKeyToken=3e349a1360994d26" Type="string" Action="write" />
-                <RegistryValue Root="HKCR" Key="CLSID\{293EAF25-E6D8-3708-9CA4-DB374A740D57}\InprocServer32\2.5.5.0" Name="RuntimeVersion" Value="v4.0.30319" Type="string" Action="write" />
-                <RegistryValue Root="HKCR" Key="CLSID\{293EAF25-E6D8-3708-9CA4-DB374A740D57}\InprocServer32\2.5.5.0" Name="CodeBase" Value="file:///[#fil62CEF58587643A2DDA67E24E70D86586]" Type="string" Action="write" />
-                <RegistryValue Root="HKCR" Key="CLSID\{293EAF25-E6D8-3708-9CA4-DB374A740D57}\InprocServer32" Name="Class" Value="MyToolkit.WorkflowEngine.WorkflowDefinition" Type="string" Action="write" />
-                <RegistryValue Root="HKCR" Key="CLSID\{293EAF25-E6D8-3708-9CA4-DB374A740D57}\InprocServer32" Name="Assembly" Value="MyToolkit, Version=2.5.5.0, Culture=neutral, PublicKeyToken=3e349a1360994d26" Type="string" Action="write" />
-                <RegistryValue Root="HKCR" Key="CLSID\{293EAF25-E6D8-3708-9CA4-DB374A740D57}\InprocServer32" Name="RuntimeVersion" Value="v4.0.30319" Type="string" Action="write" />
-                <RegistryValue Root="HKCR" Key="CLSID\{293EAF25-E6D8-3708-9CA4-DB374A740D57}\InprocServer32" Name="CodeBase" Value="file:///[#fil62CEF58587643A2DDA67E24E70D86586]" Type="string" Action="write" />
-                <RegistryValue Root="HKCR" Key="CLSID\{30BA7672-054B-32D9-B40C-019C0CFD3142}\Implemented Categories\{62C8FE65-4EBB-45e7-B440-6E39B2CDBF29}" Value="" Type="string" Action="write" />
-                <RegistryValue Root="HKCR" Key="CLSID\{30BA7672-054B-32D9-B40C-019C0CFD3142}\InprocServer32\2.5.5.0" Name="Class" Value="MyToolkit.WorkflowEngine.Activities.JoinActivity" Type="string" Action="write" />
-                <RegistryValue Root="HKCR" Key="CLSID\{30BA7672-054B-32D9-B40C-019C0CFD3142}\InprocServer32\2.5.5.0" Name="Assembly" Value="MyToolkit, Version=2.5.5.0, Culture=neutral, PublicKeyToken=3e349a1360994d26" Type="string" Action="write" />
-                <RegistryValue Root="HKCR" Key="CLSID\{30BA7672-054B-32D9-B40C-019C0CFD3142}\InprocServer32\2.5.5.0" Name="RuntimeVersion" Value="v4.0.30319" Type="string" Action="write" />
-                <RegistryValue Root="HKCR" Key="CLSID\{30BA7672-054B-32D9-B40C-019C0CFD3142}\InprocServer32\2.5.5.0" Name="CodeBase" Value="file:///[#fil62CEF58587643A2DDA67E24E70D86586]" Type="string" Action="write" />
-                <RegistryValue Root="HKCR" Key="CLSID\{30BA7672-054B-32D9-B40C-019C0CFD3142}\InprocServer32" Name="Class" Value="MyToolkit.WorkflowEngine.Activities.JoinActivity" Type="string" Action="write" />
-                <RegistryValue Root="HKCR" Key="CLSID\{30BA7672-054B-32D9-B40C-019C0CFD3142}\InprocServer32" Name="Assembly" Value="MyToolkit, Version=2.5.5.0, Culture=neutral, PublicKeyToken=3e349a1360994d26" Type="string" Action="write" />
-                <RegistryValue Root="HKCR" Key="CLSID\{30BA7672-054B-32D9-B40C-019C0CFD3142}\InprocServer32" Name="RuntimeVersion" Value="v4.0.30319" Type="string" Action="write" />
-                <RegistryValue Root="HKCR" Key="CLSID\{30BA7672-054B-32D9-B40C-019C0CFD3142}\InprocServer32" Name="CodeBase" Value="file:///[#fil62CEF58587643A2DDA67E24E70D86586]" Type="string" Action="write" />
-                <RegistryValue Root="HKCR" Key="CLSID\{35C0EED2-5CFB-3590-BCEE-49B7F135C7F4}\Implemented Categories\{62C8FE65-4EBB-45e7-B440-6E39B2CDBF29}" Value="" Type="string" Action="write" />
-                <RegistryValue Root="HKCR" Key="CLSID\{35C0EED2-5CFB-3590-BCEE-49B7F135C7F4}\InprocServer32\2.5.5.0" Name="Class" Value="MyToolkit.Messaging.GoBackMessage" Type="string" Action="write" />
-                <RegistryValue Root="HKCR" Key="CLSID\{35C0EED2-5CFB-3590-BCEE-49B7F135C7F4}\InprocServer32\2.5.5.0" Name="Assembly" Value="MyToolkit, Version=2.5.5.0, Culture=neutral, PublicKeyToken=3e349a1360994d26" Type="string" Action="write" />
-                <RegistryValue Root="HKCR" Key="CLSID\{35C0EED2-5CFB-3590-BCEE-49B7F135C7F4}\InprocServer32\2.5.5.0" Name="RuntimeVersion" Value="v4.0.30319" Type="string" Action="write" />
-                <RegistryValue Root="HKCR" Key="CLSID\{35C0EED2-5CFB-3590-BCEE-49B7F135C7F4}\InprocServer32\2.5.5.0" Name="CodeBase" Value="file:///[#fil62CEF58587643A2DDA67E24E70D86586]" Type="string" Action="write" />
-                <RegistryValue Root="HKCR" Key="CLSID\{35C0EED2-5CFB-3590-BCEE-49B7F135C7F4}\InprocServer32" Name="Class" Value="MyToolkit.Messaging.GoBackMessage" Type="string" Action="write" />
-                <RegistryValue Root="HKCR" Key="CLSID\{35C0EED2-5CFB-3590-BCEE-49B7F135C7F4}\InprocServer32" Name="Assembly" Value="MyToolkit, Version=2.5.5.0, Culture=neutral, PublicKeyToken=3e349a1360994d26" Type="string" Action="write" />
-                <RegistryValue Root="HKCR" Key="CLSID\{35C0EED2-5CFB-3590-BCEE-49B7F135C7F4}\InprocServer32" Name="RuntimeVersion" Value="v4.0.30319" Type="string" Action="write" />
-                <RegistryValue Root="HKCR" Key="CLSID\{35C0EED2-5CFB-3590-BCEE-49B7F135C7F4}\InprocServer32" Name="CodeBase" Value="file:///[#fil62CEF58587643A2DDA67E24E70D86586]" Type="string" Action="write" />
-                <RegistryValue Root="HKCR" Key="CLSID\{415F2862-A45A-3052-9328-17477F4A0CB4}\Implemented Categories\{62C8FE65-4EBB-45e7-B440-6E39B2CDBF29}" Value="" Type="string" Action="write" />
-                <RegistryValue Root="HKCR" Key="CLSID\{415F2862-A45A-3052-9328-17477F4A0CB4}\InprocServer32\2.5.5.0" Name="Class" Value="MyToolkit.WorkflowEngine.CurrentActivitiesChangedEventArgs" Type="string" Action="write" />
-                <RegistryValue Root="HKCR" Key="CLSID\{415F2862-A45A-3052-9328-17477F4A0CB4}\InprocServer32\2.5.5.0" Name="Assembly" Value="MyToolkit, Version=2.5.5.0, Culture=neutral, PublicKeyToken=3e349a1360994d26" Type="string" Action="write" />
-                <RegistryValue Root="HKCR" Key="CLSID\{415F2862-A45A-3052-9328-17477F4A0CB4}\InprocServer32\2.5.5.0" Name="RuntimeVersion" Value="v4.0.30319" Type="string" Action="write" />
-                <RegistryValue Root="HKCR" Key="CLSID\{415F2862-A45A-3052-9328-17477F4A0CB4}\InprocServer32\2.5.5.0" Name="CodeBase" Value="file:///[#fil62CEF58587643A2DDA67E24E70D86586]" Type="string" Action="write" />
-                <RegistryValue Root="HKCR" Key="CLSID\{415F2862-A45A-3052-9328-17477F4A0CB4}\InprocServer32" Name="Class" Value="MyToolkit.WorkflowEngine.CurrentActivitiesChangedEventArgs" Type="string" Action="write" />
-                <RegistryValue Root="HKCR" Key="CLSID\{415F2862-A45A-3052-9328-17477F4A0CB4}\InprocServer32" Name="Assembly" Value="MyToolkit, Version=2.5.5.0, Culture=neutral, PublicKeyToken=3e349a1360994d26" Type="string" Action="write" />
-                <RegistryValue Root="HKCR" Key="CLSID\{415F2862-A45A-3052-9328-17477F4A0CB4}\InprocServer32" Name="RuntimeVersion" Value="v4.0.30319" Type="string" Action="write" />
-                <RegistryValue Root="HKCR" Key="CLSID\{415F2862-A45A-3052-9328-17477F4A0CB4}\InprocServer32" Name="CodeBase" Value="file:///[#fil62CEF58587643A2DDA67E24E70D86586]" Type="string" Action="write" />
-                <RegistryValue Root="HKCR" Key="CLSID\{437504C0-0821-304C-BCE8-EE9B87B561CB}\Implemented Categories\{62C8FE65-4EBB-45e7-B440-6E39B2CDBF29}" Value="" Type="string" Action="write" />
-                <RegistryValue Root="HKCR" Key="CLSID\{437504C0-0821-304C-BCE8-EE9B87B561CB}\InprocServer32\2.5.5.0" Name="Class" Value="MyToolkit.Utilities.ExpressionHelper" Type="string" Action="write" />
-                <RegistryValue Root="HKCR" Key="CLSID\{437504C0-0821-304C-BCE8-EE9B87B561CB}\InprocServer32\2.5.5.0" Name="Assembly" Value="MyToolkit, Version=2.5.5.0, Culture=neutral, PublicKeyToken=3e349a1360994d26" Type="string" Action="write" />
-                <RegistryValue Root="HKCR" Key="CLSID\{437504C0-0821-304C-BCE8-EE9B87B561CB}\InprocServer32\2.5.5.0" Name="RuntimeVersion" Value="v4.0.30319" Type="string" Action="write" />
-                <RegistryValue Root="HKCR" Key="CLSID\{437504C0-0821-304C-BCE8-EE9B87B561CB}\InprocServer32\2.5.5.0" Name="CodeBase" Value="file:///[#fil62CEF58587643A2DDA67E24E70D86586]" Type="string" Action="write" />
-                <RegistryValue Root="HKCR" Key="CLSID\{437504C0-0821-304C-BCE8-EE9B87B561CB}\InprocServer32" Name="Class" Value="MyToolkit.Utilities.ExpressionHelper" Type="string" Action="write" />
-                <RegistryValue Root="HKCR" Key="CLSID\{437504C0-0821-304C-BCE8-EE9B87B561CB}\InprocServer32" Name="Assembly" Value="MyToolkit, Version=2.5.5.0, Culture=neutral, PublicKeyToken=3e349a1360994d26" Type="string" Action="write" />
-                <RegistryValue Root="HKCR" Key="CLSID\{437504C0-0821-304C-BCE8-EE9B87B561CB}\InprocServer32" Name="RuntimeVersion" Value="v4.0.30319" Type="string" Action="write" />
-                <RegistryValue Root="HKCR" Key="CLSID\{437504C0-0821-304C-BCE8-EE9B87B561CB}\InprocServer32" Name="CodeBase" Value="file:///[#fil62CEF58587643A2DDA67E24E70D86586]" Type="string" Action="write" />
-                <RegistryValue Root="HKCR" Key="CLSID\{4F1A2B09-4E74-32FD-8763-DA5AAC8E6C7A}\Implemented Categories\{62C8FE65-4EBB-45e7-B440-6E39B2CDBF29}" Value="" Type="string" Action="write" />
-                <RegistryValue Root="HKCR" Key="CLSID\{4F1A2B09-4E74-32FD-8763-DA5AAC8E6C7A}\InprocServer32\2.5.5.0" Name="Class" Value="MyToolkit.IO.Utf8StringWriter" Type="string" Action="write" />
-                <RegistryValue Root="HKCR" Key="CLSID\{4F1A2B09-4E74-32FD-8763-DA5AAC8E6C7A}\InprocServer32\2.5.5.0" Name="Assembly" Value="MyToolkit, Version=2.5.5.0, Culture=neutral, PublicKeyToken=3e349a1360994d26" Type="string" Action="write" />
-                <RegistryValue Root="HKCR" Key="CLSID\{4F1A2B09-4E74-32FD-8763-DA5AAC8E6C7A}\InprocServer32\2.5.5.0" Name="RuntimeVersion" Value="v4.0.30319" Type="string" Action="write" />
-                <RegistryValue Root="HKCR" Key="CLSID\{4F1A2B09-4E74-32FD-8763-DA5AAC8E6C7A}\InprocServer32\2.5.5.0" Name="CodeBase" Value="file:///[#fil62CEF58587643A2DDA67E24E70D86586]" Type="string" Action="write" />
-                <RegistryValue Root="HKCR" Key="CLSID\{4F1A2B09-4E74-32FD-8763-DA5AAC8E6C7A}\InprocServer32" Name="Class" Value="MyToolkit.IO.Utf8StringWriter" Type="string" Action="write" />
-                <RegistryValue Root="HKCR" Key="CLSID\{4F1A2B09-4E74-32FD-8763-DA5AAC8E6C7A}\InprocServer32" Name="Assembly" Value="MyToolkit, Version=2.5.5.0, Culture=neutral, PublicKeyToken=3e349a1360994d26" Type="string" Action="write" />
-                <RegistryValue Root="HKCR" Key="CLSID\{4F1A2B09-4E74-32FD-8763-DA5AAC8E6C7A}\InprocServer32" Name="RuntimeVersion" Value="v4.0.30319" Type="string" Action="write" />
-                <RegistryValue Root="HKCR" Key="CLSID\{4F1A2B09-4E74-32FD-8763-DA5AAC8E6C7A}\InprocServer32" Name="CodeBase" Value="file:///[#fil62CEF58587643A2DDA67E24E70D86586]" Type="string" Action="write" />
-                <RegistryValue Root="HKCR" Key="CLSID\{5C2334F7-61AC-370B-B38F-FDDE8026FE38}\Implemented Categories\{62C8FE65-4EBB-45e7-B440-6E39B2CDBF29}" Value="" Type="string" Action="write" />
-                <RegistryValue Root="HKCR" Key="CLSID\{5C2334F7-61AC-370B-B38F-FDDE8026FE38}\InprocServer32\2.5.5.0" Name="Class" Value="MyToolkit.WorkflowEngine.ActivityData" Type="string" Action="write" />
-                <RegistryValue Root="HKCR" Key="CLSID\{5C2334F7-61AC-370B-B38F-FDDE8026FE38}\InprocServer32\2.5.5.0" Name="Assembly" Value="MyToolkit, Version=2.5.5.0, Culture=neutral, PublicKeyToken=3e349a1360994d26" Type="string" Action="write" />
-                <RegistryValue Root="HKCR" Key="CLSID\{5C2334F7-61AC-370B-B38F-FDDE8026FE38}\InprocServer32\2.5.5.0" Name="RuntimeVersion" Value="v4.0.30319" Type="string" Action="write" />
-                <RegistryValue Root="HKCR" Key="CLSID\{5C2334F7-61AC-370B-B38F-FDDE8026FE38}\InprocServer32\2.5.5.0" Name="CodeBase" Value="file:///[#fil62CEF58587643A2DDA67E24E70D86586]" Type="string" Action="write" />
-                <RegistryValue Root="HKCR" Key="CLSID\{5C2334F7-61AC-370B-B38F-FDDE8026FE38}\InprocServer32" Name="Class" Value="MyToolkit.WorkflowEngine.ActivityData" Type="string" Action="write" />
-                <RegistryValue Root="HKCR" Key="CLSID\{5C2334F7-61AC-370B-B38F-FDDE8026FE38}\InprocServer32" Name="Assembly" Value="MyToolkit, Version=2.5.5.0, Culture=neutral, PublicKeyToken=3e349a1360994d26" Type="string" Action="write" />
-                <RegistryValue Root="HKCR" Key="CLSID\{5C2334F7-61AC-370B-B38F-FDDE8026FE38}\InprocServer32" Name="RuntimeVersion" Value="v4.0.30319" Type="string" Action="write" />
-                <RegistryValue Root="HKCR" Key="CLSID\{5C2334F7-61AC-370B-B38F-FDDE8026FE38}\InprocServer32" Name="CodeBase" Value="file:///[#fil62CEF58587643A2DDA67E24E70D86586]" Type="string" Action="write" />
-                <RegistryValue Root="HKCR" Key="CLSID\{5C4760F8-BBD4-3404-9BCE-B4552D8B0960}\Implemented Categories\{62C8FE65-4EBB-45e7-B440-6E39B2CDBF29}" Value="" Type="string" Action="write" />
-                <RegistryValue Root="HKCR" Key="CLSID\{5C4760F8-BBD4-3404-9BCE-B4552D8B0960}\InprocServer32\2.5.5.0" Name="Class" Value="MyToolkit.Model.AsyncValidatedObservableObject" Type="string" Action="write" />
-                <RegistryValue Root="HKCR" Key="CLSID\{5C4760F8-BBD4-3404-9BCE-B4552D8B0960}\InprocServer32\2.5.5.0" Name="Assembly" Value="MyToolkit, Version=2.5.5.0, Culture=neutral, PublicKeyToken=3e349a1360994d26" Type="string" Action="write" />
-                <RegistryValue Root="HKCR" Key="CLSID\{5C4760F8-BBD4-3404-9BCE-B4552D8B0960}\InprocServer32\2.5.5.0" Name="RuntimeVersion" Value="v4.0.30319" Type="string" Action="write" />
-                <RegistryValue Root="HKCR" Key="CLSID\{5C4760F8-BBD4-3404-9BCE-B4552D8B0960}\InprocServer32\2.5.5.0" Name="CodeBase" Value="file:///[#fil62CEF58587643A2DDA67E24E70D86586]" Type="string" Action="write" />
-                <RegistryValue Root="HKCR" Key="CLSID\{5C4760F8-BBD4-3404-9BCE-B4552D8B0960}\InprocServer32" Name="Class" Value="MyToolkit.Model.AsyncValidatedObservableObject" Type="string" Action="write" />
-                <RegistryValue Root="HKCR" Key="CLSID\{5C4760F8-BBD4-3404-9BCE-B4552D8B0960}\InprocServer32" Name="Assembly" Value="MyToolkit, Version=2.5.5.0, Culture=neutral, PublicKeyToken=3e349a1360994d26" Type="string" Action="write" />
-                <RegistryValue Root="HKCR" Key="CLSID\{5C4760F8-BBD4-3404-9BCE-B4552D8B0960}\InprocServer32" Name="RuntimeVersion" Value="v4.0.30319" Type="string" Action="write" />
-                <RegistryValue Root="HKCR" Key="CLSID\{5C4760F8-BBD4-3404-9BCE-B4552D8B0960}\InprocServer32" Name="CodeBase" Value="file:///[#fil62CEF58587643A2DDA67E24E70D86586]" Type="string" Action="write" />
-                <RegistryValue Root="HKCR" Key="CLSID\{6F75CBDD-C936-33C3-A2AB-06C17CBEB172}\Implemented Categories\{62C8FE65-4EBB-45e7-B440-6E39B2CDBF29}" Value="" Type="string" Action="write" />
-                <RegistryValue Root="HKCR" Key="CLSID\{6F75CBDD-C936-33C3-A2AB-06C17CBEB172}\InprocServer32\2.5.5.0" Name="Class" Value="MyToolkit.Model.ExtendedObservableObject" Type="string" Action="write" />
-                <RegistryValue Root="HKCR" Key="CLSID\{6F75CBDD-C936-33C3-A2AB-06C17CBEB172}\InprocServer32\2.5.5.0" Name="Assembly" Value="MyToolkit, Version=2.5.5.0, Culture=neutral, PublicKeyToken=3e349a1360994d26" Type="string" Action="write" />
-                <RegistryValue Root="HKCR" Key="CLSID\{6F75CBDD-C936-33C3-A2AB-06C17CBEB172}\InprocServer32\2.5.5.0" Name="RuntimeVersion" Value="v4.0.30319" Type="string" Action="write" />
-                <RegistryValue Root="HKCR" Key="CLSID\{6F75CBDD-C936-33C3-A2AB-06C17CBEB172}\InprocServer32\2.5.5.0" Name="CodeBase" Value="file:///[#fil62CEF58587643A2DDA67E24E70D86586]" Type="string" Action="write" />
-                <RegistryValue Root="HKCR" Key="CLSID\{6F75CBDD-C936-33C3-A2AB-06C17CBEB172}\InprocServer32" Name="Class" Value="MyToolkit.Model.ExtendedObservableObject" Type="string" Action="write" />
-                <RegistryValue Root="HKCR" Key="CLSID\{6F75CBDD-C936-33C3-A2AB-06C17CBEB172}\InprocServer32" Name="Assembly" Value="MyToolkit, Version=2.5.5.0, Culture=neutral, PublicKeyToken=3e349a1360994d26" Type="string" Action="write" />
-                <RegistryValue Root="HKCR" Key="CLSID\{6F75CBDD-C936-33C3-A2AB-06C17CBEB172}\InprocServer32" Name="RuntimeVersion" Value="v4.0.30319" Type="string" Action="write" />
-                <RegistryValue Root="HKCR" Key="CLSID\{6F75CBDD-C936-33C3-A2AB-06C17CBEB172}\InprocServer32" Name="CodeBase" Value="file:///[#fil62CEF58587643A2DDA67E24E70D86586]" Type="string" Action="write" />
-                <RegistryValue Root="HKCR" Key="CLSID\{70D06964-8498-3535-B050-343E9D02D502}\Implemented Categories\{62C8FE65-4EBB-45e7-B440-6E39B2CDBF29}" Value="" Type="string" Action="write" />
-                <RegistryValue Root="HKCR" Key="CLSID\{70D06964-8498-3535-B050-343E9D02D502}\InprocServer32\2.5.5.0" Name="Class" Value="MyToolkit.Utilities.CommandProcessor" Type="string" Action="write" />
-                <RegistryValue Root="HKCR" Key="CLSID\{70D06964-8498-3535-B050-343E9D02D502}\InprocServer32\2.5.5.0" Name="Assembly" Value="MyToolkit, Version=2.5.5.0, Culture=neutral, PublicKeyToken=3e349a1360994d26" Type="string" Action="write" />
-                <RegistryValue Root="HKCR" Key="CLSID\{70D06964-8498-3535-B050-343E9D02D502}\InprocServer32\2.5.5.0" Name="RuntimeVersion" Value="v4.0.30319" Type="string" Action="write" />
-                <RegistryValue Root="HKCR" Key="CLSID\{70D06964-8498-3535-B050-343E9D02D502}\InprocServer32\2.5.5.0" Name="CodeBase" Value="file:///[#fil62CEF58587643A2DDA67E24E70D86586]" Type="string" Action="write" />
-                <RegistryValue Root="HKCR" Key="CLSID\{70D06964-8498-3535-B050-343E9D02D502}\InprocServer32" Name="Class" Value="MyToolkit.Utilities.CommandProcessor" Type="string" Action="write" />
-                <RegistryValue Root="HKCR" Key="CLSID\{70D06964-8498-3535-B050-343E9D02D502}\InprocServer32" Name="Assembly" Value="MyToolkit, Version=2.5.5.0, Culture=neutral, PublicKeyToken=3e349a1360994d26" Type="string" Action="write" />
-                <RegistryValue Root="HKCR" Key="CLSID\{70D06964-8498-3535-B050-343E9D02D502}\InprocServer32" Name="RuntimeVersion" Value="v4.0.30319" Type="string" Action="write" />
-                <RegistryValue Root="HKCR" Key="CLSID\{70D06964-8498-3535-B050-343E9D02D502}\InprocServer32" Name="CodeBase" Value="file:///[#fil62CEF58587643A2DDA67E24E70D86586]" Type="string" Action="write" />
-                <RegistryValue Root="HKCR" Key="CLSID\{74CA5C3D-E6A5-36D0-A58F-2D0A7013C0F5}\Implemented Categories\{62C8FE65-4EBB-45e7-B440-6E39B2CDBF29}" Value="" Type="string" Action="write" />
-                <RegistryValue Root="HKCR" Key="CLSID\{74CA5C3D-E6A5-36D0-A58F-2D0A7013C0F5}\InprocServer32\2.5.5.0" Name="Class" Value="MyToolkit.WorkflowEngine.WorkflowTransition" Type="string" Action="write" />
-                <RegistryValue Root="HKCR" Key="CLSID\{74CA5C3D-E6A5-36D0-A58F-2D0A7013C0F5}\InprocServer32\2.5.5.0" Name="Assembly" Value="MyToolkit, Version=2.5.5.0, Culture=neutral, PublicKeyToken=3e349a1360994d26" Type="string" Action="write" />
-                <RegistryValue Root="HKCR" Key="CLSID\{74CA5C3D-E6A5-36D0-A58F-2D0A7013C0F5}\InprocServer32\2.5.5.0" Name="RuntimeVersion" Value="v4.0.30319" Type="string" Action="write" />
-                <RegistryValue Root="HKCR" Key="CLSID\{74CA5C3D-E6A5-36D0-A58F-2D0A7013C0F5}\InprocServer32\2.5.5.0" Name="CodeBase" Value="file:///[#fil62CEF58587643A2DDA67E24E70D86586]" Type="string" Action="write" />
-                <RegistryValue Root="HKCR" Key="CLSID\{74CA5C3D-E6A5-36D0-A58F-2D0A7013C0F5}\InprocServer32" Name="Class" Value="MyToolkit.WorkflowEngine.WorkflowTransition" Type="string" Action="write" />
-                <RegistryValue Root="HKCR" Key="CLSID\{74CA5C3D-E6A5-36D0-A58F-2D0A7013C0F5}\InprocServer32" Name="Assembly" Value="MyToolkit, Version=2.5.5.0, Culture=neutral, PublicKeyToken=3e349a1360994d26" Type="string" Action="write" />
-                <RegistryValue Root="HKCR" Key="CLSID\{74CA5C3D-E6A5-36D0-A58F-2D0A7013C0F5}\InprocServer32" Name="RuntimeVersion" Value="v4.0.30319" Type="string" Action="write" />
-                <RegistryValue Root="HKCR" Key="CLSID\{74CA5C3D-E6A5-36D0-A58F-2D0A7013C0F5}\InprocServer32" Name="CodeBase" Value="file:///[#fil62CEF58587643A2DDA67E24E70D86586]" Type="string" Action="write" />
-                <RegistryValue Root="HKCR" Key="CLSID\{7C4D99A7-586A-3837-BE43-A32335A741EE}\Implemented Categories\{62C8FE65-4EBB-45e7-B440-6E39B2CDBF29}" Value="" Type="string" Action="write" />
-                <RegistryValue Root="HKCR" Key="CLSID\{7C4D99A7-586A-3837-BE43-A32335A741EE}\InprocServer32\2.5.5.0" Name="Class" Value="MyToolkit.Mvvm.ViewModelBase" Type="string" Action="write" />
-                <RegistryValue Root="HKCR" Key="CLSID\{7C4D99A7-586A-3837-BE43-A32335A741EE}\InprocServer32\2.5.5.0" Name="Assembly" Value="MyToolkit, Version=2.5.5.0, Culture=neutral, PublicKeyToken=3e349a1360994d26" Type="string" Action="write" />
-                <RegistryValue Root="HKCR" Key="CLSID\{7C4D99A7-586A-3837-BE43-A32335A741EE}\InprocServer32\2.5.5.0" Name="RuntimeVersion" Value="v4.0.30319" Type="string" Action="write" />
-                <RegistryValue Root="HKCR" Key="CLSID\{7C4D99A7-586A-3837-BE43-A32335A741EE}\InprocServer32\2.5.5.0" Name="CodeBase" Value="file:///[#fil62CEF58587643A2DDA67E24E70D86586]" Type="string" Action="write" />
-                <RegistryValue Root="HKCR" Key="CLSID\{7C4D99A7-586A-3837-BE43-A32335A741EE}\InprocServer32" Name="Class" Value="MyToolkit.Mvvm.ViewModelBase" Type="string" Action="write" />
-                <RegistryValue Root="HKCR" Key="CLSID\{7C4D99A7-586A-3837-BE43-A32335A741EE}\InprocServer32" Name="Assembly" Value="MyToolkit, Version=2.5.5.0, Culture=neutral, PublicKeyToken=3e349a1360994d26" Type="string" Action="write" />
-                <RegistryValue Root="HKCR" Key="CLSID\{7C4D99A7-586A-3837-BE43-A32335A741EE}\InprocServer32" Name="RuntimeVersion" Value="v4.0.30319" Type="string" Action="write" />
-                <RegistryValue Root="HKCR" Key="CLSID\{7C4D99A7-586A-3837-BE43-A32335A741EE}\InprocServer32" Name="CodeBase" Value="file:///[#fil62CEF58587643A2DDA67E24E70D86586]" Type="string" Action="write" />
-                <RegistryValue Root="HKCR" Key="CLSID\{8EAB2152-908F-3D0A-A6B2-08A7D42952D7}\Implemented Categories\{62C8FE65-4EBB-45e7-B440-6E39B2CDBF29}" Value="" Type="string" Action="write" />
-                <RegistryValue Root="HKCR" Key="CLSID\{8EAB2152-908F-3D0A-A6B2-08A7D42952D7}\InprocServer32\2.5.5.0" Name="Class" Value="MyToolkit.Model.ObservableObject" Type="string" Action="write" />
-                <RegistryValue Root="HKCR" Key="CLSID\{8EAB2152-908F-3D0A-A6B2-08A7D42952D7}\InprocServer32\2.5.5.0" Name="Assembly" Value="MyToolkit, Version=2.5.5.0, Culture=neutral, PublicKeyToken=3e349a1360994d26" Type="string" Action="write" />
-                <RegistryValue Root="HKCR" Key="CLSID\{8EAB2152-908F-3D0A-A6B2-08A7D42952D7}\InprocServer32\2.5.5.0" Name="RuntimeVersion" Value="v4.0.30319" Type="string" Action="write" />
-                <RegistryValue Root="HKCR" Key="CLSID\{8EAB2152-908F-3D0A-A6B2-08A7D42952D7}\InprocServer32\2.5.5.0" Name="CodeBase" Value="file:///[#fil62CEF58587643A2DDA67E24E70D86586]" Type="string" Action="write" />
-                <RegistryValue Root="HKCR" Key="CLSID\{8EAB2152-908F-3D0A-A6B2-08A7D42952D7}\InprocServer32" Name="Class" Value="MyToolkit.Model.ObservableObject" Type="string" Action="write" />
-                <RegistryValue Root="HKCR" Key="CLSID\{8EAB2152-908F-3D0A-A6B2-08A7D42952D7}\InprocServer32" Name="Assembly" Value="MyToolkit, Version=2.5.5.0, Culture=neutral, PublicKeyToken=3e349a1360994d26" Type="string" Action="write" />
-                <RegistryValue Root="HKCR" Key="CLSID\{8EAB2152-908F-3D0A-A6B2-08A7D42952D7}\InprocServer32" Name="RuntimeVersion" Value="v4.0.30319" Type="string" Action="write" />
-                <RegistryValue Root="HKCR" Key="CLSID\{8EAB2152-908F-3D0A-A6B2-08A7D42952D7}\InprocServer32" Name="CodeBase" Value="file:///[#fil62CEF58587643A2DDA67E24E70D86586]" Type="string" Action="write" />
-                <RegistryValue Root="HKCR" Key="CLSID\{8F3D7735-E8F5-3DA1-861C-88B70B52D8F9}\Implemented Categories\{62C8FE65-4EBB-45e7-B440-6E39B2CDBF29}" Value="" Type="string" Action="write" />
-                <RegistryValue Root="HKCR" Key="CLSID\{8F3D7735-E8F5-3DA1-861C-88B70B52D8F9}\InprocServer32\2.5.5.0" Name="Class" Value="MyToolkit.WorkflowEngine.WorkflowActivityBase" Type="string" Action="write" />
-                <RegistryValue Root="HKCR" Key="CLSID\{8F3D7735-E8F5-3DA1-861C-88B70B52D8F9}\InprocServer32\2.5.5.0" Name="Assembly" Value="MyToolkit, Version=2.5.5.0, Culture=neutral, PublicKeyToken=3e349a1360994d26" Type="string" Action="write" />
-                <RegistryValue Root="HKCR" Key="CLSID\{8F3D7735-E8F5-3DA1-861C-88B70B52D8F9}\InprocServer32\2.5.5.0" Name="RuntimeVersion" Value="v4.0.30319" Type="string" Action="write" />
-                <RegistryValue Root="HKCR" Key="CLSID\{8F3D7735-E8F5-3DA1-861C-88B70B52D8F9}\InprocServer32\2.5.5.0" Name="CodeBase" Value="file:///[#fil62CEF58587643A2DDA67E24E70D86586]" Type="string" Action="write" />
-                <RegistryValue Root="HKCR" Key="CLSID\{8F3D7735-E8F5-3DA1-861C-88B70B52D8F9}\InprocServer32" Name="Class" Value="MyToolkit.WorkflowEngine.WorkflowActivityBase" Type="string" Action="write" />
-                <RegistryValue Root="HKCR" Key="CLSID\{8F3D7735-E8F5-3DA1-861C-88B70B52D8F9}\InprocServer32" Name="Assembly" Value="MyToolkit, Version=2.5.5.0, Culture=neutral, PublicKeyToken=3e349a1360994d26" Type="string" Action="write" />
-                <RegistryValue Root="HKCR" Key="CLSID\{8F3D7735-E8F5-3DA1-861C-88B70B52D8F9}\InprocServer32" Name="RuntimeVersion" Value="v4.0.30319" Type="string" Action="write" />
-                <RegistryValue Root="HKCR" Key="CLSID\{8F3D7735-E8F5-3DA1-861C-88B70B52D8F9}\InprocServer32" Name="CodeBase" Value="file:///[#fil62CEF58587643A2DDA67E24E70D86586]" Type="string" Action="write" />
-                <RegistryValue Root="HKCR" Key="CLSID\{945E3923-72D8-3312-AA5A-78A5D30C0BD7}\Implemented Categories\{62C8FE65-4EBB-45e7-B440-6E39B2CDBF29}" Value="" Type="string" Action="write" />
-                <RegistryValue Root="HKCR" Key="CLSID\{945E3923-72D8-3312-AA5A-78A5D30C0BD7}\InprocServer32\2.5.5.0" Name="Class" Value="MyToolkit.Utilities.ReflectionUtilities" Type="string" Action="write" />
-                <RegistryValue Root="HKCR" Key="CLSID\{945E3923-72D8-3312-AA5A-78A5D30C0BD7}\InprocServer32\2.5.5.0" Name="Assembly" Value="MyToolkit, Version=2.5.5.0, Culture=neutral, PublicKeyToken=3e349a1360994d26" Type="string" Action="write" />
-                <RegistryValue Root="HKCR" Key="CLSID\{945E3923-72D8-3312-AA5A-78A5D30C0BD7}\InprocServer32\2.5.5.0" Name="RuntimeVersion" Value="v4.0.30319" Type="string" Action="write" />
-                <RegistryValue Root="HKCR" Key="CLSID\{945E3923-72D8-3312-AA5A-78A5D30C0BD7}\InprocServer32\2.5.5.0" Name="CodeBase" Value="file:///[#fil62CEF58587643A2DDA67E24E70D86586]" Type="string" Action="write" />
-                <RegistryValue Root="HKCR" Key="CLSID\{945E3923-72D8-3312-AA5A-78A5D30C0BD7}\InprocServer32" Name="Class" Value="MyToolkit.Utilities.ReflectionUtilities" Type="string" Action="write" />
-                <RegistryValue Root="HKCR" Key="CLSID\{945E3923-72D8-3312-AA5A-78A5D30C0BD7}\InprocServer32" Name="Assembly" Value="MyToolkit, Version=2.5.5.0, Culture=neutral, PublicKeyToken=3e349a1360994d26" Type="string" Action="write" />
-                <RegistryValue Root="HKCR" Key="CLSID\{945E3923-72D8-3312-AA5A-78A5D30C0BD7}\InprocServer32" Name="RuntimeVersion" Value="v4.0.30319" Type="string" Action="write" />
-                <RegistryValue Root="HKCR" Key="CLSID\{945E3923-72D8-3312-AA5A-78A5D30C0BD7}\InprocServer32" Name="CodeBase" Value="file:///[#fil62CEF58587643A2DDA67E24E70D86586]" Type="string" Action="write" />
-                <RegistryValue Root="HKCR" Key="CLSID\{9FB670B3-969B-307B-87BD-2A52EA52E4D1}\Implemented Categories\{62C8FE65-4EBB-45e7-B440-6E39B2CDBF29}" Value="" Type="string" Action="write" />
-                <RegistryValue Root="HKCR" Key="CLSID\{9FB670B3-969B-307B-87BD-2A52EA52E4D1}\InprocServer32\2.5.5.0" Name="Class" Value="MyToolkit.MVVM.NotifyPropertyChanged" Type="string" Action="write" />
-                <RegistryValue Root="HKCR" Key="CLSID\{9FB670B3-969B-307B-87BD-2A52EA52E4D1}\InprocServer32\2.5.5.0" Name="Assembly" Value="MyToolkit, Version=2.5.5.0, Culture=neutral, PublicKeyToken=3e349a1360994d26" Type="string" Action="write" />
-                <RegistryValue Root="HKCR" Key="CLSID\{9FB670B3-969B-307B-87BD-2A52EA52E4D1}\InprocServer32\2.5.5.0" Name="RuntimeVersion" Value="v4.0.30319" Type="string" Action="write" />
-                <RegistryValue Root="HKCR" Key="CLSID\{9FB670B3-969B-307B-87BD-2A52EA52E4D1}\InprocServer32\2.5.5.0" Name="CodeBase" Value="file:///[#fil62CEF58587643A2DDA67E24E70D86586]" Type="string" Action="write" />
-                <RegistryValue Root="HKCR" Key="CLSID\{9FB670B3-969B-307B-87BD-2A52EA52E4D1}\InprocServer32" Name="Class" Value="MyToolkit.MVVM.NotifyPropertyChanged" Type="string" Action="write" />
-                <RegistryValue Root="HKCR" Key="CLSID\{9FB670B3-969B-307B-87BD-2A52EA52E4D1}\InprocServer32" Name="Assembly" Value="MyToolkit, Version=2.5.5.0, Culture=neutral, PublicKeyToken=3e349a1360994d26" Type="string" Action="write" />
-                <RegistryValue Root="HKCR" Key="CLSID\{9FB670B3-969B-307B-87BD-2A52EA52E4D1}\InprocServer32" Name="RuntimeVersion" Value="v4.0.30319" Type="string" Action="write" />
-                <RegistryValue Root="HKCR" Key="CLSID\{9FB670B3-969B-307B-87BD-2A52EA52E4D1}\InprocServer32" Name="CodeBase" Value="file:///[#fil62CEF58587643A2DDA67E24E70D86586]" Type="string" Action="write" />
-                <RegistryValue Root="HKCR" Key="CLSID\{A48F7D84-9A1E-39C4-B474-63370B8527F0}\Implemented Categories\{62C8FE65-4EBB-45e7-B440-6E39B2CDBF29}" Value="" Type="string" Action="write" />
-                <RegistryValue Root="HKCR" Key="CLSID\{A48F7D84-9A1E-39C4-B474-63370B8527F0}\InprocServer32\2.5.5.0" Name="Class" Value="MyToolkit.Composition.CompositionContext" Type="string" Action="write" />
-                <RegistryValue Root="HKCR" Key="CLSID\{A48F7D84-9A1E-39C4-B474-63370B8527F0}\InprocServer32\2.5.5.0" Name="Assembly" Value="MyToolkit, Version=2.5.5.0, Culture=neutral, PublicKeyToken=3e349a1360994d26" Type="string" Action="write" />
-                <RegistryValue Root="HKCR" Key="CLSID\{A48F7D84-9A1E-39C4-B474-63370B8527F0}\InprocServer32\2.5.5.0" Name="RuntimeVersion" Value="v4.0.30319" Type="string" Action="write" />
-                <RegistryValue Root="HKCR" Key="CLSID\{A48F7D84-9A1E-39C4-B474-63370B8527F0}\InprocServer32\2.5.5.0" Name="CodeBase" Value="file:///[#fil62CEF58587643A2DDA67E24E70D86586]" Type="string" Action="write" />
-                <RegistryValue Root="HKCR" Key="CLSID\{A48F7D84-9A1E-39C4-B474-63370B8527F0}\InprocServer32" Name="Class" Value="MyToolkit.Composition.CompositionContext" Type="string" Action="write" />
-                <RegistryValue Root="HKCR" Key="CLSID\{A48F7D84-9A1E-39C4-B474-63370B8527F0}\InprocServer32" Name="Assembly" Value="MyToolkit, Version=2.5.5.0, Culture=neutral, PublicKeyToken=3e349a1360994d26" Type="string" Action="write" />
-                <RegistryValue Root="HKCR" Key="CLSID\{A48F7D84-9A1E-39C4-B474-63370B8527F0}\InprocServer32" Name="RuntimeVersion" Value="v4.0.30319" Type="string" Action="write" />
-                <RegistryValue Root="HKCR" Key="CLSID\{A48F7D84-9A1E-39C4-B474-63370B8527F0}\InprocServer32" Name="CodeBase" Value="file:///[#fil62CEF58587643A2DDA67E24E70D86586]" Type="string" Action="write" />
-                <RegistryValue Root="HKCR" Key="CLSID\{C0A568DA-817B-3FAE-8231-3C11273D66F6}\Implemented Categories\{62C8FE65-4EBB-45e7-B440-6E39B2CDBF29}" Value="" Type="string" Action="write" />
-                <RegistryValue Root="HKCR" Key="CLSID\{C0A568DA-817B-3FAE-8231-3C11273D66F6}\InprocServer32\2.5.5.0" Name="Class" Value="MyToolkit.WorkflowEngine.Activities.ForkActivity" Type="string" Action="write" />
-                <RegistryValue Root="HKCR" Key="CLSID\{C0A568DA-817B-3FAE-8231-3C11273D66F6}\InprocServer32\2.5.5.0" Name="Assembly" Value="MyToolkit, Version=2.5.5.0, Culture=neutral, PublicKeyToken=3e349a1360994d26" Type="string" Action="write" />
-                <RegistryValue Root="HKCR" Key="CLSID\{C0A568DA-817B-3FAE-8231-3C11273D66F6}\InprocServer32\2.5.5.0" Name="RuntimeVersion" Value="v4.0.30319" Type="string" Action="write" />
-                <RegistryValue Root="HKCR" Key="CLSID\{C0A568DA-817B-3FAE-8231-3C11273D66F6}\InprocServer32\2.5.5.0" Name="CodeBase" Value="file:///[#fil62CEF58587643A2DDA67E24E70D86586]" Type="string" Action="write" />
-                <RegistryValue Root="HKCR" Key="CLSID\{C0A568DA-817B-3FAE-8231-3C11273D66F6}\InprocServer32" Name="Class" Value="MyToolkit.WorkflowEngine.Activities.ForkActivity" Type="string" Action="write" />
-                <RegistryValue Root="HKCR" Key="CLSID\{C0A568DA-817B-3FAE-8231-3C11273D66F6}\InprocServer32" Name="Assembly" Value="MyToolkit, Version=2.5.5.0, Culture=neutral, PublicKeyToken=3e349a1360994d26" Type="string" Action="write" />
-                <RegistryValue Root="HKCR" Key="CLSID\{C0A568DA-817B-3FAE-8231-3C11273D66F6}\InprocServer32" Name="RuntimeVersion" Value="v4.0.30319" Type="string" Action="write" />
-                <RegistryValue Root="HKCR" Key="CLSID\{C0A568DA-817B-3FAE-8231-3C11273D66F6}\InprocServer32" Name="CodeBase" Value="file:///[#fil62CEF58587643A2DDA67E24E70D86586]" Type="string" Action="write" />
-                <RegistryValue Root="HKCR" Key="CLSID\{CB2FEE40-23B3-3DC6-AFAE-280B8D5B3A68}\Implemented Categories\{62C8FE65-4EBB-45e7-B440-6E39B2CDBF29}" Value="" Type="string" Action="write" />
-                <RegistryValue Root="HKCR" Key="CLSID\{CB2FEE40-23B3-3DC6-AFAE-280B8D5B3A68}\InprocServer32\2.5.5.0" Name="Class" Value="MyToolkit.Html.HtmlParser" Type="string" Action="write" />
-                <RegistryValue Root="HKCR" Key="CLSID\{CB2FEE40-23B3-3DC6-AFAE-280B8D5B3A68}\InprocServer32\2.5.5.0" Name="Assembly" Value="MyToolkit, Version=2.5.5.0, Culture=neutral, PublicKeyToken=3e349a1360994d26" Type="string" Action="write" />
-                <RegistryValue Root="HKCR" Key="CLSID\{CB2FEE40-23B3-3DC6-AFAE-280B8D5B3A68}\InprocServer32\2.5.5.0" Name="RuntimeVersion" Value="v4.0.30319" Type="string" Action="write" />
-                <RegistryValue Root="HKCR" Key="CLSID\{CB2FEE40-23B3-3DC6-AFAE-280B8D5B3A68}\InprocServer32\2.5.5.0" Name="CodeBase" Value="file:///[#fil62CEF58587643A2DDA67E24E70D86586]" Type="string" Action="write" />
-                <RegistryValue Root="HKCR" Key="CLSID\{CB2FEE40-23B3-3DC6-AFAE-280B8D5B3A68}\InprocServer32" Name="Class" Value="MyToolkit.Html.HtmlParser" Type="string" Action="write" />
-                <RegistryValue Root="HKCR" Key="CLSID\{CB2FEE40-23B3-3DC6-AFAE-280B8D5B3A68}\InprocServer32" Name="Assembly" Value="MyToolkit, Version=2.5.5.0, Culture=neutral, PublicKeyToken=3e349a1360994d26" Type="string" Action="write" />
-                <RegistryValue Root="HKCR" Key="CLSID\{CB2FEE40-23B3-3DC6-AFAE-280B8D5B3A68}\InprocServer32" Name="RuntimeVersion" Value="v4.0.30319" Type="string" Action="write" />
-                <RegistryValue Root="HKCR" Key="CLSID\{CB2FEE40-23B3-3DC6-AFAE-280B8D5B3A68}\InprocServer32" Name="CodeBase" Value="file:///[#fil62CEF58587643A2DDA67E24E70D86586]" Type="string" Action="write" />
-                <RegistryValue Root="HKCR" Key="CLSID\{CC015092-115F-3143-A38F-595B401B3FA6}\Implemented Categories\{62C8FE65-4EBB-45e7-B440-6E39B2CDBF29}" Value="" Type="string" Action="write" />
-                <RegistryValue Root="HKCR" Key="CLSID\{CC015092-115F-3143-A38F-595B401B3FA6}\InprocServer32\2.5.5.0" Name="Class" Value="MyToolkit.Composition.ServiceLocator" Type="string" Action="write" />
-                <RegistryValue Root="HKCR" Key="CLSID\{CC015092-115F-3143-A38F-595B401B3FA6}\InprocServer32\2.5.5.0" Name="Assembly" Value="MyToolkit, Version=2.5.5.0, Culture=neutral, PublicKeyToken=3e349a1360994d26" Type="string" Action="write" />
-                <RegistryValue Root="HKCR" Key="CLSID\{CC015092-115F-3143-A38F-595B401B3FA6}\InprocServer32\2.5.5.0" Name="RuntimeVersion" Value="v4.0.30319" Type="string" Action="write" />
-                <RegistryValue Root="HKCR" Key="CLSID\{CC015092-115F-3143-A38F-595B401B3FA6}\InprocServer32\2.5.5.0" Name="CodeBase" Value="file:///[#fil62CEF58587643A2DDA67E24E70D86586]" Type="string" Action="write" />
-                <RegistryValue Root="HKCR" Key="CLSID\{CC015092-115F-3143-A38F-595B401B3FA6}\InprocServer32" Name="Class" Value="MyToolkit.Composition.ServiceLocator" Type="string" Action="write" />
-                <RegistryValue Root="HKCR" Key="CLSID\{CC015092-115F-3143-A38F-595B401B3FA6}\InprocServer32" Name="Assembly" Value="MyToolkit, Version=2.5.5.0, Culture=neutral, PublicKeyToken=3e349a1360994d26" Type="string" Action="write" />
-                <RegistryValue Root="HKCR" Key="CLSID\{CC015092-115F-3143-A38F-595B401B3FA6}\InprocServer32" Name="RuntimeVersion" Value="v4.0.30319" Type="string" Action="write" />
-                <RegistryValue Root="HKCR" Key="CLSID\{CC015092-115F-3143-A38F-595B401B3FA6}\InprocServer32" Name="CodeBase" Value="file:///[#fil62CEF58587643A2DDA67E24E70D86586]" Type="string" Action="write" />
-                <RegistryValue Root="HKCR" Key="CLSID\{D551B52F-A5BB-3BE1-A0F7-4AC2DB7744FD}\Implemented Categories\{62C8FE65-4EBB-45e7-B440-6E39B2CDBF29}" Value="" Type="string" Action="write" />
-                <RegistryValue Root="HKCR" Key="CLSID\{D551B52F-A5BB-3BE1-A0F7-4AC2DB7744FD}\InprocServer32\2.5.5.0" Name="Class" Value="MyToolkit.WorkflowEngine.Activities.EmptyActivity" Type="string" Action="write" />
-                <RegistryValue Root="HKCR" Key="CLSID\{D551B52F-A5BB-3BE1-A0F7-4AC2DB7744FD}\InprocServer32\2.5.5.0" Name="Assembly" Value="MyToolkit, Version=2.5.5.0, Culture=neutral, PublicKeyToken=3e349a1360994d26" Type="string" Action="write" />
-                <RegistryValue Root="HKCR" Key="CLSID\{D551B52F-A5BB-3BE1-A0F7-4AC2DB7744FD}\InprocServer32\2.5.5.0" Name="RuntimeVersion" Value="v4.0.30319" Type="string" Action="write" />
-                <RegistryValue Root="HKCR" Key="CLSID\{D551B52F-A5BB-3BE1-A0F7-4AC2DB7744FD}\InprocServer32\2.5.5.0" Name="CodeBase" Value="file:///[#fil62CEF58587643A2DDA67E24E70D86586]" Type="string" Action="write" />
-                <RegistryValue Root="HKCR" Key="CLSID\{D551B52F-A5BB-3BE1-A0F7-4AC2DB7744FD}\InprocServer32" Name="Class" Value="MyToolkit.WorkflowEngine.Activities.EmptyActivity" Type="string" Action="write" />
-                <RegistryValue Root="HKCR" Key="CLSID\{D551B52F-A5BB-3BE1-A0F7-4AC2DB7744FD}\InprocServer32" Name="Assembly" Value="MyToolkit, Version=2.5.5.0, Culture=neutral, PublicKeyToken=3e349a1360994d26" Type="string" Action="write" />
-                <RegistryValue Root="HKCR" Key="CLSID\{D551B52F-A5BB-3BE1-A0F7-4AC2DB7744FD}\InprocServer32" Name="RuntimeVersion" Value="v4.0.30319" Type="string" Action="write" />
-                <RegistryValue Root="HKCR" Key="CLSID\{D551B52F-A5BB-3BE1-A0F7-4AC2DB7744FD}\InprocServer32" Name="CodeBase" Value="file:///[#fil62CEF58587643A2DDA67E24E70D86586]" Type="string" Action="write" />
-                <RegistryValue Root="HKCR" Key="CLSID\{D58E5165-E619-3C3D-B25F-6772ACE6445B}\Implemented Categories\{62C8FE65-4EBB-45e7-B440-6E39B2CDBF29}" Value="" Type="string" Action="write" />
-                <RegistryValue Root="HKCR" Key="CLSID\{D58E5165-E619-3C3D-B25F-6772ACE6445B}\InprocServer32\2.5.5.0" Name="Class" Value="MyToolkit.WorkflowEngine.Activities.EmptyAutomaticActivity" Type="string" Action="write" />
-                <RegistryValue Root="HKCR" Key="CLSID\{D58E5165-E619-3C3D-B25F-6772ACE6445B}\InprocServer32\2.5.5.0" Name="Assembly" Value="MyToolkit, Version=2.5.5.0, Culture=neutral, PublicKeyToken=3e349a1360994d26" Type="string" Action="write" />
-                <RegistryValue Root="HKCR" Key="CLSID\{D58E5165-E619-3C3D-B25F-6772ACE6445B}\InprocServer32\2.5.5.0" Name="RuntimeVersion" Value="v4.0.30319" Type="string" Action="write" />
-                <RegistryValue Root="HKCR" Key="CLSID\{D58E5165-E619-3C3D-B25F-6772ACE6445B}\InprocServer32\2.5.5.0" Name="CodeBase" Value="file:///[#fil62CEF58587643A2DDA67E24E70D86586]" Type="string" Action="write" />
-                <RegistryValue Root="HKCR" Key="CLSID\{D58E5165-E619-3C3D-B25F-6772ACE6445B}\InprocServer32" Name="Class" Value="MyToolkit.WorkflowEngine.Activities.EmptyAutomaticActivity" Type="string" Action="write" />
-                <RegistryValue Root="HKCR" Key="CLSID\{D58E5165-E619-3C3D-B25F-6772ACE6445B}\InprocServer32" Name="Assembly" Value="MyToolkit, Version=2.5.5.0, Culture=neutral, PublicKeyToken=3e349a1360994d26" Type="string" Action="write" />
-                <RegistryValue Root="HKCR" Key="CLSID\{D58E5165-E619-3C3D-B25F-6772ACE6445B}\InprocServer32" Name="RuntimeVersion" Value="v4.0.30319" Type="string" Action="write" />
-                <RegistryValue Root="HKCR" Key="CLSID\{D58E5165-E619-3C3D-B25F-6772ACE6445B}\InprocServer32" Name="CodeBase" Value="file:///[#fil62CEF58587643A2DDA67E24E70D86586]" Type="string" Action="write" />
-                <RegistryValue Root="HKCR" Key="CLSID\{E0AA0E61-EAB8-3E24-9FBC-15D5E8AADAF4}\Implemented Categories\{62C8FE65-4EBB-45e7-B440-6E39B2CDBF29}" Value="" Type="string" Action="write" />
-                <RegistryValue Root="HKCR" Key="CLSID\{E0AA0E61-EAB8-3E24-9FBC-15D5E8AADAF4}\InprocServer32\2.5.5.0" Name="Class" Value="MyToolkit.Utilities.ExpressionUtilities" Type="string" Action="write" />
-                <RegistryValue Root="HKCR" Key="CLSID\{E0AA0E61-EAB8-3E24-9FBC-15D5E8AADAF4}\InprocServer32\2.5.5.0" Name="Assembly" Value="MyToolkit, Version=2.5.5.0, Culture=neutral, PublicKeyToken=3e349a1360994d26" Type="string" Action="write" />
-                <RegistryValue Root="HKCR" Key="CLSID\{E0AA0E61-EAB8-3E24-9FBC-15D5E8AADAF4}\InprocServer32\2.5.5.0" Name="RuntimeVersion" Value="v4.0.30319" Type="string" Action="write" />
-                <RegistryValue Root="HKCR" Key="CLSID\{E0AA0E61-EAB8-3E24-9FBC-15D5E8AADAF4}\InprocServer32\2.5.5.0" Name="CodeBase" Value="file:///[#fil62CEF58587643A2DDA67E24E70D86586]" Type="string" Action="write" />
-                <RegistryValue Root="HKCR" Key="CLSID\{E0AA0E61-EAB8-3E24-9FBC-15D5E8AADAF4}\InprocServer32" Name="Class" Value="MyToolkit.Utilities.ExpressionUtilities" Type="string" Action="write" />
-                <RegistryValue Root="HKCR" Key="CLSID\{E0AA0E61-EAB8-3E24-9FBC-15D5E8AADAF4}\InprocServer32" Name="Assembly" Value="MyToolkit, Version=2.5.5.0, Culture=neutral, PublicKeyToken=3e349a1360994d26" Type="string" Action="write" />
-                <RegistryValue Root="HKCR" Key="CLSID\{E0AA0E61-EAB8-3E24-9FBC-15D5E8AADAF4}\InprocServer32" Name="RuntimeVersion" Value="v4.0.30319" Type="string" Action="write" />
-                <RegistryValue Root="HKCR" Key="CLSID\{E0AA0E61-EAB8-3E24-9FBC-15D5E8AADAF4}\InprocServer32" Name="CodeBase" Value="file:///[#fil62CEF58587643A2DDA67E24E70D86586]" Type="string" Action="write" />
-                <RegistryValue Root="HKCR" Key="CLSID\{E745942B-3142-37DF-98B9-C0DF0CFAEBCE}\Implemented Categories\{62C8FE65-4EBB-45e7-B440-6E39B2CDBF29}" Value="" Type="string" Action="write" />
-                <RegistryValue Root="HKCR" Key="CLSID\{E745942B-3142-37DF-98B9-C0DF0CFAEBCE}\InprocServer32\2.5.5.0" Name="Class" Value="MyToolkit.Messaging.Messenger" Type="string" Action="write" />
-                <RegistryValue Root="HKCR" Key="CLSID\{E745942B-3142-37DF-98B9-C0DF0CFAEBCE}\InprocServer32\2.5.5.0" Name="Assembly" Value="MyToolkit, Version=2.5.5.0, Culture=neutral, PublicKeyToken=3e349a1360994d26" Type="string" Action="write" />
-                <RegistryValue Root="HKCR" Key="CLSID\{E745942B-3142-37DF-98B9-C0DF0CFAEBCE}\InprocServer32\2.5.5.0" Name="RuntimeVersion" Value="v4.0.30319" Type="string" Action="write" />
-                <RegistryValue Root="HKCR" Key="CLSID\{E745942B-3142-37DF-98B9-C0DF0CFAEBCE}\InprocServer32\2.5.5.0" Name="CodeBase" Value="file:///[#fil62CEF58587643A2DDA67E24E70D86586]" Type="string" Action="write" />
-                <RegistryValue Root="HKCR" Key="CLSID\{E745942B-3142-37DF-98B9-C0DF0CFAEBCE}\InprocServer32" Name="Class" Value="MyToolkit.Messaging.Messenger" Type="string" Action="write" />
-                <RegistryValue Root="HKCR" Key="CLSID\{E745942B-3142-37DF-98B9-C0DF0CFAEBCE}\InprocServer32" Name="Assembly" Value="MyToolkit, Version=2.5.5.0, Culture=neutral, PublicKeyToken=3e349a1360994d26" Type="string" Action="write" />
-                <RegistryValue Root="HKCR" Key="CLSID\{E745942B-3142-37DF-98B9-C0DF0CFAEBCE}\InprocServer32" Name="RuntimeVersion" Value="v4.0.30319" Type="string" Action="write" />
-                <RegistryValue Root="HKCR" Key="CLSID\{E745942B-3142-37DF-98B9-C0DF0CFAEBCE}\InprocServer32" Name="CodeBase" Value="file:///[#fil62CEF58587643A2DDA67E24E70D86586]" Type="string" Action="write" />
-                <RegistryValue Root="HKCR" Key="CLSID\{EC5D19A2-4317-330B-B582-0A005B15F4BF}\Implemented Categories\{62C8FE65-4EBB-45e7-B440-6E39B2CDBF29}" Value="" Type="string" Action="write" />
-                <RegistryValue Root="HKCR" Key="CLSID\{EC5D19A2-4317-330B-B582-0A005B15F4BF}\InprocServer32\2.5.5.0" Name="Class" Value="MyToolkit.WorkflowEngine.WorkflowActivityInput" Type="string" Action="write" />
-                <RegistryValue Root="HKCR" Key="CLSID\{EC5D19A2-4317-330B-B582-0A005B15F4BF}\InprocServer32\2.5.5.0" Name="Assembly" Value="MyToolkit, Version=2.5.5.0, Culture=neutral, PublicKeyToken=3e349a1360994d26" Type="string" Action="write" />
-                <RegistryValue Root="HKCR" Key="CLSID\{EC5D19A2-4317-330B-B582-0A005B15F4BF}\InprocServer32\2.5.5.0" Name="RuntimeVersion" Value="v4.0.30319" Type="string" Action="write" />
-                <RegistryValue Root="HKCR" Key="CLSID\{EC5D19A2-4317-330B-B582-0A005B15F4BF}\InprocServer32\2.5.5.0" Name="CodeBase" Value="file:///[#fil62CEF58587643A2DDA67E24E70D86586]" Type="string" Action="write" />
-                <RegistryValue Root="HKCR" Key="CLSID\{EC5D19A2-4317-330B-B582-0A005B15F4BF}\InprocServer32" Name="Class" Value="MyToolkit.WorkflowEngine.WorkflowActivityInput" Type="string" Action="write" />
-                <RegistryValue Root="HKCR" Key="CLSID\{EC5D19A2-4317-330B-B582-0A005B15F4BF}\InprocServer32" Name="Assembly" Value="MyToolkit, Version=2.5.5.0, Culture=neutral, PublicKeyToken=3e349a1360994d26" Type="string" Action="write" />
-                <RegistryValue Root="HKCR" Key="CLSID\{EC5D19A2-4317-330B-B582-0A005B15F4BF}\InprocServer32" Name="RuntimeVersion" Value="v4.0.30319" Type="string" Action="write" />
-                <RegistryValue Root="HKCR" Key="CLSID\{EC5D19A2-4317-330B-B582-0A005B15F4BF}\InprocServer32" Name="CodeBase" Value="file:///[#fil62CEF58587643A2DDA67E24E70D86586]" Type="string" Action="write" />
-                <RegistryValue Root="HKCR" Key="CLSID\{FBFDCC06-E952-3A29-A91E-417AD3FB6881}\Implemented Categories\{62C8FE65-4EBB-45e7-B440-6E39B2CDBF29}" Value="" Type="string" Action="write" />
-                <RegistryValue Root="HKCR" Key="CLSID\{FBFDCC06-E952-3A29-A91E-417AD3FB6881}\InprocServer32\2.5.5.0" Name="Class" Value="MyToolkit.Utilities.CodeContractExtensions+ValidatedNotNullAttribute" Type="string" Action="write" />
-                <RegistryValue Root="HKCR" Key="CLSID\{FBFDCC06-E952-3A29-A91E-417AD3FB6881}\InprocServer32\2.5.5.0" Name="Assembly" Value="MyToolkit, Version=2.5.5.0, Culture=neutral, PublicKeyToken=3e349a1360994d26" Type="string" Action="write" />
-                <RegistryValue Root="HKCR" Key="CLSID\{FBFDCC06-E952-3A29-A91E-417AD3FB6881}\InprocServer32\2.5.5.0" Name="RuntimeVersion" Value="v4.0.30319" Type="string" Action="write" />
-                <RegistryValue Root="HKCR" Key="CLSID\{FBFDCC06-E952-3A29-A91E-417AD3FB6881}\InprocServer32\2.5.5.0" Name="CodeBase" Value="file:///[#fil62CEF58587643A2DDA67E24E70D86586]" Type="string" Action="write" />
-                <RegistryValue Root="HKCR" Key="CLSID\{FBFDCC06-E952-3A29-A91E-417AD3FB6881}\InprocServer32" Name="Class" Value="MyToolkit.Utilities.CodeContractExtensions+ValidatedNotNullAttribute" Type="string" Action="write" />
-                <RegistryValue Root="HKCR" Key="CLSID\{FBFDCC06-E952-3A29-A91E-417AD3FB6881}\InprocServer32" Name="Assembly" Value="MyToolkit, Version=2.5.5.0, Culture=neutral, PublicKeyToken=3e349a1360994d26" Type="string" Action="write" />
-                <RegistryValue Root="HKCR" Key="CLSID\{FBFDCC06-E952-3A29-A91E-417AD3FB6881}\InprocServer32" Name="RuntimeVersion" Value="v4.0.30319" Type="string" Action="write" />
-                <RegistryValue Root="HKCR" Key="CLSID\{FBFDCC06-E952-3A29-A91E-417AD3FB6881}\InprocServer32" Name="CodeBase" Value="file:///[#fil62CEF58587643A2DDA67E24E70D86586]" Type="string" Action="write" />
-                <RegistryValue Root="HKCR" Key="Record\{1EC9D110-12A2-3214-B5D8-1305C4229640}\2.5.5.0" Name="Class" Value="MyToolkit.Messaging.MessageButton" Type="string" Action="write" />
-                <RegistryValue Root="HKCR" Key="Record\{1EC9D110-12A2-3214-B5D8-1305C4229640}\2.5.5.0" Name="Assembly" Value="MyToolkit, Version=2.5.5.0, Culture=neutral, PublicKeyToken=3e349a1360994d26" Type="string" Action="write" />
-                <RegistryValue Root="HKCR" Key="Record\{1EC9D110-12A2-3214-B5D8-1305C4229640}\2.5.5.0" Name="RuntimeVersion" Value="v4.0.30319" Type="string" Action="write" />
-                <RegistryValue Root="HKCR" Key="Record\{1EC9D110-12A2-3214-B5D8-1305C4229640}\2.5.5.0" Name="CodeBase" Value="file:///[#fil62CEF58587643A2DDA67E24E70D86586]" Type="string" Action="write" />
-                <RegistryValue Root="HKCR" Key="Record\{47F71BBB-D086-329B-A80F-B196688B2FDD}\2.5.5.0" Name="Class" Value="MyToolkit.Messaging.MessageResult" Type="string" Action="write" />
-                <RegistryValue Root="HKCR" Key="Record\{47F71BBB-D086-329B-A80F-B196688B2FDD}\2.5.5.0" Name="Assembly" Value="MyToolkit, Version=2.5.5.0, Culture=neutral, PublicKeyToken=3e349a1360994d26" Type="string" Action="write" />
-                <RegistryValue Root="HKCR" Key="Record\{47F71BBB-D086-329B-A80F-B196688B2FDD}\2.5.5.0" Name="RuntimeVersion" Value="v4.0.30319" Type="string" Action="write" />
-                <RegistryValue Root="HKCR" Key="Record\{47F71BBB-D086-329B-A80F-B196688B2FDD}\2.5.5.0" Name="CodeBase" Value="file:///[#fil62CEF58587643A2DDA67E24E70D86586]" Type="string" Action="write" />
-            </Component>
-            <Component Id="cmpCED5B7488C31D594E13DDD9CAB74BFD8" Directory="RootDirectory" Guid="*">
-                <Class Id="{EBC25CF6-9120-4283-B972-0E5520D0000C}" Context="InprocServer32" Description="Ionic.Crc.CRC32" ThreadingModel="both" ForeignServer="mscoree.dll">
-                    <ProgId Id="Ionic.Crc.CRC32" Description="Ionic.Crc.CRC32" />
-                </Class>
-                <Class Id="{EBC25CF6-9120-4283-B972-0E5520D0000D}" Context="InprocServer32" Description="Ionic.Zlib.ZlibCodec" ThreadingModel="both" ForeignServer="mscoree.dll">
-                    <ProgId Id="Ionic.Zlib.ZlibCodec" Description="Ionic.Zlib.ZlibCodec" />
-                </Class>
-                <File Id="fil29681523F6C5F6494E9C0C2613364952" KeyPath="yes" Source="$(var.SourcePath)\MyToolkit.Extended.dll" />
-                <RegistryValue Root="HKCR" Key="CLSID\{EBC25CF6-9120-4283-B972-0E5520D0000C}\Implemented Categories\{62C8FE65-4EBB-45e7-B440-6E39B2CDBF29}" Value="" Type="string" Action="write" />
-                <RegistryValue Root="HKCR" Key="CLSID\{EBC25CF6-9120-4283-B972-0E5520D0000C}\InprocServer32\2.5.5.0" Name="Class" Value="Ionic.Crc.CRC32" Type="string" Action="write" />
-                <RegistryValue Root="HKCR" Key="CLSID\{EBC25CF6-9120-4283-B972-0E5520D0000C}\InprocServer32\2.5.5.0" Name="Assembly" Value="MyToolkit.Extended, Version=2.5.5.0, Culture=neutral, PublicKeyToken=3e349a1360994d26" Type="string" Action="write" />
-                <RegistryValue Root="HKCR" Key="CLSID\{EBC25CF6-9120-4283-B972-0E5520D0000C}\InprocServer32\2.5.5.0" Name="RuntimeVersion" Value="v4.0.30319" Type="string" Action="write" />
-                <RegistryValue Root="HKCR" Key="CLSID\{EBC25CF6-9120-4283-B972-0E5520D0000C}\InprocServer32\2.5.5.0" Name="CodeBase" Value="file:///[#fil29681523F6C5F6494E9C0C2613364952]" Type="string" Action="write" />
-                <RegistryValue Root="HKCR" Key="CLSID\{EBC25CF6-9120-4283-B972-0E5520D0000C}\InprocServer32" Name="Class" Value="Ionic.Crc.CRC32" Type="string" Action="write" />
-                <RegistryValue Root="HKCR" Key="CLSID\{EBC25CF6-9120-4283-B972-0E5520D0000C}\InprocServer32" Name="Assembly" Value="MyToolkit.Extended, Version=2.5.5.0, Culture=neutral, PublicKeyToken=3e349a1360994d26" Type="string" Action="write" />
-                <RegistryValue Root="HKCR" Key="CLSID\{EBC25CF6-9120-4283-B972-0E5520D0000C}\InprocServer32" Name="RuntimeVersion" Value="v4.0.30319" Type="string" Action="write" />
-                <RegistryValue Root="HKCR" Key="CLSID\{EBC25CF6-9120-4283-B972-0E5520D0000C}\InprocServer32" Name="CodeBase" Value="file:///[#fil29681523F6C5F6494E9C0C2613364952]" Type="string" Action="write" />
-                <RegistryValue Root="HKCR" Key="CLSID\{EBC25CF6-9120-4283-B972-0E5520D0000D}\Implemented Categories\{62C8FE65-4EBB-45e7-B440-6E39B2CDBF29}" Value="" Type="string" Action="write" />
-                <RegistryValue Root="HKCR" Key="CLSID\{EBC25CF6-9120-4283-B972-0E5520D0000D}\InprocServer32\2.5.5.0" Name="Class" Value="Ionic.Zlib.ZlibCodec" Type="string" Action="write" />
-                <RegistryValue Root="HKCR" Key="CLSID\{EBC25CF6-9120-4283-B972-0E5520D0000D}\InprocServer32\2.5.5.0" Name="Assembly" Value="MyToolkit.Extended, Version=2.5.5.0, Culture=neutral, PublicKeyToken=3e349a1360994d26" Type="string" Action="write" />
-                <RegistryValue Root="HKCR" Key="CLSID\{EBC25CF6-9120-4283-B972-0E5520D0000D}\InprocServer32\2.5.5.0" Name="RuntimeVersion" Value="v4.0.30319" Type="string" Action="write" />
-                <RegistryValue Root="HKCR" Key="CLSID\{EBC25CF6-9120-4283-B972-0E5520D0000D}\InprocServer32\2.5.5.0" Name="CodeBase" Value="file:///[#fil29681523F6C5F6494E9C0C2613364952]" Type="string" Action="write" />
-                <RegistryValue Root="HKCR" Key="CLSID\{EBC25CF6-9120-4283-B972-0E5520D0000D}\InprocServer32" Name="Class" Value="Ionic.Zlib.ZlibCodec" Type="string" Action="write" />
-                <RegistryValue Root="HKCR" Key="CLSID\{EBC25CF6-9120-4283-B972-0E5520D0000D}\InprocServer32" Name="Assembly" Value="MyToolkit.Extended, Version=2.5.5.0, Culture=neutral, PublicKeyToken=3e349a1360994d26" Type="string" Action="write" />
-                <RegistryValue Root="HKCR" Key="CLSID\{EBC25CF6-9120-4283-B972-0E5520D0000D}\InprocServer32" Name="RuntimeVersion" Value="v4.0.30319" Type="string" Action="write" />
-                <RegistryValue Root="HKCR" Key="CLSID\{EBC25CF6-9120-4283-B972-0E5520D0000D}\InprocServer32" Name="CodeBase" Value="file:///[#fil29681523F6C5F6494E9C0C2613364952]" Type="string" Action="write" />
-            </Component>
-            <Component Id="cmp5DA04D879E472CDB59610C78E2C06D67" Directory="RootDirectory" Guid="*">
-                <File Id="fil9DE1E33FF998D56AD5CDDBB114A9D14E" KeyPath="yes" Source="$(var.SourcePath)\MyToolkit.Extended.xml" />
-            </Component>
-            <Component Id="cmp31D065AFFB2F9C455FBCDC62BD6A0282" Directory="RootDirectory" Guid="*">
-                <File Id="fil2E9070A107598B8FB198EFBCF6062E75" KeyPath="yes" Source="$(var.SourcePath)\MyToolkit.xml" />
-            </Component>
-            <Component Id="cmpAA23E95C15845F50DC0B637F446EC20F" Directory="RootDirectory" Guid="*">
-                <Class Id="{5AD67F16-DC5E-3E3A-ADAD-B51D163996D5}" Context="InprocServer32" Description="NConsole.HelpCommand" ThreadingModel="both" ForeignServer="mscoree.dll">
-                    <ProgId Id="NConsole.HelpCommand" Description="NConsole.HelpCommand" />
-                </Class>
-                <Class Id="{5E6E47C0-66BA-332C-8C40-052DE624AAD4}" Context="InprocServer32" Description="NConsole.ConsoleHost" ThreadingModel="both" ForeignServer="mscoree.dll">
-                    <ProgId Id="NConsole.ConsoleHost" Description="NConsole.ConsoleHost" />
-                </Class>
-                <Class Id="{748AEF10-73EE-35D3-ABC3-964C923937D1}" Context="InprocServer32" Description="NConsole.ArgumentAttribute" ThreadingModel="both" ForeignServer="mscoree.dll">
-                    <ProgId Id="NConsole.ArgumentAttribute" Description="NConsole.ArgumentAttribute" />
-                </Class>
-                <Class Id="{E7BD1617-F200-3EE2-95AB-F58417BBA4F4}" Context="InprocServer32" Description="NConsole.SwitchAttribute" ThreadingModel="both" ForeignServer="mscoree.dll">
-                    <ProgId Id="NConsole.SwitchAttribute" Description="NConsole.SwitchAttribute" />
-                </Class>
-                <File Id="filEA326544F4E25C02E5E5DC3144171768" KeyPath="yes" Source="$(var.SourcePath)\NConsole.dll" />
-                <RegistryValue Root="HKCR" Key="CLSID\{5AD67F16-DC5E-3E3A-ADAD-B51D163996D5}\Implemented Categories\{62C8FE65-4EBB-45e7-B440-6E39B2CDBF29}" Value="" Type="string" Action="write" />
-                <RegistryValue Root="HKCR" Key="CLSID\{5AD67F16-DC5E-3E3A-ADAD-B51D163996D5}\InprocServer32\0.6.5780.31873" Name="Class" Value="NConsole.HelpCommand" Type="string" Action="write" />
-                <RegistryValue Root="HKCR" Key="CLSID\{5AD67F16-DC5E-3E3A-ADAD-B51D163996D5}\InprocServer32\0.6.5780.31873" Name="Assembly" Value="NConsole, Version=0.6.5780.31873, Culture=neutral, PublicKeyToken=null" Type="string" Action="write" />
-                <RegistryValue Root="HKCR" Key="CLSID\{5AD67F16-DC5E-3E3A-ADAD-B51D163996D5}\InprocServer32\0.6.5780.31873" Name="RuntimeVersion" Value="v4.0.30319" Type="string" Action="write" />
-                <RegistryValue Root="HKCR" Key="CLSID\{5AD67F16-DC5E-3E3A-ADAD-B51D163996D5}\InprocServer32\0.6.5780.31873" Name="CodeBase" Value="file:///[#filEA326544F4E25C02E5E5DC3144171768]" Type="string" Action="write" />
-                <RegistryValue Root="HKCR" Key="CLSID\{5AD67F16-DC5E-3E3A-ADAD-B51D163996D5}\InprocServer32" Name="Class" Value="NConsole.HelpCommand" Type="string" Action="write" />
-                <RegistryValue Root="HKCR" Key="CLSID\{5AD67F16-DC5E-3E3A-ADAD-B51D163996D5}\InprocServer32" Name="Assembly" Value="NConsole, Version=0.6.5780.31873, Culture=neutral, PublicKeyToken=null" Type="string" Action="write" />
-                <RegistryValue Root="HKCR" Key="CLSID\{5AD67F16-DC5E-3E3A-ADAD-B51D163996D5}\InprocServer32" Name="RuntimeVersion" Value="v4.0.30319" Type="string" Action="write" />
-                <RegistryValue Root="HKCR" Key="CLSID\{5AD67F16-DC5E-3E3A-ADAD-B51D163996D5}\InprocServer32" Name="CodeBase" Value="file:///[#filEA326544F4E25C02E5E5DC3144171768]" Type="string" Action="write" />
-                <RegistryValue Root="HKCR" Key="CLSID\{5E6E47C0-66BA-332C-8C40-052DE624AAD4}\Implemented Categories\{62C8FE65-4EBB-45e7-B440-6E39B2CDBF29}" Value="" Type="string" Action="write" />
-                <RegistryValue Root="HKCR" Key="CLSID\{5E6E47C0-66BA-332C-8C40-052DE624AAD4}\InprocServer32\0.6.5780.31873" Name="Class" Value="NConsole.ConsoleHost" Type="string" Action="write" />
-                <RegistryValue Root="HKCR" Key="CLSID\{5E6E47C0-66BA-332C-8C40-052DE624AAD4}\InprocServer32\0.6.5780.31873" Name="Assembly" Value="NConsole, Version=0.6.5780.31873, Culture=neutral, PublicKeyToken=null" Type="string" Action="write" />
-                <RegistryValue Root="HKCR" Key="CLSID\{5E6E47C0-66BA-332C-8C40-052DE624AAD4}\InprocServer32\0.6.5780.31873" Name="RuntimeVersion" Value="v4.0.30319" Type="string" Action="write" />
-                <RegistryValue Root="HKCR" Key="CLSID\{5E6E47C0-66BA-332C-8C40-052DE624AAD4}\InprocServer32\0.6.5780.31873" Name="CodeBase" Value="file:///[#filEA326544F4E25C02E5E5DC3144171768]" Type="string" Action="write" />
-                <RegistryValue Root="HKCR" Key="CLSID\{5E6E47C0-66BA-332C-8C40-052DE624AAD4}\InprocServer32" Name="Class" Value="NConsole.ConsoleHost" Type="string" Action="write" />
-                <RegistryValue Root="HKCR" Key="CLSID\{5E6E47C0-66BA-332C-8C40-052DE624AAD4}\InprocServer32" Name="Assembly" Value="NConsole, Version=0.6.5780.31873, Culture=neutral, PublicKeyToken=null" Type="string" Action="write" />
-                <RegistryValue Root="HKCR" Key="CLSID\{5E6E47C0-66BA-332C-8C40-052DE624AAD4}\InprocServer32" Name="RuntimeVersion" Value="v4.0.30319" Type="string" Action="write" />
-                <RegistryValue Root="HKCR" Key="CLSID\{5E6E47C0-66BA-332C-8C40-052DE624AAD4}\InprocServer32" Name="CodeBase" Value="file:///[#filEA326544F4E25C02E5E5DC3144171768]" Type="string" Action="write" />
-                <RegistryValue Root="HKCR" Key="CLSID\{748AEF10-73EE-35D3-ABC3-964C923937D1}\Implemented Categories\{62C8FE65-4EBB-45e7-B440-6E39B2CDBF29}" Value="" Type="string" Action="write" />
-                <RegistryValue Root="HKCR" Key="CLSID\{748AEF10-73EE-35D3-ABC3-964C923937D1}\InprocServer32\0.6.5780.31873" Name="Class" Value="NConsole.ArgumentAttribute" Type="string" Action="write" />
-                <RegistryValue Root="HKCR" Key="CLSID\{748AEF10-73EE-35D3-ABC3-964C923937D1}\InprocServer32\0.6.5780.31873" Name="Assembly" Value="NConsole, Version=0.6.5780.31873, Culture=neutral, PublicKeyToken=null" Type="string" Action="write" />
-                <RegistryValue Root="HKCR" Key="CLSID\{748AEF10-73EE-35D3-ABC3-964C923937D1}\InprocServer32\0.6.5780.31873" Name="RuntimeVersion" Value="v4.0.30319" Type="string" Action="write" />
-                <RegistryValue Root="HKCR" Key="CLSID\{748AEF10-73EE-35D3-ABC3-964C923937D1}\InprocServer32\0.6.5780.31873" Name="CodeBase" Value="file:///[#filEA326544F4E25C02E5E5DC3144171768]" Type="string" Action="write" />
-                <RegistryValue Root="HKCR" Key="CLSID\{748AEF10-73EE-35D3-ABC3-964C923937D1}\InprocServer32" Name="Class" Value="NConsole.ArgumentAttribute" Type="string" Action="write" />
-                <RegistryValue Root="HKCR" Key="CLSID\{748AEF10-73EE-35D3-ABC3-964C923937D1}\InprocServer32" Name="Assembly" Value="NConsole, Version=0.6.5780.31873, Culture=neutral, PublicKeyToken=null" Type="string" Action="write" />
-                <RegistryValue Root="HKCR" Key="CLSID\{748AEF10-73EE-35D3-ABC3-964C923937D1}\InprocServer32" Name="RuntimeVersion" Value="v4.0.30319" Type="string" Action="write" />
-                <RegistryValue Root="HKCR" Key="CLSID\{748AEF10-73EE-35D3-ABC3-964C923937D1}\InprocServer32" Name="CodeBase" Value="file:///[#filEA326544F4E25C02E5E5DC3144171768]" Type="string" Action="write" />
-                <RegistryValue Root="HKCR" Key="CLSID\{E7BD1617-F200-3EE2-95AB-F58417BBA4F4}\Implemented Categories\{62C8FE65-4EBB-45e7-B440-6E39B2CDBF29}" Value="" Type="string" Action="write" />
-                <RegistryValue Root="HKCR" Key="CLSID\{E7BD1617-F200-3EE2-95AB-F58417BBA4F4}\InprocServer32\0.6.5780.31873" Name="Class" Value="NConsole.SwitchAttribute" Type="string" Action="write" />
-                <RegistryValue Root="HKCR" Key="CLSID\{E7BD1617-F200-3EE2-95AB-F58417BBA4F4}\InprocServer32\0.6.5780.31873" Name="Assembly" Value="NConsole, Version=0.6.5780.31873, Culture=neutral, PublicKeyToken=null" Type="string" Action="write" />
-                <RegistryValue Root="HKCR" Key="CLSID\{E7BD1617-F200-3EE2-95AB-F58417BBA4F4}\InprocServer32\0.6.5780.31873" Name="RuntimeVersion" Value="v4.0.30319" Type="string" Action="write" />
-                <RegistryValue Root="HKCR" Key="CLSID\{E7BD1617-F200-3EE2-95AB-F58417BBA4F4}\InprocServer32\0.6.5780.31873" Name="CodeBase" Value="file:///[#filEA326544F4E25C02E5E5DC3144171768]" Type="string" Action="write" />
-                <RegistryValue Root="HKCR" Key="CLSID\{E7BD1617-F200-3EE2-95AB-F58417BBA4F4}\InprocServer32" Name="Class" Value="NConsole.SwitchAttribute" Type="string" Action="write" />
-                <RegistryValue Root="HKCR" Key="CLSID\{E7BD1617-F200-3EE2-95AB-F58417BBA4F4}\InprocServer32" Name="Assembly" Value="NConsole, Version=0.6.5780.31873, Culture=neutral, PublicKeyToken=null" Type="string" Action="write" />
-                <RegistryValue Root="HKCR" Key="CLSID\{E7BD1617-F200-3EE2-95AB-F58417BBA4F4}\InprocServer32" Name="RuntimeVersion" Value="v4.0.30319" Type="string" Action="write" />
-                <RegistryValue Root="HKCR" Key="CLSID\{E7BD1617-F200-3EE2-95AB-F58417BBA4F4}\InprocServer32" Name="CodeBase" Value="file:///[#filEA326544F4E25C02E5E5DC3144171768]" Type="string" Action="write" />
-            </Component>
-            <Component Id="cmp4EF681E940C9E20EA080DB3DA5BFF531" Directory="RootDirectory" Guid="*">
-                <File Id="filE1465DA3401877B048DC334009AB18B4" KeyPath="yes" Source="$(var.SourcePath)\NConsole.xml" />
-            </Component>
-            <Component Id="cmp6F0300C5B63980FD2F1566987FE7F216" Directory="RootDirectory" Guid="*">
-                <File Id="filCCECE5841B510C7D3FCB3A6E246AE174" KeyPath="yes" Source="$(var.SourcePath)\Newtonsoft.Json.dll" />
-            </Component>
-            <Component Id="cmp20174E0C694A4A5926FFFA07E361BA39" Directory="RootDirectory" Guid="*">
-                <File Id="filEABCE0C3E6A9FBB38D59A1965E694418" KeyPath="yes" Source="$(var.SourcePath)\Newtonsoft.Json.xml" />
-            </Component>
-            <Component Id="cmpDB0E1E99867094F8CB9FF5C59686A391" Directory="RootDirectory" Guid="*">
-                <Class Id="{A43C8DBE-3C5E-34C8-A4A5-60DEB33616BF}" Context="InprocServer32" Description="NJsonSchema.CodeGeneration.TypeScript.TypeScriptTypeResolver" ThreadingModel="both" ForeignServer="mscoree.dll">
-                    <ProgId Id="NJsonSchema.CodeGeneration.TypeScript.TypeScriptTypeResolver" Description="NJsonSchema.CodeGeneration.TypeScript.TypeScriptTypeResolver" />
-                </Class>
-                <Class Id="{F179CB8E-C263-3733-88B4-725F2DAC6E07}" Context="InprocServer32" Description="NJsonSchema.CodeGeneration.CSharp.CSharpGeneratorSettings" ThreadingModel="both" ForeignServer="mscoree.dll">
-                    <ProgId Id="NJsonSchema.CodeGeneration.CSharp.CSharpGeneratorSettings" Description="NJsonSchema.CodeGeneration.CSharp.CSharpGeneratorSettings" />
-                </Class>
-                <File Id="fil69E69326265A56E58AABD23A6FA13906" KeyPath="yes" Source="$(var.SourcePath)\NJsonSchema.CodeGeneration.dll" />
-                <RegistryValue Root="HKCR" Key="CLSID\{A43C8DBE-3C5E-34C8-A4A5-60DEB33616BF}\Implemented Categories\{62C8FE65-4EBB-45e7-B440-6E39B2CDBF29}" Value="" Type="string" Action="write" />
-                <RegistryValue Root="HKCR" Key="CLSID\{A43C8DBE-3C5E-34C8-A4A5-60DEB33616BF}\InprocServer32\1.11.5799.31778" Name="Class" Value="NJsonSchema.CodeGeneration.TypeScript.TypeScriptTypeResolver" Type="string" Action="write" />
-                <RegistryValue Root="HKCR" Key="CLSID\{A43C8DBE-3C5E-34C8-A4A5-60DEB33616BF}\InprocServer32\1.11.5799.31778" Name="Assembly" Value="NJsonSchema.CodeGeneration, Version=1.11.5799.31778, Culture=neutral, PublicKeyToken=null" Type="string" Action="write" />
-                <RegistryValue Root="HKCR" Key="CLSID\{A43C8DBE-3C5E-34C8-A4A5-60DEB33616BF}\InprocServer32\1.11.5799.31778" Name="RuntimeVersion" Value="v4.0.30319" Type="string" Action="write" />
-                <RegistryValue Root="HKCR" Key="CLSID\{A43C8DBE-3C5E-34C8-A4A5-60DEB33616BF}\InprocServer32\1.11.5799.31778" Name="CodeBase" Value="file:///[#fil69E69326265A56E58AABD23A6FA13906]" Type="string" Action="write" />
-                <RegistryValue Root="HKCR" Key="CLSID\{A43C8DBE-3C5E-34C8-A4A5-60DEB33616BF}\InprocServer32" Name="Class" Value="NJsonSchema.CodeGeneration.TypeScript.TypeScriptTypeResolver" Type="string" Action="write" />
-                <RegistryValue Root="HKCR" Key="CLSID\{A43C8DBE-3C5E-34C8-A4A5-60DEB33616BF}\InprocServer32" Name="Assembly" Value="NJsonSchema.CodeGeneration, Version=1.11.5799.31778, Culture=neutral, PublicKeyToken=null" Type="string" Action="write" />
-                <RegistryValue Root="HKCR" Key="CLSID\{A43C8DBE-3C5E-34C8-A4A5-60DEB33616BF}\InprocServer32" Name="RuntimeVersion" Value="v4.0.30319" Type="string" Action="write" />
-                <RegistryValue Root="HKCR" Key="CLSID\{A43C8DBE-3C5E-34C8-A4A5-60DEB33616BF}\InprocServer32" Name="CodeBase" Value="file:///[#fil69E69326265A56E58AABD23A6FA13906]" Type="string" Action="write" />
-                <RegistryValue Root="HKCR" Key="CLSID\{F179CB8E-C263-3733-88B4-725F2DAC6E07}\Implemented Categories\{62C8FE65-4EBB-45e7-B440-6E39B2CDBF29}" Value="" Type="string" Action="write" />
-                <RegistryValue Root="HKCR" Key="CLSID\{F179CB8E-C263-3733-88B4-725F2DAC6E07}\InprocServer32\1.11.5799.31778" Name="Class" Value="NJsonSchema.CodeGeneration.CSharp.CSharpGeneratorSettings" Type="string" Action="write" />
-                <RegistryValue Root="HKCR" Key="CLSID\{F179CB8E-C263-3733-88B4-725F2DAC6E07}\InprocServer32\1.11.5799.31778" Name="Assembly" Value="NJsonSchema.CodeGeneration, Version=1.11.5799.31778, Culture=neutral, PublicKeyToken=null" Type="string" Action="write" />
-                <RegistryValue Root="HKCR" Key="CLSID\{F179CB8E-C263-3733-88B4-725F2DAC6E07}\InprocServer32\1.11.5799.31778" Name="RuntimeVersion" Value="v4.0.30319" Type="string" Action="write" />
-                <RegistryValue Root="HKCR" Key="CLSID\{F179CB8E-C263-3733-88B4-725F2DAC6E07}\InprocServer32\1.11.5799.31778" Name="CodeBase" Value="file:///[#fil69E69326265A56E58AABD23A6FA13906]" Type="string" Action="write" />
-                <RegistryValue Root="HKCR" Key="CLSID\{F179CB8E-C263-3733-88B4-725F2DAC6E07}\InprocServer32" Name="Class" Value="NJsonSchema.CodeGeneration.CSharp.CSharpGeneratorSettings" Type="string" Action="write" />
-                <RegistryValue Root="HKCR" Key="CLSID\{F179CB8E-C263-3733-88B4-725F2DAC6E07}\InprocServer32" Name="Assembly" Value="NJsonSchema.CodeGeneration, Version=1.11.5799.31778, Culture=neutral, PublicKeyToken=null" Type="string" Action="write" />
-                <RegistryValue Root="HKCR" Key="CLSID\{F179CB8E-C263-3733-88B4-725F2DAC6E07}\InprocServer32" Name="RuntimeVersion" Value="v4.0.30319" Type="string" Action="write" />
-                <RegistryValue Root="HKCR" Key="CLSID\{F179CB8E-C263-3733-88B4-725F2DAC6E07}\InprocServer32" Name="CodeBase" Value="file:///[#fil69E69326265A56E58AABD23A6FA13906]" Type="string" Action="write" />
-            </Component>
-            <Component Id="cmp0F72DC80E66380C61176B1A472BDB203" Directory="RootDirectory" Guid="*">
-                <File Id="fil967F1D6FED5D8E55E7C4B8711B422729" KeyPath="yes" Source="$(var.SourcePath)\NJsonSchema.CodeGeneration.pdb" />
-            </Component>
-            <Component Id="cmp19FE2E6712C318DF128B0BEEEAC96FAD" Directory="RootDirectory" Guid="*">
-                <File Id="filC0CB432EEDC939D89C8438BACBC5F227" KeyPath="yes" Source="$(var.SourcePath)\NJsonSchema.CodeGeneration.xml" />
-            </Component>
-            <Component Id="cmpCFDF9B03906A160A23B423DF1D391540" Directory="RootDirectory" Guid="*">
-                <Class Id="{4A1D999F-D69B-3FB3-9A66-6BE0C8880301}" Context="InprocServer32" Description="NJsonSchema.JsonSchemaGeneratorSettings" ThreadingModel="both" ForeignServer="mscoree.dll">
-                    <ProgId Id="NJsonSchema.JsonSchemaGeneratorSettings" Description="NJsonSchema.JsonSchemaGeneratorSettings" />
-                </Class>
-                <Class Id="{68A18F5F-43DD-3EE8-ABDF-82A3AAD3967B}" Context="InprocServer32" Description="NJsonSchema.JsonProperty" ThreadingModel="both" ForeignServer="mscoree.dll">
-                    <ProgId Id="NJsonSchema.JsonProperty" Description="NJsonSchema.JsonProperty" />
-                </Class>
-                <Class Id="{C4120FB6-B7B4-39AF-8B1E-DF964B1BCD84}" Context="InprocServer32" Description="NJsonSchema.JsonSchema4" ThreadingModel="both" ForeignServer="mscoree.dll">
-                    <ProgId Id="NJsonSchema.JsonSchema4" Description="NJsonSchema.JsonSchema4" />
-                </Class>
-                <Class Id="{C73DAB05-3950-3AEF-95EA-5F5020C0FB6E}" Context="InprocServer32" Description="NJsonSchema.SchemaResolver" ThreadingModel="both" ForeignServer="mscoree.dll">
-                    <ProgId Id="NJsonSchema.SchemaResolver" Description="NJsonSchema.SchemaResolver" />
-                </Class>
-                <File Id="filE7D2BAF36BE70670FE414AAABB6765E1" KeyPath="yes" Source="$(var.SourcePath)\NJsonSchema.dll" />
-                <ProgId Id="Record" />
-                <RegistryValue Root="HKCR" Key="CLSID\{4A1D999F-D69B-3FB3-9A66-6BE0C8880301}\Implemented Categories\{62C8FE65-4EBB-45e7-B440-6E39B2CDBF29}" Value="" Type="string" Action="write" />
-                <RegistryValue Root="HKCR" Key="CLSID\{4A1D999F-D69B-3FB3-9A66-6BE0C8880301}\InprocServer32\1.11.5799.31777" Name="Class" Value="NJsonSchema.JsonSchemaGeneratorSettings" Type="string" Action="write" />
-                <RegistryValue Root="HKCR" Key="CLSID\{4A1D999F-D69B-3FB3-9A66-6BE0C8880301}\InprocServer32\1.11.5799.31777" Name="Assembly" Value="NJsonSchema, Version=1.11.5799.31777, Culture=neutral, PublicKeyToken=null" Type="string" Action="write" />
-                <RegistryValue Root="HKCR" Key="CLSID\{4A1D999F-D69B-3FB3-9A66-6BE0C8880301}\InprocServer32\1.11.5799.31777" Name="RuntimeVersion" Value="v4.0.30319" Type="string" Action="write" />
-                <RegistryValue Root="HKCR" Key="CLSID\{4A1D999F-D69B-3FB3-9A66-6BE0C8880301}\InprocServer32\1.11.5799.31777" Name="CodeBase" Value="file:///[#filE7D2BAF36BE70670FE414AAABB6765E1]" Type="string" Action="write" />
-                <RegistryValue Root="HKCR" Key="CLSID\{4A1D999F-D69B-3FB3-9A66-6BE0C8880301}\InprocServer32" Name="Class" Value="NJsonSchema.JsonSchemaGeneratorSettings" Type="string" Action="write" />
-                <RegistryValue Root="HKCR" Key="CLSID\{4A1D999F-D69B-3FB3-9A66-6BE0C8880301}\InprocServer32" Name="Assembly" Value="NJsonSchema, Version=1.11.5799.31777, Culture=neutral, PublicKeyToken=null" Type="string" Action="write" />
-                <RegistryValue Root="HKCR" Key="CLSID\{4A1D999F-D69B-3FB3-9A66-6BE0C8880301}\InprocServer32" Name="RuntimeVersion" Value="v4.0.30319" Type="string" Action="write" />
-                <RegistryValue Root="HKCR" Key="CLSID\{4A1D999F-D69B-3FB3-9A66-6BE0C8880301}\InprocServer32" Name="CodeBase" Value="file:///[#filE7D2BAF36BE70670FE414AAABB6765E1]" Type="string" Action="write" />
-                <RegistryValue Root="HKCR" Key="CLSID\{68A18F5F-43DD-3EE8-ABDF-82A3AAD3967B}\Implemented Categories\{62C8FE65-4EBB-45e7-B440-6E39B2CDBF29}" Value="" Type="string" Action="write" />
-                <RegistryValue Root="HKCR" Key="CLSID\{68A18F5F-43DD-3EE8-ABDF-82A3AAD3967B}\InprocServer32\1.11.5799.31777" Name="Class" Value="NJsonSchema.JsonProperty" Type="string" Action="write" />
-                <RegistryValue Root="HKCR" Key="CLSID\{68A18F5F-43DD-3EE8-ABDF-82A3AAD3967B}\InprocServer32\1.11.5799.31777" Name="Assembly" Value="NJsonSchema, Version=1.11.5799.31777, Culture=neutral, PublicKeyToken=null" Type="string" Action="write" />
-                <RegistryValue Root="HKCR" Key="CLSID\{68A18F5F-43DD-3EE8-ABDF-82A3AAD3967B}\InprocServer32\1.11.5799.31777" Name="RuntimeVersion" Value="v4.0.30319" Type="string" Action="write" />
-                <RegistryValue Root="HKCR" Key="CLSID\{68A18F5F-43DD-3EE8-ABDF-82A3AAD3967B}\InprocServer32\1.11.5799.31777" Name="CodeBase" Value="file:///[#filE7D2BAF36BE70670FE414AAABB6765E1]" Type="string" Action="write" />
-                <RegistryValue Root="HKCR" Key="CLSID\{68A18F5F-43DD-3EE8-ABDF-82A3AAD3967B}\InprocServer32" Name="Class" Value="NJsonSchema.JsonProperty" Type="string" Action="write" />
-                <RegistryValue Root="HKCR" Key="CLSID\{68A18F5F-43DD-3EE8-ABDF-82A3AAD3967B}\InprocServer32" Name="Assembly" Value="NJsonSchema, Version=1.11.5799.31777, Culture=neutral, PublicKeyToken=null" Type="string" Action="write" />
-                <RegistryValue Root="HKCR" Key="CLSID\{68A18F5F-43DD-3EE8-ABDF-82A3AAD3967B}\InprocServer32" Name="RuntimeVersion" Value="v4.0.30319" Type="string" Action="write" />
-                <RegistryValue Root="HKCR" Key="CLSID\{68A18F5F-43DD-3EE8-ABDF-82A3AAD3967B}\InprocServer32" Name="CodeBase" Value="file:///[#filE7D2BAF36BE70670FE414AAABB6765E1]" Type="string" Action="write" />
-                <RegistryValue Root="HKCR" Key="CLSID\{C4120FB6-B7B4-39AF-8B1E-DF964B1BCD84}\Implemented Categories\{62C8FE65-4EBB-45e7-B440-6E39B2CDBF29}" Value="" Type="string" Action="write" />
-                <RegistryValue Root="HKCR" Key="CLSID\{C4120FB6-B7B4-39AF-8B1E-DF964B1BCD84}\InprocServer32\1.11.5799.31777" Name="Class" Value="NJsonSchema.JsonSchema4" Type="string" Action="write" />
-                <RegistryValue Root="HKCR" Key="CLSID\{C4120FB6-B7B4-39AF-8B1E-DF964B1BCD84}\InprocServer32\1.11.5799.31777" Name="Assembly" Value="NJsonSchema, Version=1.11.5799.31777, Culture=neutral, PublicKeyToken=null" Type="string" Action="write" />
-                <RegistryValue Root="HKCR" Key="CLSID\{C4120FB6-B7B4-39AF-8B1E-DF964B1BCD84}\InprocServer32\1.11.5799.31777" Name="RuntimeVersion" Value="v4.0.30319" Type="string" Action="write" />
-                <RegistryValue Root="HKCR" Key="CLSID\{C4120FB6-B7B4-39AF-8B1E-DF964B1BCD84}\InprocServer32\1.11.5799.31777" Name="CodeBase" Value="file:///[#filE7D2BAF36BE70670FE414AAABB6765E1]" Type="string" Action="write" />
-                <RegistryValue Root="HKCR" Key="CLSID\{C4120FB6-B7B4-39AF-8B1E-DF964B1BCD84}\InprocServer32" Name="Class" Value="NJsonSchema.JsonSchema4" Type="string" Action="write" />
-                <RegistryValue Root="HKCR" Key="CLSID\{C4120FB6-B7B4-39AF-8B1E-DF964B1BCD84}\InprocServer32" Name="Assembly" Value="NJsonSchema, Version=1.11.5799.31777, Culture=neutral, PublicKeyToken=null" Type="string" Action="write" />
-                <RegistryValue Root="HKCR" Key="CLSID\{C4120FB6-B7B4-39AF-8B1E-DF964B1BCD84}\InprocServer32" Name="RuntimeVersion" Value="v4.0.30319" Type="string" Action="write" />
-                <RegistryValue Root="HKCR" Key="CLSID\{C4120FB6-B7B4-39AF-8B1E-DF964B1BCD84}\InprocServer32" Name="CodeBase" Value="file:///[#filE7D2BAF36BE70670FE414AAABB6765E1]" Type="string" Action="write" />
-                <RegistryValue Root="HKCR" Key="CLSID\{C73DAB05-3950-3AEF-95EA-5F5020C0FB6E}\Implemented Categories\{62C8FE65-4EBB-45e7-B440-6E39B2CDBF29}" Value="" Type="string" Action="write" />
-                <RegistryValue Root="HKCR" Key="CLSID\{C73DAB05-3950-3AEF-95EA-5F5020C0FB6E}\InprocServer32\1.11.5799.31777" Name="Class" Value="NJsonSchema.SchemaResolver" Type="string" Action="write" />
-                <RegistryValue Root="HKCR" Key="CLSID\{C73DAB05-3950-3AEF-95EA-5F5020C0FB6E}\InprocServer32\1.11.5799.31777" Name="Assembly" Value="NJsonSchema, Version=1.11.5799.31777, Culture=neutral, PublicKeyToken=null" Type="string" Action="write" />
-                <RegistryValue Root="HKCR" Key="CLSID\{C73DAB05-3950-3AEF-95EA-5F5020C0FB6E}\InprocServer32\1.11.5799.31777" Name="RuntimeVersion" Value="v4.0.30319" Type="string" Action="write" />
-                <RegistryValue Root="HKCR" Key="CLSID\{C73DAB05-3950-3AEF-95EA-5F5020C0FB6E}\InprocServer32\1.11.5799.31777" Name="CodeBase" Value="file:///[#filE7D2BAF36BE70670FE414AAABB6765E1]" Type="string" Action="write" />
-                <RegistryValue Root="HKCR" Key="CLSID\{C73DAB05-3950-3AEF-95EA-5F5020C0FB6E}\InprocServer32" Name="Class" Value="NJsonSchema.SchemaResolver" Type="string" Action="write" />
-                <RegistryValue Root="HKCR" Key="CLSID\{C73DAB05-3950-3AEF-95EA-5F5020C0FB6E}\InprocServer32" Name="Assembly" Value="NJsonSchema, Version=1.11.5799.31777, Culture=neutral, PublicKeyToken=null" Type="string" Action="write" />
-                <RegistryValue Root="HKCR" Key="CLSID\{C73DAB05-3950-3AEF-95EA-5F5020C0FB6E}\InprocServer32" Name="RuntimeVersion" Value="v4.0.30319" Type="string" Action="write" />
-                <RegistryValue Root="HKCR" Key="CLSID\{C73DAB05-3950-3AEF-95EA-5F5020C0FB6E}\InprocServer32" Name="CodeBase" Value="file:///[#filE7D2BAF36BE70670FE414AAABB6765E1]" Type="string" Action="write" />
-                <RegistryValue Root="HKCR" Key="Record\{2A4BDFEA-0590-3428-9310-90D5C176EB57}\1.11.5799.31777" Name="Class" Value="NJsonSchema.JsonObjectType" Type="string" Action="write" />
-                <RegistryValue Root="HKCR" Key="Record\{2A4BDFEA-0590-3428-9310-90D5C176EB57}\1.11.5799.31777" Name="Assembly" Value="NJsonSchema, Version=1.11.5799.31777, Culture=neutral, PublicKeyToken=null" Type="string" Action="write" />
-                <RegistryValue Root="HKCR" Key="Record\{2A4BDFEA-0590-3428-9310-90D5C176EB57}\1.11.5799.31777" Name="RuntimeVersion" Value="v4.0.30319" Type="string" Action="write" />
-                <RegistryValue Root="HKCR" Key="Record\{2A4BDFEA-0590-3428-9310-90D5C176EB57}\1.11.5799.31777" Name="CodeBase" Value="file:///[#filE7D2BAF36BE70670FE414AAABB6765E1]" Type="string" Action="write" />
-                <RegistryValue Root="HKCR" Key="Record\{597AD525-62C0-3A3C-9F92-58C6767AA03E}\1.11.5799.31777" Name="Class" Value="NJsonSchema.Validation.ValidationErrorKind" Type="string" Action="write" />
-                <RegistryValue Root="HKCR" Key="Record\{597AD525-62C0-3A3C-9F92-58C6767AA03E}\1.11.5799.31777" Name="Assembly" Value="NJsonSchema, Version=1.11.5799.31777, Culture=neutral, PublicKeyToken=null" Type="string" Action="write" />
-                <RegistryValue Root="HKCR" Key="Record\{597AD525-62C0-3A3C-9F92-58C6767AA03E}\1.11.5799.31777" Name="RuntimeVersion" Value="v4.0.30319" Type="string" Action="write" />
-                <RegistryValue Root="HKCR" Key="Record\{597AD525-62C0-3A3C-9F92-58C6767AA03E}\1.11.5799.31777" Name="CodeBase" Value="file:///[#filE7D2BAF36BE70670FE414AAABB6765E1]" Type="string" Action="write" />
-                <RegistryValue Root="HKCR" Key="Record\{A925F8FE-377E-31E1-9034-7454C27BA869}\1.11.5799.31777" Name="Class" Value="NJsonSchema.EnumHandling" Type="string" Action="write" />
-                <RegistryValue Root="HKCR" Key="Record\{A925F8FE-377E-31E1-9034-7454C27BA869}\1.11.5799.31777" Name="Assembly" Value="NJsonSchema, Version=1.11.5799.31777, Culture=neutral, PublicKeyToken=null" Type="string" Action="write" />
-                <RegistryValue Root="HKCR" Key="Record\{A925F8FE-377E-31E1-9034-7454C27BA869}\1.11.5799.31777" Name="RuntimeVersion" Value="v4.0.30319" Type="string" Action="write" />
-                <RegistryValue Root="HKCR" Key="Record\{A925F8FE-377E-31E1-9034-7454C27BA869}\1.11.5799.31777" Name="CodeBase" Value="file:///[#filE7D2BAF36BE70670FE414AAABB6765E1]" Type="string" Action="write" />
-            </Component>
-            <Component Id="cmp833FA3F80A11E63F858DDEC12841DC39" Directory="RootDirectory" Guid="*">
-                <File Id="fil74BB26CFEFEFFE17318098E8BF12350A" KeyPath="yes" Source="$(var.SourcePath)\NJsonSchema.pdb" />
-            </Component>
-            <Component Id="cmp1C1136F93E85EEFA43E6D2D9FFB0B6F2" Directory="RootDirectory" Guid="*">
-                <File Id="filD695A73671F7C09A8F5F9B000178428E" KeyPath="yes" Source="$(var.SourcePath)\NJsonSchema.xml" />
-            </Component>
-            <Component Id="cmpD433CB41F7E59DBB651203A1637871EF" Directory="RootDirectory" Guid="*">
-<<<<<<< HEAD
-                <Class Id="{24E428EE-E347-360B-BE5B-C8C6BBB6D9DF}" Context="InprocServer32" Description="NSwag.CodeGeneration.ClientGenerators.CSharp.SwaggerToCSharpGeneratorSettings" ThreadingModel="both" ForeignServer="mscoree.dll">
-                    <ProgId Id="NSwag.CodeGeneration.ClientGenerators.CSharp.SwaggerToCSharpGeneratorSettings" Description="NSwag.CodeGeneration.ClientGenerators.CSharp.SwaggerToCSharpGeneratorSettings" />
-                </Class>
-                <Class Id="{5E72EC10-A7E7-3B3E-A6B2-38E157C0A2AC}" Context="InprocServer32" Description="NSwag.CodeGeneration.SwaggerGenerators.WebApi.WebApiAssemblyToSwaggerGeneratorSettings" ThreadingModel="both" ForeignServer="mscoree.dll">
-                    <ProgId Id="NSwag.CodeGeneration.SwaggerGenerators.WebApi.WebApiAssemblyToSwaggerGeneratorSettings" Description="NSwag.CodeGeneration.SwaggerGenerators.WebApi.WebApiAssemblyToSwaggerGeneratorSettings" />
-                </Class>
-                <Class Id="{68EC5060-2901-3A3B-AB73-FB5E2D37DC24}" Context="InprocServer32" Description="NSwag.CodeGeneration.ClientGenerators.ClientGeneratorBaseSettings" ThreadingModel="both" ForeignServer="mscoree.dll">
-                    <ProgId Id="NSwag.CodeGeneration.ClientGenerators.ClientGeneratorBaseSettings" Description="NSwag.CodeGeneration.ClientGenerators.ClientGeneratorBaseSettings" />
-                </Class>
-                <Class Id="{799C07B1-3D95-365E-B39F-20056EA87338}" Context="InprocServer32" Description="NSwag.CodeGeneration.SwaggerGenerators.WebApi.AssemblyTypeToSwaggerGeneratorSettings" ThreadingModel="both" ForeignServer="mscoree.dll">
-                    <ProgId Id="NSwag.CodeGeneration.SwaggerGenerators.WebApi.AssemblyTypeToSwaggerGeneratorSettings" Description="NSwag.CodeGeneration.SwaggerGenerators.WebApi.AssemblyTypeToSwaggerGeneratorSettings" />
-                </Class>
-                <Class Id="{88872814-47F1-30FA-B548-981E59C2A394}" Context="InprocServer32" Description="NSwag.CodeGeneration.ClientGenerators.TypeScript.SwaggerToTypeScriptGeneratorSettings" ThreadingModel="both" ForeignServer="mscoree.dll">
-                    <ProgId Id="NSwag.CodeGeneration.ClientGenerators.TypeScript.SwaggerToTypeScriptGeneratorSettings" Description="NSwag.CodeGeneration.ClientGenerators.TypeScript.SwaggerToTypeScriptGeneratorSettings" />
-                </Class>
-                <Class Id="{CEEE5B02-8CDF-3B49-AC8C-6FDE9BA21CB8}" Context="InprocServer32" Description="NSwag.CodeGeneration.SwaggerGenerators.WebApi.WebApiToSwaggerGeneratorSettings" ThreadingModel="both" ForeignServer="mscoree.dll">
-                    <ProgId Id="NSwag.CodeGeneration.SwaggerGenerators.WebApi.WebApiToSwaggerGeneratorSettings" Description="NSwag.CodeGeneration.SwaggerGenerators.WebApi.WebApiToSwaggerGeneratorSettings" />
-                </Class>
-                <File Id="filDC94E2DB0A7DAD32A328930C80E6419C" KeyPath="yes" Source="$(var.SourcePath)\NSwag.CodeGeneration.dll" />
-                <ProgId Id="Record" />
-                <RegistryValue Root="HKCR" Key="CLSID\{24E428EE-E347-360B-BE5B-C8C6BBB6D9DF}\Implemented Categories\{62C8FE65-4EBB-45e7-B440-6E39B2CDBF29}" Value="" Type="string" Action="write" />
-                <RegistryValue Root="HKCR" Key="CLSID\{24E428EE-E347-360B-BE5B-C8C6BBB6D9DF}\InprocServer32\1.1.5799.35134" Name="Class" Value="NSwag.CodeGeneration.ClientGenerators.CSharp.SwaggerToCSharpGeneratorSettings" Type="string" Action="write" />
-                <RegistryValue Root="HKCR" Key="CLSID\{24E428EE-E347-360B-BE5B-C8C6BBB6D9DF}\InprocServer32\1.1.5799.35134" Name="Assembly" Value="NSwag.CodeGeneration, Version=1.1.5799.35134, Culture=neutral, PublicKeyToken=null" Type="string" Action="write" />
-                <RegistryValue Root="HKCR" Key="CLSID\{24E428EE-E347-360B-BE5B-C8C6BBB6D9DF}\InprocServer32\1.1.5799.35134" Name="RuntimeVersion" Value="v4.0.30319" Type="string" Action="write" />
-                <RegistryValue Root="HKCR" Key="CLSID\{24E428EE-E347-360B-BE5B-C8C6BBB6D9DF}\InprocServer32\1.1.5799.35134" Name="CodeBase" Value="file:///[#filDC94E2DB0A7DAD32A328930C80E6419C]" Type="string" Action="write" />
-                <RegistryValue Root="HKCR" Key="CLSID\{24E428EE-E347-360B-BE5B-C8C6BBB6D9DF}\InprocServer32" Name="Class" Value="NSwag.CodeGeneration.ClientGenerators.CSharp.SwaggerToCSharpGeneratorSettings" Type="string" Action="write" />
-                <RegistryValue Root="HKCR" Key="CLSID\{24E428EE-E347-360B-BE5B-C8C6BBB6D9DF}\InprocServer32" Name="Assembly" Value="NSwag.CodeGeneration, Version=1.1.5799.35134, Culture=neutral, PublicKeyToken=null" Type="string" Action="write" />
-                <RegistryValue Root="HKCR" Key="CLSID\{24E428EE-E347-360B-BE5B-C8C6BBB6D9DF}\InprocServer32" Name="RuntimeVersion" Value="v4.0.30319" Type="string" Action="write" />
-                <RegistryValue Root="HKCR" Key="CLSID\{24E428EE-E347-360B-BE5B-C8C6BBB6D9DF}\InprocServer32" Name="CodeBase" Value="file:///[#filDC94E2DB0A7DAD32A328930C80E6419C]" Type="string" Action="write" />
-                <RegistryValue Root="HKCR" Key="CLSID\{5E72EC10-A7E7-3B3E-A6B2-38E157C0A2AC}\Implemented Categories\{62C8FE65-4EBB-45e7-B440-6E39B2CDBF29}" Value="" Type="string" Action="write" />
-                <RegistryValue Root="HKCR" Key="CLSID\{5E72EC10-A7E7-3B3E-A6B2-38E157C0A2AC}\InprocServer32\1.1.5799.35134" Name="Class" Value="NSwag.CodeGeneration.SwaggerGenerators.WebApi.WebApiAssemblyToSwaggerGeneratorSettings" Type="string" Action="write" />
-                <RegistryValue Root="HKCR" Key="CLSID\{5E72EC10-A7E7-3B3E-A6B2-38E157C0A2AC}\InprocServer32\1.1.5799.35134" Name="Assembly" Value="NSwag.CodeGeneration, Version=1.1.5799.35134, Culture=neutral, PublicKeyToken=null" Type="string" Action="write" />
-                <RegistryValue Root="HKCR" Key="CLSID\{5E72EC10-A7E7-3B3E-A6B2-38E157C0A2AC}\InprocServer32\1.1.5799.35134" Name="RuntimeVersion" Value="v4.0.30319" Type="string" Action="write" />
-                <RegistryValue Root="HKCR" Key="CLSID\{5E72EC10-A7E7-3B3E-A6B2-38E157C0A2AC}\InprocServer32\1.1.5799.35134" Name="CodeBase" Value="file:///[#filDC94E2DB0A7DAD32A328930C80E6419C]" Type="string" Action="write" />
-                <RegistryValue Root="HKCR" Key="CLSID\{5E72EC10-A7E7-3B3E-A6B2-38E157C0A2AC}\InprocServer32" Name="Class" Value="NSwag.CodeGeneration.SwaggerGenerators.WebApi.WebApiAssemblyToSwaggerGeneratorSettings" Type="string" Action="write" />
-                <RegistryValue Root="HKCR" Key="CLSID\{5E72EC10-A7E7-3B3E-A6B2-38E157C0A2AC}\InprocServer32" Name="Assembly" Value="NSwag.CodeGeneration, Version=1.1.5799.35134, Culture=neutral, PublicKeyToken=null" Type="string" Action="write" />
-                <RegistryValue Root="HKCR" Key="CLSID\{5E72EC10-A7E7-3B3E-A6B2-38E157C0A2AC}\InprocServer32" Name="RuntimeVersion" Value="v4.0.30319" Type="string" Action="write" />
-                <RegistryValue Root="HKCR" Key="CLSID\{5E72EC10-A7E7-3B3E-A6B2-38E157C0A2AC}\InprocServer32" Name="CodeBase" Value="file:///[#filDC94E2DB0A7DAD32A328930C80E6419C]" Type="string" Action="write" />
-                <RegistryValue Root="HKCR" Key="CLSID\{68EC5060-2901-3A3B-AB73-FB5E2D37DC24}\Implemented Categories\{62C8FE65-4EBB-45e7-B440-6E39B2CDBF29}" Value="" Type="string" Action="write" />
-                <RegistryValue Root="HKCR" Key="CLSID\{68EC5060-2901-3A3B-AB73-FB5E2D37DC24}\InprocServer32\1.1.5799.35134" Name="Class" Value="NSwag.CodeGeneration.ClientGenerators.ClientGeneratorBaseSettings" Type="string" Action="write" />
-                <RegistryValue Root="HKCR" Key="CLSID\{68EC5060-2901-3A3B-AB73-FB5E2D37DC24}\InprocServer32\1.1.5799.35134" Name="Assembly" Value="NSwag.CodeGeneration, Version=1.1.5799.35134, Culture=neutral, PublicKeyToken=null" Type="string" Action="write" />
-                <RegistryValue Root="HKCR" Key="CLSID\{68EC5060-2901-3A3B-AB73-FB5E2D37DC24}\InprocServer32\1.1.5799.35134" Name="RuntimeVersion" Value="v4.0.30319" Type="string" Action="write" />
-                <RegistryValue Root="HKCR" Key="CLSID\{68EC5060-2901-3A3B-AB73-FB5E2D37DC24}\InprocServer32\1.1.5799.35134" Name="CodeBase" Value="file:///[#filDC94E2DB0A7DAD32A328930C80E6419C]" Type="string" Action="write" />
-                <RegistryValue Root="HKCR" Key="CLSID\{68EC5060-2901-3A3B-AB73-FB5E2D37DC24}\InprocServer32" Name="Class" Value="NSwag.CodeGeneration.ClientGenerators.ClientGeneratorBaseSettings" Type="string" Action="write" />
-                <RegistryValue Root="HKCR" Key="CLSID\{68EC5060-2901-3A3B-AB73-FB5E2D37DC24}\InprocServer32" Name="Assembly" Value="NSwag.CodeGeneration, Version=1.1.5799.35134, Culture=neutral, PublicKeyToken=null" Type="string" Action="write" />
-                <RegistryValue Root="HKCR" Key="CLSID\{68EC5060-2901-3A3B-AB73-FB5E2D37DC24}\InprocServer32" Name="RuntimeVersion" Value="v4.0.30319" Type="string" Action="write" />
-                <RegistryValue Root="HKCR" Key="CLSID\{68EC5060-2901-3A3B-AB73-FB5E2D37DC24}\InprocServer32" Name="CodeBase" Value="file:///[#filDC94E2DB0A7DAD32A328930C80E6419C]" Type="string" Action="write" />
-                <RegistryValue Root="HKCR" Key="CLSID\{799C07B1-3D95-365E-B39F-20056EA87338}\Implemented Categories\{62C8FE65-4EBB-45e7-B440-6E39B2CDBF29}" Value="" Type="string" Action="write" />
-                <RegistryValue Root="HKCR" Key="CLSID\{799C07B1-3D95-365E-B39F-20056EA87338}\InprocServer32\1.1.5799.35134" Name="Class" Value="NSwag.CodeGeneration.SwaggerGenerators.WebApi.AssemblyTypeToSwaggerGeneratorSettings" Type="string" Action="write" />
-                <RegistryValue Root="HKCR" Key="CLSID\{799C07B1-3D95-365E-B39F-20056EA87338}\InprocServer32\1.1.5799.35134" Name="Assembly" Value="NSwag.CodeGeneration, Version=1.1.5799.35134, Culture=neutral, PublicKeyToken=null" Type="string" Action="write" />
-                <RegistryValue Root="HKCR" Key="CLSID\{799C07B1-3D95-365E-B39F-20056EA87338}\InprocServer32\1.1.5799.35134" Name="RuntimeVersion" Value="v4.0.30319" Type="string" Action="write" />
-                <RegistryValue Root="HKCR" Key="CLSID\{799C07B1-3D95-365E-B39F-20056EA87338}\InprocServer32\1.1.5799.35134" Name="CodeBase" Value="file:///[#filDC94E2DB0A7DAD32A328930C80E6419C]" Type="string" Action="write" />
-                <RegistryValue Root="HKCR" Key="CLSID\{799C07B1-3D95-365E-B39F-20056EA87338}\InprocServer32" Name="Class" Value="NSwag.CodeGeneration.SwaggerGenerators.WebApi.AssemblyTypeToSwaggerGeneratorSettings" Type="string" Action="write" />
-                <RegistryValue Root="HKCR" Key="CLSID\{799C07B1-3D95-365E-B39F-20056EA87338}\InprocServer32" Name="Assembly" Value="NSwag.CodeGeneration, Version=1.1.5799.35134, Culture=neutral, PublicKeyToken=null" Type="string" Action="write" />
-                <RegistryValue Root="HKCR" Key="CLSID\{799C07B1-3D95-365E-B39F-20056EA87338}\InprocServer32" Name="RuntimeVersion" Value="v4.0.30319" Type="string" Action="write" />
-                <RegistryValue Root="HKCR" Key="CLSID\{799C07B1-3D95-365E-B39F-20056EA87338}\InprocServer32" Name="CodeBase" Value="file:///[#filDC94E2DB0A7DAD32A328930C80E6419C]" Type="string" Action="write" />
-                <RegistryValue Root="HKCR" Key="CLSID\{88872814-47F1-30FA-B548-981E59C2A394}\Implemented Categories\{62C8FE65-4EBB-45e7-B440-6E39B2CDBF29}" Value="" Type="string" Action="write" />
-                <RegistryValue Root="HKCR" Key="CLSID\{88872814-47F1-30FA-B548-981E59C2A394}\InprocServer32\1.1.5799.35134" Name="Class" Value="NSwag.CodeGeneration.ClientGenerators.TypeScript.SwaggerToTypeScriptGeneratorSettings" Type="string" Action="write" />
-                <RegistryValue Root="HKCR" Key="CLSID\{88872814-47F1-30FA-B548-981E59C2A394}\InprocServer32\1.1.5799.35134" Name="Assembly" Value="NSwag.CodeGeneration, Version=1.1.5799.35134, Culture=neutral, PublicKeyToken=null" Type="string" Action="write" />
-                <RegistryValue Root="HKCR" Key="CLSID\{88872814-47F1-30FA-B548-981E59C2A394}\InprocServer32\1.1.5799.35134" Name="RuntimeVersion" Value="v4.0.30319" Type="string" Action="write" />
-                <RegistryValue Root="HKCR" Key="CLSID\{88872814-47F1-30FA-B548-981E59C2A394}\InprocServer32\1.1.5799.35134" Name="CodeBase" Value="file:///[#filDC94E2DB0A7DAD32A328930C80E6419C]" Type="string" Action="write" />
-                <RegistryValue Root="HKCR" Key="CLSID\{88872814-47F1-30FA-B548-981E59C2A394}\InprocServer32" Name="Class" Value="NSwag.CodeGeneration.ClientGenerators.TypeScript.SwaggerToTypeScriptGeneratorSettings" Type="string" Action="write" />
-                <RegistryValue Root="HKCR" Key="CLSID\{88872814-47F1-30FA-B548-981E59C2A394}\InprocServer32" Name="Assembly" Value="NSwag.CodeGeneration, Version=1.1.5799.35134, Culture=neutral, PublicKeyToken=null" Type="string" Action="write" />
-                <RegistryValue Root="HKCR" Key="CLSID\{88872814-47F1-30FA-B548-981E59C2A394}\InprocServer32" Name="RuntimeVersion" Value="v4.0.30319" Type="string" Action="write" />
-                <RegistryValue Root="HKCR" Key="CLSID\{88872814-47F1-30FA-B548-981E59C2A394}\InprocServer32" Name="CodeBase" Value="file:///[#filDC94E2DB0A7DAD32A328930C80E6419C]" Type="string" Action="write" />
-                <RegistryValue Root="HKCR" Key="CLSID\{CEEE5B02-8CDF-3B49-AC8C-6FDE9BA21CB8}\Implemented Categories\{62C8FE65-4EBB-45e7-B440-6E39B2CDBF29}" Value="" Type="string" Action="write" />
-                <RegistryValue Root="HKCR" Key="CLSID\{CEEE5B02-8CDF-3B49-AC8C-6FDE9BA21CB8}\InprocServer32\1.1.5799.35134" Name="Class" Value="NSwag.CodeGeneration.SwaggerGenerators.WebApi.WebApiToSwaggerGeneratorSettings" Type="string" Action="write" />
-                <RegistryValue Root="HKCR" Key="CLSID\{CEEE5B02-8CDF-3B49-AC8C-6FDE9BA21CB8}\InprocServer32\1.1.5799.35134" Name="Assembly" Value="NSwag.CodeGeneration, Version=1.1.5799.35134, Culture=neutral, PublicKeyToken=null" Type="string" Action="write" />
-                <RegistryValue Root="HKCR" Key="CLSID\{CEEE5B02-8CDF-3B49-AC8C-6FDE9BA21CB8}\InprocServer32\1.1.5799.35134" Name="RuntimeVersion" Value="v4.0.30319" Type="string" Action="write" />
-                <RegistryValue Root="HKCR" Key="CLSID\{CEEE5B02-8CDF-3B49-AC8C-6FDE9BA21CB8}\InprocServer32\1.1.5799.35134" Name="CodeBase" Value="file:///[#filDC94E2DB0A7DAD32A328930C80E6419C]" Type="string" Action="write" />
-                <RegistryValue Root="HKCR" Key="CLSID\{CEEE5B02-8CDF-3B49-AC8C-6FDE9BA21CB8}\InprocServer32" Name="Class" Value="NSwag.CodeGeneration.SwaggerGenerators.WebApi.WebApiToSwaggerGeneratorSettings" Type="string" Action="write" />
-                <RegistryValue Root="HKCR" Key="CLSID\{CEEE5B02-8CDF-3B49-AC8C-6FDE9BA21CB8}\InprocServer32" Name="Assembly" Value="NSwag.CodeGeneration, Version=1.1.5799.35134, Culture=neutral, PublicKeyToken=null" Type="string" Action="write" />
-                <RegistryValue Root="HKCR" Key="CLSID\{CEEE5B02-8CDF-3B49-AC8C-6FDE9BA21CB8}\InprocServer32" Name="RuntimeVersion" Value="v4.0.30319" Type="string" Action="write" />
-                <RegistryValue Root="HKCR" Key="CLSID\{CEEE5B02-8CDF-3B49-AC8C-6FDE9BA21CB8}\InprocServer32" Name="CodeBase" Value="file:///[#filDC94E2DB0A7DAD32A328930C80E6419C]" Type="string" Action="write" />
-                <RegistryValue Root="HKCR" Key="Record\{60070D58-ED17-3D50-BB24-DC42BD9C6395}\1.1.5799.35134" Name="Class" Value="NSwag.CodeGeneration.ClientGenerators.OperationGenerationMode" Type="string" Action="write" />
-                <RegistryValue Root="HKCR" Key="Record\{60070D58-ED17-3D50-BB24-DC42BD9C6395}\1.1.5799.35134" Name="Assembly" Value="NSwag.CodeGeneration, Version=1.1.5799.35134, Culture=neutral, PublicKeyToken=null" Type="string" Action="write" />
-                <RegistryValue Root="HKCR" Key="Record\{60070D58-ED17-3D50-BB24-DC42BD9C6395}\1.1.5799.35134" Name="RuntimeVersion" Value="v4.0.30319" Type="string" Action="write" />
-                <RegistryValue Root="HKCR" Key="Record\{60070D58-ED17-3D50-BB24-DC42BD9C6395}\1.1.5799.35134" Name="CodeBase" Value="file:///[#filDC94E2DB0A7DAD32A328930C80E6419C]" Type="string" Action="write" />
-                <RegistryValue Root="HKCR" Key="Record\{B26B7B4B-FAAB-334D-9975-292A5F356542}\1.1.5799.35134" Name="Class" Value="NSwag.CodeGeneration.ClientGenerators.TypeScript.TypeScriptAsyncType" Type="string" Action="write" />
-                <RegistryValue Root="HKCR" Key="Record\{B26B7B4B-FAAB-334D-9975-292A5F356542}\1.1.5799.35134" Name="Assembly" Value="NSwag.CodeGeneration, Version=1.1.5799.35134, Culture=neutral, PublicKeyToken=null" Type="string" Action="write" />
-                <RegistryValue Root="HKCR" Key="Record\{B26B7B4B-FAAB-334D-9975-292A5F356542}\1.1.5799.35134" Name="RuntimeVersion" Value="v4.0.30319" Type="string" Action="write" />
-                <RegistryValue Root="HKCR" Key="Record\{B26B7B4B-FAAB-334D-9975-292A5F356542}\1.1.5799.35134" Name="CodeBase" Value="file:///[#filDC94E2DB0A7DAD32A328930C80E6419C]" Type="string" Action="write" />
-=======
-                <Class Id="{0CD11A6C-B55C-3F63-B979-47F05CCCB079}" Context="InprocServer32" Description="NSwag.CodeGeneration.SwaggerGenerators.WebApi.WebApiAssemblyToSwaggerGeneratorSettings" ThreadingModel="both" ForeignServer="mscoree.dll">
-                    <ProgId Id="NSwag.CodeGeneration.SwaggerGenerators.WebApi.WebApiAssemblyToSwaggerGeneratorSettings" Description="NSwag.CodeGeneration.SwaggerGenerators.WebApi.WebApiAssemblyToSwaggerGeneratorSettings" />
-                </Class>
-                <Class Id="{2D7BB013-82D0-390C-ABAC-6B288E9475FE}" Context="InprocServer32" Description="NSwag.CodeGeneration.ClientGenerators.CSharp.SwaggerToCSharpGeneratorSettings" ThreadingModel="both" ForeignServer="mscoree.dll">
-                    <ProgId Id="NSwag.CodeGeneration.ClientGenerators.CSharp.SwaggerToCSharpGeneratorSettings" Description="NSwag.CodeGeneration.ClientGenerators.CSharp.SwaggerToCSharpGeneratorSettings" />
-                </Class>
-                <Class Id="{36761705-05D5-3DDD-B3F4-735E843623E6}" Context="InprocServer32" Description="NSwag.CodeGeneration.ClientGenerators.ClientGeneratorBaseSettings" ThreadingModel="both" ForeignServer="mscoree.dll">
-                    <ProgId Id="NSwag.CodeGeneration.ClientGenerators.ClientGeneratorBaseSettings" Description="NSwag.CodeGeneration.ClientGenerators.ClientGeneratorBaseSettings" />
-                </Class>
-                <Class Id="{730F63BC-68E0-3B00-8590-C7C2F1B20718}" Context="InprocServer32" Description="NSwag.CodeGeneration.ClientGenerators.TypeScript.SwaggerToTypeScriptGeneratorSettings" ThreadingModel="both" ForeignServer="mscoree.dll">
-                    <ProgId Id="NSwag.CodeGeneration.ClientGenerators.TypeScript.SwaggerToTypeScriptGeneratorSettings" Description="NSwag.CodeGeneration.ClientGenerators.TypeScript.SwaggerToTypeScriptGeneratorSettings" />
-                </Class>
-                <Class Id="{73EC9E24-AA63-3575-8434-6F49E67710BC}" Context="InprocServer32" Description="NSwag.CodeGeneration.SwaggerGenerators.WebApi.AssemblyTypeToSwaggerGeneratorSettings" ThreadingModel="both" ForeignServer="mscoree.dll">
-                    <ProgId Id="NSwag.CodeGeneration.SwaggerGenerators.WebApi.AssemblyTypeToSwaggerGeneratorSettings" Description="NSwag.CodeGeneration.SwaggerGenerators.WebApi.AssemblyTypeToSwaggerGeneratorSettings" />
-                </Class>
-                <Class Id="{885368D7-41C8-3FE9-B75F-4E10AD327FFC}" Context="InprocServer32" Description="NSwag.CodeGeneration.SwaggerGenerators.WebApi.WebApiToSwaggerGeneratorSettings" ThreadingModel="both" ForeignServer="mscoree.dll">
-                    <ProgId Id="NSwag.CodeGeneration.SwaggerGenerators.WebApi.WebApiToSwaggerGeneratorSettings" Description="NSwag.CodeGeneration.SwaggerGenerators.WebApi.WebApiToSwaggerGeneratorSettings" />
-                </Class>
-                <File Id="filDC94E2DB0A7DAD32A328930C80E6419C" KeyPath="yes" Source="$(var.SourcePath)\NSwag.CodeGeneration.dll" />
-                <ProgId Id="Record" />
-                <RegistryValue Root="HKCR" Key="CLSID\{0CD11A6C-B55C-3F63-B979-47F05CCCB079}\Implemented Categories\{62C8FE65-4EBB-45e7-B440-6E39B2CDBF29}" Value="" Type="string" Action="write" />
-                <RegistryValue Root="HKCR" Key="CLSID\{0CD11A6C-B55C-3F63-B979-47F05CCCB079}\InprocServer32\1.2.5798.34392" Name="Class" Value="NSwag.CodeGeneration.SwaggerGenerators.WebApi.WebApiAssemblyToSwaggerGeneratorSettings" Type="string" Action="write" />
-                <RegistryValue Root="HKCR" Key="CLSID\{0CD11A6C-B55C-3F63-B979-47F05CCCB079}\InprocServer32\1.2.5798.34392" Name="Assembly" Value="NSwag.CodeGeneration, Version=1.2.5798.34392, Culture=neutral, PublicKeyToken=null" Type="string" Action="write" />
-                <RegistryValue Root="HKCR" Key="CLSID\{0CD11A6C-B55C-3F63-B979-47F05CCCB079}\InprocServer32\1.2.5798.34392" Name="RuntimeVersion" Value="v4.0.30319" Type="string" Action="write" />
-                <RegistryValue Root="HKCR" Key="CLSID\{0CD11A6C-B55C-3F63-B979-47F05CCCB079}\InprocServer32\1.2.5798.34392" Name="CodeBase" Value="file:///[#filDC94E2DB0A7DAD32A328930C80E6419C]" Type="string" Action="write" />
-                <RegistryValue Root="HKCR" Key="CLSID\{0CD11A6C-B55C-3F63-B979-47F05CCCB079}\InprocServer32" Name="Class" Value="NSwag.CodeGeneration.SwaggerGenerators.WebApi.WebApiAssemblyToSwaggerGeneratorSettings" Type="string" Action="write" />
-                <RegistryValue Root="HKCR" Key="CLSID\{0CD11A6C-B55C-3F63-B979-47F05CCCB079}\InprocServer32" Name="Assembly" Value="NSwag.CodeGeneration, Version=1.2.5798.34392, Culture=neutral, PublicKeyToken=null" Type="string" Action="write" />
-                <RegistryValue Root="HKCR" Key="CLSID\{0CD11A6C-B55C-3F63-B979-47F05CCCB079}\InprocServer32" Name="RuntimeVersion" Value="v4.0.30319" Type="string" Action="write" />
-                <RegistryValue Root="HKCR" Key="CLSID\{0CD11A6C-B55C-3F63-B979-47F05CCCB079}\InprocServer32" Name="CodeBase" Value="file:///[#filDC94E2DB0A7DAD32A328930C80E6419C]" Type="string" Action="write" />
-                <RegistryValue Root="HKCR" Key="CLSID\{2D7BB013-82D0-390C-ABAC-6B288E9475FE}\Implemented Categories\{62C8FE65-4EBB-45e7-B440-6E39B2CDBF29}" Value="" Type="string" Action="write" />
-                <RegistryValue Root="HKCR" Key="CLSID\{2D7BB013-82D0-390C-ABAC-6B288E9475FE}\InprocServer32\1.2.5798.34392" Name="Class" Value="NSwag.CodeGeneration.ClientGenerators.CSharp.SwaggerToCSharpGeneratorSettings" Type="string" Action="write" />
-                <RegistryValue Root="HKCR" Key="CLSID\{2D7BB013-82D0-390C-ABAC-6B288E9475FE}\InprocServer32\1.2.5798.34392" Name="Assembly" Value="NSwag.CodeGeneration, Version=1.2.5798.34392, Culture=neutral, PublicKeyToken=null" Type="string" Action="write" />
-                <RegistryValue Root="HKCR" Key="CLSID\{2D7BB013-82D0-390C-ABAC-6B288E9475FE}\InprocServer32\1.2.5798.34392" Name="RuntimeVersion" Value="v4.0.30319" Type="string" Action="write" />
-                <RegistryValue Root="HKCR" Key="CLSID\{2D7BB013-82D0-390C-ABAC-6B288E9475FE}\InprocServer32\1.2.5798.34392" Name="CodeBase" Value="file:///[#filDC94E2DB0A7DAD32A328930C80E6419C]" Type="string" Action="write" />
-                <RegistryValue Root="HKCR" Key="CLSID\{2D7BB013-82D0-390C-ABAC-6B288E9475FE}\InprocServer32" Name="Class" Value="NSwag.CodeGeneration.ClientGenerators.CSharp.SwaggerToCSharpGeneratorSettings" Type="string" Action="write" />
-                <RegistryValue Root="HKCR" Key="CLSID\{2D7BB013-82D0-390C-ABAC-6B288E9475FE}\InprocServer32" Name="Assembly" Value="NSwag.CodeGeneration, Version=1.2.5798.34392, Culture=neutral, PublicKeyToken=null" Type="string" Action="write" />
-                <RegistryValue Root="HKCR" Key="CLSID\{2D7BB013-82D0-390C-ABAC-6B288E9475FE}\InprocServer32" Name="RuntimeVersion" Value="v4.0.30319" Type="string" Action="write" />
-                <RegistryValue Root="HKCR" Key="CLSID\{2D7BB013-82D0-390C-ABAC-6B288E9475FE}\InprocServer32" Name="CodeBase" Value="file:///[#filDC94E2DB0A7DAD32A328930C80E6419C]" Type="string" Action="write" />
-                <RegistryValue Root="HKCR" Key="CLSID\{36761705-05D5-3DDD-B3F4-735E843623E6}\Implemented Categories\{62C8FE65-4EBB-45e7-B440-6E39B2CDBF29}" Value="" Type="string" Action="write" />
-                <RegistryValue Root="HKCR" Key="CLSID\{36761705-05D5-3DDD-B3F4-735E843623E6}\InprocServer32\1.2.5798.34392" Name="Class" Value="NSwag.CodeGeneration.ClientGenerators.ClientGeneratorBaseSettings" Type="string" Action="write" />
-                <RegistryValue Root="HKCR" Key="CLSID\{36761705-05D5-3DDD-B3F4-735E843623E6}\InprocServer32\1.2.5798.34392" Name="Assembly" Value="NSwag.CodeGeneration, Version=1.2.5798.34392, Culture=neutral, PublicKeyToken=null" Type="string" Action="write" />
-                <RegistryValue Root="HKCR" Key="CLSID\{36761705-05D5-3DDD-B3F4-735E843623E6}\InprocServer32\1.2.5798.34392" Name="RuntimeVersion" Value="v4.0.30319" Type="string" Action="write" />
-                <RegistryValue Root="HKCR" Key="CLSID\{36761705-05D5-3DDD-B3F4-735E843623E6}\InprocServer32\1.2.5798.34392" Name="CodeBase" Value="file:///[#filDC94E2DB0A7DAD32A328930C80E6419C]" Type="string" Action="write" />
-                <RegistryValue Root="HKCR" Key="CLSID\{36761705-05D5-3DDD-B3F4-735E843623E6}\InprocServer32" Name="Class" Value="NSwag.CodeGeneration.ClientGenerators.ClientGeneratorBaseSettings" Type="string" Action="write" />
-                <RegistryValue Root="HKCR" Key="CLSID\{36761705-05D5-3DDD-B3F4-735E843623E6}\InprocServer32" Name="Assembly" Value="NSwag.CodeGeneration, Version=1.2.5798.34392, Culture=neutral, PublicKeyToken=null" Type="string" Action="write" />
-                <RegistryValue Root="HKCR" Key="CLSID\{36761705-05D5-3DDD-B3F4-735E843623E6}\InprocServer32" Name="RuntimeVersion" Value="v4.0.30319" Type="string" Action="write" />
-                <RegistryValue Root="HKCR" Key="CLSID\{36761705-05D5-3DDD-B3F4-735E843623E6}\InprocServer32" Name="CodeBase" Value="file:///[#filDC94E2DB0A7DAD32A328930C80E6419C]" Type="string" Action="write" />
-                <RegistryValue Root="HKCR" Key="CLSID\{730F63BC-68E0-3B00-8590-C7C2F1B20718}\Implemented Categories\{62C8FE65-4EBB-45e7-B440-6E39B2CDBF29}" Value="" Type="string" Action="write" />
-                <RegistryValue Root="HKCR" Key="CLSID\{730F63BC-68E0-3B00-8590-C7C2F1B20718}\InprocServer32\1.2.5798.34392" Name="Class" Value="NSwag.CodeGeneration.ClientGenerators.TypeScript.SwaggerToTypeScriptGeneratorSettings" Type="string" Action="write" />
-                <RegistryValue Root="HKCR" Key="CLSID\{730F63BC-68E0-3B00-8590-C7C2F1B20718}\InprocServer32\1.2.5798.34392" Name="Assembly" Value="NSwag.CodeGeneration, Version=1.2.5798.34392, Culture=neutral, PublicKeyToken=null" Type="string" Action="write" />
-                <RegistryValue Root="HKCR" Key="CLSID\{730F63BC-68E0-3B00-8590-C7C2F1B20718}\InprocServer32\1.2.5798.34392" Name="RuntimeVersion" Value="v4.0.30319" Type="string" Action="write" />
-                <RegistryValue Root="HKCR" Key="CLSID\{730F63BC-68E0-3B00-8590-C7C2F1B20718}\InprocServer32\1.2.5798.34392" Name="CodeBase" Value="file:///[#filDC94E2DB0A7DAD32A328930C80E6419C]" Type="string" Action="write" />
-                <RegistryValue Root="HKCR" Key="CLSID\{730F63BC-68E0-3B00-8590-C7C2F1B20718}\InprocServer32" Name="Class" Value="NSwag.CodeGeneration.ClientGenerators.TypeScript.SwaggerToTypeScriptGeneratorSettings" Type="string" Action="write" />
-                <RegistryValue Root="HKCR" Key="CLSID\{730F63BC-68E0-3B00-8590-C7C2F1B20718}\InprocServer32" Name="Assembly" Value="NSwag.CodeGeneration, Version=1.2.5798.34392, Culture=neutral, PublicKeyToken=null" Type="string" Action="write" />
-                <RegistryValue Root="HKCR" Key="CLSID\{730F63BC-68E0-3B00-8590-C7C2F1B20718}\InprocServer32" Name="RuntimeVersion" Value="v4.0.30319" Type="string" Action="write" />
-                <RegistryValue Root="HKCR" Key="CLSID\{730F63BC-68E0-3B00-8590-C7C2F1B20718}\InprocServer32" Name="CodeBase" Value="file:///[#filDC94E2DB0A7DAD32A328930C80E6419C]" Type="string" Action="write" />
-                <RegistryValue Root="HKCR" Key="CLSID\{73EC9E24-AA63-3575-8434-6F49E67710BC}\Implemented Categories\{62C8FE65-4EBB-45e7-B440-6E39B2CDBF29}" Value="" Type="string" Action="write" />
-                <RegistryValue Root="HKCR" Key="CLSID\{73EC9E24-AA63-3575-8434-6F49E67710BC}\InprocServer32\1.2.5798.34392" Name="Class" Value="NSwag.CodeGeneration.SwaggerGenerators.WebApi.AssemblyTypeToSwaggerGeneratorSettings" Type="string" Action="write" />
-                <RegistryValue Root="HKCR" Key="CLSID\{73EC9E24-AA63-3575-8434-6F49E67710BC}\InprocServer32\1.2.5798.34392" Name="Assembly" Value="NSwag.CodeGeneration, Version=1.2.5798.34392, Culture=neutral, PublicKeyToken=null" Type="string" Action="write" />
-                <RegistryValue Root="HKCR" Key="CLSID\{73EC9E24-AA63-3575-8434-6F49E67710BC}\InprocServer32\1.2.5798.34392" Name="RuntimeVersion" Value="v4.0.30319" Type="string" Action="write" />
-                <RegistryValue Root="HKCR" Key="CLSID\{73EC9E24-AA63-3575-8434-6F49E67710BC}\InprocServer32\1.2.5798.34392" Name="CodeBase" Value="file:///[#filDC94E2DB0A7DAD32A328930C80E6419C]" Type="string" Action="write" />
-                <RegistryValue Root="HKCR" Key="CLSID\{73EC9E24-AA63-3575-8434-6F49E67710BC}\InprocServer32" Name="Class" Value="NSwag.CodeGeneration.SwaggerGenerators.WebApi.AssemblyTypeToSwaggerGeneratorSettings" Type="string" Action="write" />
-                <RegistryValue Root="HKCR" Key="CLSID\{73EC9E24-AA63-3575-8434-6F49E67710BC}\InprocServer32" Name="Assembly" Value="NSwag.CodeGeneration, Version=1.2.5798.34392, Culture=neutral, PublicKeyToken=null" Type="string" Action="write" />
-                <RegistryValue Root="HKCR" Key="CLSID\{73EC9E24-AA63-3575-8434-6F49E67710BC}\InprocServer32" Name="RuntimeVersion" Value="v4.0.30319" Type="string" Action="write" />
-                <RegistryValue Root="HKCR" Key="CLSID\{73EC9E24-AA63-3575-8434-6F49E67710BC}\InprocServer32" Name="CodeBase" Value="file:///[#filDC94E2DB0A7DAD32A328930C80E6419C]" Type="string" Action="write" />
-                <RegistryValue Root="HKCR" Key="CLSID\{885368D7-41C8-3FE9-B75F-4E10AD327FFC}\Implemented Categories\{62C8FE65-4EBB-45e7-B440-6E39B2CDBF29}" Value="" Type="string" Action="write" />
-                <RegistryValue Root="HKCR" Key="CLSID\{885368D7-41C8-3FE9-B75F-4E10AD327FFC}\InprocServer32\1.2.5798.34392" Name="Class" Value="NSwag.CodeGeneration.SwaggerGenerators.WebApi.WebApiToSwaggerGeneratorSettings" Type="string" Action="write" />
-                <RegistryValue Root="HKCR" Key="CLSID\{885368D7-41C8-3FE9-B75F-4E10AD327FFC}\InprocServer32\1.2.5798.34392" Name="Assembly" Value="NSwag.CodeGeneration, Version=1.2.5798.34392, Culture=neutral, PublicKeyToken=null" Type="string" Action="write" />
-                <RegistryValue Root="HKCR" Key="CLSID\{885368D7-41C8-3FE9-B75F-4E10AD327FFC}\InprocServer32\1.2.5798.34392" Name="RuntimeVersion" Value="v4.0.30319" Type="string" Action="write" />
-                <RegistryValue Root="HKCR" Key="CLSID\{885368D7-41C8-3FE9-B75F-4E10AD327FFC}\InprocServer32\1.2.5798.34392" Name="CodeBase" Value="file:///[#filDC94E2DB0A7DAD32A328930C80E6419C]" Type="string" Action="write" />
-                <RegistryValue Root="HKCR" Key="CLSID\{885368D7-41C8-3FE9-B75F-4E10AD327FFC}\InprocServer32" Name="Class" Value="NSwag.CodeGeneration.SwaggerGenerators.WebApi.WebApiToSwaggerGeneratorSettings" Type="string" Action="write" />
-                <RegistryValue Root="HKCR" Key="CLSID\{885368D7-41C8-3FE9-B75F-4E10AD327FFC}\InprocServer32" Name="Assembly" Value="NSwag.CodeGeneration, Version=1.2.5798.34392, Culture=neutral, PublicKeyToken=null" Type="string" Action="write" />
-                <RegistryValue Root="HKCR" Key="CLSID\{885368D7-41C8-3FE9-B75F-4E10AD327FFC}\InprocServer32" Name="RuntimeVersion" Value="v4.0.30319" Type="string" Action="write" />
-                <RegistryValue Root="HKCR" Key="CLSID\{885368D7-41C8-3FE9-B75F-4E10AD327FFC}\InprocServer32" Name="CodeBase" Value="file:///[#filDC94E2DB0A7DAD32A328930C80E6419C]" Type="string" Action="write" />
-                <RegistryValue Root="HKCR" Key="Record\{964B9062-60D4-3B9B-B8E0-ED31A7F7341B}\1.2.5798.34392" Name="Class" Value="NSwag.CodeGeneration.ClientGenerators.OperationGenerationMode" Type="string" Action="write" />
-                <RegistryValue Root="HKCR" Key="Record\{964B9062-60D4-3B9B-B8E0-ED31A7F7341B}\1.2.5798.34392" Name="Assembly" Value="NSwag.CodeGeneration, Version=1.2.5798.34392, Culture=neutral, PublicKeyToken=null" Type="string" Action="write" />
-                <RegistryValue Root="HKCR" Key="Record\{964B9062-60D4-3B9B-B8E0-ED31A7F7341B}\1.2.5798.34392" Name="RuntimeVersion" Value="v4.0.30319" Type="string" Action="write" />
-                <RegistryValue Root="HKCR" Key="Record\{964B9062-60D4-3B9B-B8E0-ED31A7F7341B}\1.2.5798.34392" Name="CodeBase" Value="file:///[#filDC94E2DB0A7DAD32A328930C80E6419C]" Type="string" Action="write" />
-                <RegistryValue Root="HKCR" Key="Record\{ED42202B-4E75-3C07-9E6B-99EBDC2962A2}\1.2.5798.34392" Name="Class" Value="NSwag.CodeGeneration.ClientGenerators.TypeScript.TypeScriptAsyncType" Type="string" Action="write" />
-                <RegistryValue Root="HKCR" Key="Record\{ED42202B-4E75-3C07-9E6B-99EBDC2962A2}\1.2.5798.34392" Name="Assembly" Value="NSwag.CodeGeneration, Version=1.2.5798.34392, Culture=neutral, PublicKeyToken=null" Type="string" Action="write" />
-                <RegistryValue Root="HKCR" Key="Record\{ED42202B-4E75-3C07-9E6B-99EBDC2962A2}\1.2.5798.34392" Name="RuntimeVersion" Value="v4.0.30319" Type="string" Action="write" />
-                <RegistryValue Root="HKCR" Key="Record\{ED42202B-4E75-3C07-9E6B-99EBDC2962A2}\1.2.5798.34392" Name="CodeBase" Value="file:///[#filDC94E2DB0A7DAD32A328930C80E6419C]" Type="string" Action="write" />
->>>>>>> 4d98af28
-            </Component>
-            <Component Id="cmp1949BC3177C07B75094A9C221E194BD5" Directory="RootDirectory" Guid="*">
-                <File Id="fil8177F0D8741FF80180BD236FBACDF05F" KeyPath="yes" Source="$(var.SourcePath)\NSwag.CodeGeneration.pdb" />
-            </Component>
-            <Component Id="cmp467981A375B9C9BD9836444143038D95" Directory="RootDirectory" Guid="*">
-                <File Id="filA0B38857D48FC4AADA41CEA9DCA0BED9" KeyPath="yes" Source="$(var.SourcePath)\NSwag.CodeGeneration.xml" />
-            </Component>
-            <Component Id="cmpAAFA37AAF0733BDB6A158E6D1B46BBE6" Directory="RootDirectory" Guid="*">
-<<<<<<< HEAD
-                <Class Id="{08DF0F7B-8859-3EDC-ADA2-E0B058EA6830}" Context="InprocServer32" Description="NSwag.SwaggerOperations" ThreadingModel="both" ForeignServer="mscoree.dll">
-                    <ProgId Id="NSwag.SwaggerOperations" Description="NSwag.SwaggerOperations" />
-                </Class>
-                <Class Id="{1C928DA7-16B1-3EE7-AA98-A9DA60130E27}" Context="InprocServer32" Description="NSwag.SwaggerLicense" ThreadingModel="both" ForeignServer="mscoree.dll">
-                    <ProgId Id="NSwag.SwaggerLicense" Description="NSwag.SwaggerLicense" />
-                </Class>
-                <Class Id="{3768C26D-B766-321D-8E92-FFCCF37E434E}" Context="InprocServer32" Description="NSwag.SwaggerSecurityScheme" ThreadingModel="both" ForeignServer="mscoree.dll">
-                    <ProgId Id="NSwag.SwaggerSecurityScheme" Description="NSwag.SwaggerSecurityScheme" />
-                </Class>
-                <Class Id="{3EA2C15F-B1B0-3C01-A9EF-5FAAD757195C}" Context="InprocServer32" Description="NSwag.SwaggerService" ThreadingModel="both" ForeignServer="mscoree.dll">
-                    <ProgId Id="NSwag.SwaggerService" Description="NSwag.SwaggerService" />
-                </Class>
-                <Class Id="{686E041D-C2C6-37E3-9D6D-D8EEF3519B9C}" Context="InprocServer32" Description="NSwag.SwaggerResponses" ThreadingModel="both" ForeignServer="mscoree.dll">
-                    <ProgId Id="NSwag.SwaggerResponses" Description="NSwag.SwaggerResponses" />
-                </Class>
-                <Class Id="{781A4320-A2F4-34C3-86B4-6EB17A5AA3AB}" Context="InprocServer32" Description="NSwag.SwaggerOperation" ThreadingModel="both" ForeignServer="mscoree.dll">
-                    <ProgId Id="NSwag.SwaggerOperation" Description="NSwag.SwaggerOperation" />
-                </Class>
-                <Class Id="{8320CB83-57D0-3ECA-811D-2AE96CEF2BC3}" Context="InprocServer32" Description="NSwag.SwaggerOperationDescription" ThreadingModel="both" ForeignServer="mscoree.dll">
-                    <ProgId Id="NSwag.SwaggerOperationDescription" Description="NSwag.SwaggerOperationDescription" />
-                </Class>
-                <Class Id="{8C4592C3-09DD-3A89-B121-814103A3E2FD}" Context="InprocServer32" Description="NSwag.SwaggerExternalDocumentation" ThreadingModel="both" ForeignServer="mscoree.dll">
-                    <ProgId Id="NSwag.SwaggerExternalDocumentation" Description="NSwag.SwaggerExternalDocumentation" />
-                </Class>
-                <Class Id="{9A598237-365D-3A26-B163-AE2615427DE6}" Context="InprocServer32" Description="NSwag.SwaggerResponse" ThreadingModel="both" ForeignServer="mscoree.dll">
-                    <ProgId Id="NSwag.SwaggerResponse" Description="NSwag.SwaggerResponse" />
-                </Class>
-                <Class Id="{AA7D55F6-898A-35AD-8AA4-62DC25644F17}" Context="InprocServer32" Description="NSwag.SwaggerInfo" ThreadingModel="both" ForeignServer="mscoree.dll">
-                    <ProgId Id="NSwag.SwaggerInfo" Description="NSwag.SwaggerInfo" />
-                </Class>
-                <Class Id="{C0F52D7E-E862-3B5D-B28C-CCF7A6A81A6A}" Context="InprocServer32" Description="NSwag.SwaggerContact" ThreadingModel="both" ForeignServer="mscoree.dll">
-                    <ProgId Id="NSwag.SwaggerContact" Description="NSwag.SwaggerContact" />
-                </Class>
-                <Class Id="{C85D0432-2335-3E88-8C17-F53E9D84EAB1}" Context="InprocServer32" Description="NSwag.SwaggerHeaders" ThreadingModel="both" ForeignServer="mscoree.dll">
-                    <ProgId Id="NSwag.SwaggerHeaders" Description="NSwag.SwaggerHeaders" />
-                </Class>
-                <Class Id="{CF01A59B-9838-3CE6-809C-C4AA3649F223}" Context="InprocServer32" Description="NSwag.SwaggerParameter" ThreadingModel="both" ForeignServer="mscoree.dll">
-                    <ProgId Id="NSwag.SwaggerParameter" Description="NSwag.SwaggerParameter" />
-                </Class>
-                <Class Id="{F276DA16-203E-3927-8B51-742A8D970A16}" Context="InprocServer32" Description="NSwag.SwaggerSecurityRequirement" ThreadingModel="both" ForeignServer="mscoree.dll">
-=======
-                <Class Id="{0367AB66-6525-3F59-86B7-6F2390EA7B15}" Context="InprocServer32" Description="NSwag.SwaggerResponses" ThreadingModel="both" ForeignServer="mscoree.dll">
-                    <ProgId Id="NSwag.SwaggerResponses" Description="NSwag.SwaggerResponses" />
-                </Class>
-                <Class Id="{09144FE1-FA90-36FE-B7BA-D552819F9CBA}" Context="InprocServer32" Description="NSwag.SwaggerExternalDocumentation" ThreadingModel="both" ForeignServer="mscoree.dll">
-                    <ProgId Id="NSwag.SwaggerExternalDocumentation" Description="NSwag.SwaggerExternalDocumentation" />
-                </Class>
-                <Class Id="{196222A8-8384-3349-A21B-38077FE11950}" Context="InprocServer32" Description="NSwag.SwaggerInfo" ThreadingModel="both" ForeignServer="mscoree.dll">
-                    <ProgId Id="NSwag.SwaggerInfo" Description="NSwag.SwaggerInfo" />
-                </Class>
-                <Class Id="{30DE0A20-E5D7-36CC-BECB-CF5AFC834758}" Context="InprocServer32" Description="NSwag.SwaggerService" ThreadingModel="both" ForeignServer="mscoree.dll">
-                    <ProgId Id="NSwag.SwaggerService" Description="NSwag.SwaggerService" />
-                </Class>
-                <Class Id="{377E4D6D-CD65-3DCC-A3EB-E4D9B08B2298}" Context="InprocServer32" Description="NSwag.SwaggerSecurityScheme" ThreadingModel="both" ForeignServer="mscoree.dll">
-                    <ProgId Id="NSwag.SwaggerSecurityScheme" Description="NSwag.SwaggerSecurityScheme" />
-                </Class>
-                <Class Id="{3AEF3907-0A80-3103-A0DD-2FF71EC8B627}" Context="InprocServer32" Description="NSwag.SwaggerOperations" ThreadingModel="both" ForeignServer="mscoree.dll">
-                    <ProgId Id="NSwag.SwaggerOperations" Description="NSwag.SwaggerOperations" />
-                </Class>
-                <Class Id="{3B6FCF03-45A2-36C1-819B-1815122E8838}" Context="InprocServer32" Description="NSwag.SwaggerLicense" ThreadingModel="both" ForeignServer="mscoree.dll">
-                    <ProgId Id="NSwag.SwaggerLicense" Description="NSwag.SwaggerLicense" />
-                </Class>
-                <Class Id="{61891BE9-59FD-363B-B6C3-93E5F6DE5B87}" Context="InprocServer32" Description="NSwag.SwaggerOperationDescription" ThreadingModel="both" ForeignServer="mscoree.dll">
-                    <ProgId Id="NSwag.SwaggerOperationDescription" Description="NSwag.SwaggerOperationDescription" />
-                </Class>
-                <Class Id="{69B78B95-1BA0-3890-95B8-78B7AD06E3BF}" Context="InprocServer32" Description="NSwag.SwaggerOperation" ThreadingModel="both" ForeignServer="mscoree.dll">
-                    <ProgId Id="NSwag.SwaggerOperation" Description="NSwag.SwaggerOperation" />
-                </Class>
-                <Class Id="{90EFDCD9-B0B1-3273-8BD2-6CF531A1CD5B}" Context="InprocServer32" Description="NSwag.SwaggerParameter" ThreadingModel="both" ForeignServer="mscoree.dll">
-                    <ProgId Id="NSwag.SwaggerParameter" Description="NSwag.SwaggerParameter" />
-                </Class>
-                <Class Id="{CB417D42-63B1-3B0C-B015-D26C6644F7B7}" Context="InprocServer32" Description="NSwag.SwaggerResponse" ThreadingModel="both" ForeignServer="mscoree.dll">
-                    <ProgId Id="NSwag.SwaggerResponse" Description="NSwag.SwaggerResponse" />
-                </Class>
-                <Class Id="{D9F1E1E2-CABC-3776-AB89-00D79C8196F8}" Context="InprocServer32" Description="NSwag.SwaggerContact" ThreadingModel="both" ForeignServer="mscoree.dll">
-                    <ProgId Id="NSwag.SwaggerContact" Description="NSwag.SwaggerContact" />
-                </Class>
-                <Class Id="{E67E90A2-A71B-3606-BB32-ACBC21DD37CC}" Context="InprocServer32" Description="NSwag.SwaggerHeaders" ThreadingModel="both" ForeignServer="mscoree.dll">
-                    <ProgId Id="NSwag.SwaggerHeaders" Description="NSwag.SwaggerHeaders" />
-                </Class>
-                <Class Id="{ED35D2BB-ED82-31E8-9093-0002FC017D86}" Context="InprocServer32" Description="NSwag.SwaggerSecurityRequirement" ThreadingModel="both" ForeignServer="mscoree.dll">
->>>>>>> 4d98af28
-                    <ProgId Id="NSwag.SwaggerSecurityRequirement" Description="NSwag.SwaggerSecurityRequirement" />
-                </Class>
-                <File Id="fil3F4437F772041EF18E21178330FB07F9" KeyPath="yes" Source="$(var.SourcePath)\NSwag.Core.dll" />
-                <ProgId Id="Record" />
-<<<<<<< HEAD
-                <RegistryValue Root="HKCR" Key="CLSID\{08DF0F7B-8859-3EDC-ADA2-E0B058EA6830}\Implemented Categories\{62C8FE65-4EBB-45e7-B440-6E39B2CDBF29}" Value="" Type="string" Action="write" />
-                <RegistryValue Root="HKCR" Key="CLSID\{08DF0F7B-8859-3EDC-ADA2-E0B058EA6830}\InprocServer32\1.1.5799.35134" Name="Class" Value="NSwag.SwaggerOperations" Type="string" Action="write" />
-                <RegistryValue Root="HKCR" Key="CLSID\{08DF0F7B-8859-3EDC-ADA2-E0B058EA6830}\InprocServer32\1.1.5799.35134" Name="Assembly" Value="NSwag.Core, Version=1.1.5799.35134, Culture=neutral, PublicKeyToken=null" Type="string" Action="write" />
-                <RegistryValue Root="HKCR" Key="CLSID\{08DF0F7B-8859-3EDC-ADA2-E0B058EA6830}\InprocServer32\1.1.5799.35134" Name="RuntimeVersion" Value="v4.0.30319" Type="string" Action="write" />
-                <RegistryValue Root="HKCR" Key="CLSID\{08DF0F7B-8859-3EDC-ADA2-E0B058EA6830}\InprocServer32\1.1.5799.35134" Name="CodeBase" Value="file:///[#fil3F4437F772041EF18E21178330FB07F9]" Type="string" Action="write" />
-                <RegistryValue Root="HKCR" Key="CLSID\{08DF0F7B-8859-3EDC-ADA2-E0B058EA6830}\InprocServer32" Name="Class" Value="NSwag.SwaggerOperations" Type="string" Action="write" />
-                <RegistryValue Root="HKCR" Key="CLSID\{08DF0F7B-8859-3EDC-ADA2-E0B058EA6830}\InprocServer32" Name="Assembly" Value="NSwag.Core, Version=1.1.5799.35134, Culture=neutral, PublicKeyToken=null" Type="string" Action="write" />
-                <RegistryValue Root="HKCR" Key="CLSID\{08DF0F7B-8859-3EDC-ADA2-E0B058EA6830}\InprocServer32" Name="RuntimeVersion" Value="v4.0.30319" Type="string" Action="write" />
-                <RegistryValue Root="HKCR" Key="CLSID\{08DF0F7B-8859-3EDC-ADA2-E0B058EA6830}\InprocServer32" Name="CodeBase" Value="file:///[#fil3F4437F772041EF18E21178330FB07F9]" Type="string" Action="write" />
-                <RegistryValue Root="HKCR" Key="CLSID\{1C928DA7-16B1-3EE7-AA98-A9DA60130E27}\Implemented Categories\{62C8FE65-4EBB-45e7-B440-6E39B2CDBF29}" Value="" Type="string" Action="write" />
-                <RegistryValue Root="HKCR" Key="CLSID\{1C928DA7-16B1-3EE7-AA98-A9DA60130E27}\InprocServer32\1.1.5799.35134" Name="Class" Value="NSwag.SwaggerLicense" Type="string" Action="write" />
-                <RegistryValue Root="HKCR" Key="CLSID\{1C928DA7-16B1-3EE7-AA98-A9DA60130E27}\InprocServer32\1.1.5799.35134" Name="Assembly" Value="NSwag.Core, Version=1.1.5799.35134, Culture=neutral, PublicKeyToken=null" Type="string" Action="write" />
-                <RegistryValue Root="HKCR" Key="CLSID\{1C928DA7-16B1-3EE7-AA98-A9DA60130E27}\InprocServer32\1.1.5799.35134" Name="RuntimeVersion" Value="v4.0.30319" Type="string" Action="write" />
-                <RegistryValue Root="HKCR" Key="CLSID\{1C928DA7-16B1-3EE7-AA98-A9DA60130E27}\InprocServer32\1.1.5799.35134" Name="CodeBase" Value="file:///[#fil3F4437F772041EF18E21178330FB07F9]" Type="string" Action="write" />
-                <RegistryValue Root="HKCR" Key="CLSID\{1C928DA7-16B1-3EE7-AA98-A9DA60130E27}\InprocServer32" Name="Class" Value="NSwag.SwaggerLicense" Type="string" Action="write" />
-                <RegistryValue Root="HKCR" Key="CLSID\{1C928DA7-16B1-3EE7-AA98-A9DA60130E27}\InprocServer32" Name="Assembly" Value="NSwag.Core, Version=1.1.5799.35134, Culture=neutral, PublicKeyToken=null" Type="string" Action="write" />
-                <RegistryValue Root="HKCR" Key="CLSID\{1C928DA7-16B1-3EE7-AA98-A9DA60130E27}\InprocServer32" Name="RuntimeVersion" Value="v4.0.30319" Type="string" Action="write" />
-                <RegistryValue Root="HKCR" Key="CLSID\{1C928DA7-16B1-3EE7-AA98-A9DA60130E27}\InprocServer32" Name="CodeBase" Value="file:///[#fil3F4437F772041EF18E21178330FB07F9]" Type="string" Action="write" />
-                <RegistryValue Root="HKCR" Key="CLSID\{3768C26D-B766-321D-8E92-FFCCF37E434E}\Implemented Categories\{62C8FE65-4EBB-45e7-B440-6E39B2CDBF29}" Value="" Type="string" Action="write" />
-                <RegistryValue Root="HKCR" Key="CLSID\{3768C26D-B766-321D-8E92-FFCCF37E434E}\InprocServer32\1.1.5799.35134" Name="Class" Value="NSwag.SwaggerSecurityScheme" Type="string" Action="write" />
-                <RegistryValue Root="HKCR" Key="CLSID\{3768C26D-B766-321D-8E92-FFCCF37E434E}\InprocServer32\1.1.5799.35134" Name="Assembly" Value="NSwag.Core, Version=1.1.5799.35134, Culture=neutral, PublicKeyToken=null" Type="string" Action="write" />
-                <RegistryValue Root="HKCR" Key="CLSID\{3768C26D-B766-321D-8E92-FFCCF37E434E}\InprocServer32\1.1.5799.35134" Name="RuntimeVersion" Value="v4.0.30319" Type="string" Action="write" />
-                <RegistryValue Root="HKCR" Key="CLSID\{3768C26D-B766-321D-8E92-FFCCF37E434E}\InprocServer32\1.1.5799.35134" Name="CodeBase" Value="file:///[#fil3F4437F772041EF18E21178330FB07F9]" Type="string" Action="write" />
-                <RegistryValue Root="HKCR" Key="CLSID\{3768C26D-B766-321D-8E92-FFCCF37E434E}\InprocServer32" Name="Class" Value="NSwag.SwaggerSecurityScheme" Type="string" Action="write" />
-                <RegistryValue Root="HKCR" Key="CLSID\{3768C26D-B766-321D-8E92-FFCCF37E434E}\InprocServer32" Name="Assembly" Value="NSwag.Core, Version=1.1.5799.35134, Culture=neutral, PublicKeyToken=null" Type="string" Action="write" />
-                <RegistryValue Root="HKCR" Key="CLSID\{3768C26D-B766-321D-8E92-FFCCF37E434E}\InprocServer32" Name="RuntimeVersion" Value="v4.0.30319" Type="string" Action="write" />
-                <RegistryValue Root="HKCR" Key="CLSID\{3768C26D-B766-321D-8E92-FFCCF37E434E}\InprocServer32" Name="CodeBase" Value="file:///[#fil3F4437F772041EF18E21178330FB07F9]" Type="string" Action="write" />
-                <RegistryValue Root="HKCR" Key="CLSID\{3EA2C15F-B1B0-3C01-A9EF-5FAAD757195C}\Implemented Categories\{62C8FE65-4EBB-45e7-B440-6E39B2CDBF29}" Value="" Type="string" Action="write" />
-                <RegistryValue Root="HKCR" Key="CLSID\{3EA2C15F-B1B0-3C01-A9EF-5FAAD757195C}\InprocServer32\1.1.5799.35134" Name="Class" Value="NSwag.SwaggerService" Type="string" Action="write" />
-                <RegistryValue Root="HKCR" Key="CLSID\{3EA2C15F-B1B0-3C01-A9EF-5FAAD757195C}\InprocServer32\1.1.5799.35134" Name="Assembly" Value="NSwag.Core, Version=1.1.5799.35134, Culture=neutral, PublicKeyToken=null" Type="string" Action="write" />
-                <RegistryValue Root="HKCR" Key="CLSID\{3EA2C15F-B1B0-3C01-A9EF-5FAAD757195C}\InprocServer32\1.1.5799.35134" Name="RuntimeVersion" Value="v4.0.30319" Type="string" Action="write" />
-                <RegistryValue Root="HKCR" Key="CLSID\{3EA2C15F-B1B0-3C01-A9EF-5FAAD757195C}\InprocServer32\1.1.5799.35134" Name="CodeBase" Value="file:///[#fil3F4437F772041EF18E21178330FB07F9]" Type="string" Action="write" />
-                <RegistryValue Root="HKCR" Key="CLSID\{3EA2C15F-B1B0-3C01-A9EF-5FAAD757195C}\InprocServer32" Name="Class" Value="NSwag.SwaggerService" Type="string" Action="write" />
-                <RegistryValue Root="HKCR" Key="CLSID\{3EA2C15F-B1B0-3C01-A9EF-5FAAD757195C}\InprocServer32" Name="Assembly" Value="NSwag.Core, Version=1.1.5799.35134, Culture=neutral, PublicKeyToken=null" Type="string" Action="write" />
-                <RegistryValue Root="HKCR" Key="CLSID\{3EA2C15F-B1B0-3C01-A9EF-5FAAD757195C}\InprocServer32" Name="RuntimeVersion" Value="v4.0.30319" Type="string" Action="write" />
-                <RegistryValue Root="HKCR" Key="CLSID\{3EA2C15F-B1B0-3C01-A9EF-5FAAD757195C}\InprocServer32" Name="CodeBase" Value="file:///[#fil3F4437F772041EF18E21178330FB07F9]" Type="string" Action="write" />
-                <RegistryValue Root="HKCR" Key="CLSID\{686E041D-C2C6-37E3-9D6D-D8EEF3519B9C}\Implemented Categories\{62C8FE65-4EBB-45e7-B440-6E39B2CDBF29}" Value="" Type="string" Action="write" />
-                <RegistryValue Root="HKCR" Key="CLSID\{686E041D-C2C6-37E3-9D6D-D8EEF3519B9C}\InprocServer32\1.1.5799.35134" Name="Class" Value="NSwag.SwaggerResponses" Type="string" Action="write" />
-                <RegistryValue Root="HKCR" Key="CLSID\{686E041D-C2C6-37E3-9D6D-D8EEF3519B9C}\InprocServer32\1.1.5799.35134" Name="Assembly" Value="NSwag.Core, Version=1.1.5799.35134, Culture=neutral, PublicKeyToken=null" Type="string" Action="write" />
-                <RegistryValue Root="HKCR" Key="CLSID\{686E041D-C2C6-37E3-9D6D-D8EEF3519B9C}\InprocServer32\1.1.5799.35134" Name="RuntimeVersion" Value="v4.0.30319" Type="string" Action="write" />
-                <RegistryValue Root="HKCR" Key="CLSID\{686E041D-C2C6-37E3-9D6D-D8EEF3519B9C}\InprocServer32\1.1.5799.35134" Name="CodeBase" Value="file:///[#fil3F4437F772041EF18E21178330FB07F9]" Type="string" Action="write" />
-                <RegistryValue Root="HKCR" Key="CLSID\{686E041D-C2C6-37E3-9D6D-D8EEF3519B9C}\InprocServer32" Name="Class" Value="NSwag.SwaggerResponses" Type="string" Action="write" />
-                <RegistryValue Root="HKCR" Key="CLSID\{686E041D-C2C6-37E3-9D6D-D8EEF3519B9C}\InprocServer32" Name="Assembly" Value="NSwag.Core, Version=1.1.5799.35134, Culture=neutral, PublicKeyToken=null" Type="string" Action="write" />
-                <RegistryValue Root="HKCR" Key="CLSID\{686E041D-C2C6-37E3-9D6D-D8EEF3519B9C}\InprocServer32" Name="RuntimeVersion" Value="v4.0.30319" Type="string" Action="write" />
-                <RegistryValue Root="HKCR" Key="CLSID\{686E041D-C2C6-37E3-9D6D-D8EEF3519B9C}\InprocServer32" Name="CodeBase" Value="file:///[#fil3F4437F772041EF18E21178330FB07F9]" Type="string" Action="write" />
-                <RegistryValue Root="HKCR" Key="CLSID\{781A4320-A2F4-34C3-86B4-6EB17A5AA3AB}\Implemented Categories\{62C8FE65-4EBB-45e7-B440-6E39B2CDBF29}" Value="" Type="string" Action="write" />
-                <RegistryValue Root="HKCR" Key="CLSID\{781A4320-A2F4-34C3-86B4-6EB17A5AA3AB}\InprocServer32\1.1.5799.35134" Name="Class" Value="NSwag.SwaggerOperation" Type="string" Action="write" />
-                <RegistryValue Root="HKCR" Key="CLSID\{781A4320-A2F4-34C3-86B4-6EB17A5AA3AB}\InprocServer32\1.1.5799.35134" Name="Assembly" Value="NSwag.Core, Version=1.1.5799.35134, Culture=neutral, PublicKeyToken=null" Type="string" Action="write" />
-                <RegistryValue Root="HKCR" Key="CLSID\{781A4320-A2F4-34C3-86B4-6EB17A5AA3AB}\InprocServer32\1.1.5799.35134" Name="RuntimeVersion" Value="v4.0.30319" Type="string" Action="write" />
-                <RegistryValue Root="HKCR" Key="CLSID\{781A4320-A2F4-34C3-86B4-6EB17A5AA3AB}\InprocServer32\1.1.5799.35134" Name="CodeBase" Value="file:///[#fil3F4437F772041EF18E21178330FB07F9]" Type="string" Action="write" />
-                <RegistryValue Root="HKCR" Key="CLSID\{781A4320-A2F4-34C3-86B4-6EB17A5AA3AB}\InprocServer32" Name="Class" Value="NSwag.SwaggerOperation" Type="string" Action="write" />
-                <RegistryValue Root="HKCR" Key="CLSID\{781A4320-A2F4-34C3-86B4-6EB17A5AA3AB}\InprocServer32" Name="Assembly" Value="NSwag.Core, Version=1.1.5799.35134, Culture=neutral, PublicKeyToken=null" Type="string" Action="write" />
-                <RegistryValue Root="HKCR" Key="CLSID\{781A4320-A2F4-34C3-86B4-6EB17A5AA3AB}\InprocServer32" Name="RuntimeVersion" Value="v4.0.30319" Type="string" Action="write" />
-                <RegistryValue Root="HKCR" Key="CLSID\{781A4320-A2F4-34C3-86B4-6EB17A5AA3AB}\InprocServer32" Name="CodeBase" Value="file:///[#fil3F4437F772041EF18E21178330FB07F9]" Type="string" Action="write" />
-                <RegistryValue Root="HKCR" Key="CLSID\{8320CB83-57D0-3ECA-811D-2AE96CEF2BC3}\Implemented Categories\{62C8FE65-4EBB-45e7-B440-6E39B2CDBF29}" Value="" Type="string" Action="write" />
-                <RegistryValue Root="HKCR" Key="CLSID\{8320CB83-57D0-3ECA-811D-2AE96CEF2BC3}\InprocServer32\1.1.5799.35134" Name="Class" Value="NSwag.SwaggerOperationDescription" Type="string" Action="write" />
-                <RegistryValue Root="HKCR" Key="CLSID\{8320CB83-57D0-3ECA-811D-2AE96CEF2BC3}\InprocServer32\1.1.5799.35134" Name="Assembly" Value="NSwag.Core, Version=1.1.5799.35134, Culture=neutral, PublicKeyToken=null" Type="string" Action="write" />
-                <RegistryValue Root="HKCR" Key="CLSID\{8320CB83-57D0-3ECA-811D-2AE96CEF2BC3}\InprocServer32\1.1.5799.35134" Name="RuntimeVersion" Value="v4.0.30319" Type="string" Action="write" />
-                <RegistryValue Root="HKCR" Key="CLSID\{8320CB83-57D0-3ECA-811D-2AE96CEF2BC3}\InprocServer32\1.1.5799.35134" Name="CodeBase" Value="file:///[#fil3F4437F772041EF18E21178330FB07F9]" Type="string" Action="write" />
-                <RegistryValue Root="HKCR" Key="CLSID\{8320CB83-57D0-3ECA-811D-2AE96CEF2BC3}\InprocServer32" Name="Class" Value="NSwag.SwaggerOperationDescription" Type="string" Action="write" />
-                <RegistryValue Root="HKCR" Key="CLSID\{8320CB83-57D0-3ECA-811D-2AE96CEF2BC3}\InprocServer32" Name="Assembly" Value="NSwag.Core, Version=1.1.5799.35134, Culture=neutral, PublicKeyToken=null" Type="string" Action="write" />
-                <RegistryValue Root="HKCR" Key="CLSID\{8320CB83-57D0-3ECA-811D-2AE96CEF2BC3}\InprocServer32" Name="RuntimeVersion" Value="v4.0.30319" Type="string" Action="write" />
-                <RegistryValue Root="HKCR" Key="CLSID\{8320CB83-57D0-3ECA-811D-2AE96CEF2BC3}\InprocServer32" Name="CodeBase" Value="file:///[#fil3F4437F772041EF18E21178330FB07F9]" Type="string" Action="write" />
-                <RegistryValue Root="HKCR" Key="CLSID\{8C4592C3-09DD-3A89-B121-814103A3E2FD}\Implemented Categories\{62C8FE65-4EBB-45e7-B440-6E39B2CDBF29}" Value="" Type="string" Action="write" />
-                <RegistryValue Root="HKCR" Key="CLSID\{8C4592C3-09DD-3A89-B121-814103A3E2FD}\InprocServer32\1.1.5799.35134" Name="Class" Value="NSwag.SwaggerExternalDocumentation" Type="string" Action="write" />
-                <RegistryValue Root="HKCR" Key="CLSID\{8C4592C3-09DD-3A89-B121-814103A3E2FD}\InprocServer32\1.1.5799.35134" Name="Assembly" Value="NSwag.Core, Version=1.1.5799.35134, Culture=neutral, PublicKeyToken=null" Type="string" Action="write" />
-                <RegistryValue Root="HKCR" Key="CLSID\{8C4592C3-09DD-3A89-B121-814103A3E2FD}\InprocServer32\1.1.5799.35134" Name="RuntimeVersion" Value="v4.0.30319" Type="string" Action="write" />
-                <RegistryValue Root="HKCR" Key="CLSID\{8C4592C3-09DD-3A89-B121-814103A3E2FD}\InprocServer32\1.1.5799.35134" Name="CodeBase" Value="file:///[#fil3F4437F772041EF18E21178330FB07F9]" Type="string" Action="write" />
-                <RegistryValue Root="HKCR" Key="CLSID\{8C4592C3-09DD-3A89-B121-814103A3E2FD}\InprocServer32" Name="Class" Value="NSwag.SwaggerExternalDocumentation" Type="string" Action="write" />
-                <RegistryValue Root="HKCR" Key="CLSID\{8C4592C3-09DD-3A89-B121-814103A3E2FD}\InprocServer32" Name="Assembly" Value="NSwag.Core, Version=1.1.5799.35134, Culture=neutral, PublicKeyToken=null" Type="string" Action="write" />
-                <RegistryValue Root="HKCR" Key="CLSID\{8C4592C3-09DD-3A89-B121-814103A3E2FD}\InprocServer32" Name="RuntimeVersion" Value="v4.0.30319" Type="string" Action="write" />
-                <RegistryValue Root="HKCR" Key="CLSID\{8C4592C3-09DD-3A89-B121-814103A3E2FD}\InprocServer32" Name="CodeBase" Value="file:///[#fil3F4437F772041EF18E21178330FB07F9]" Type="string" Action="write" />
-                <RegistryValue Root="HKCR" Key="CLSID\{9A598237-365D-3A26-B163-AE2615427DE6}\Implemented Categories\{62C8FE65-4EBB-45e7-B440-6E39B2CDBF29}" Value="" Type="string" Action="write" />
-                <RegistryValue Root="HKCR" Key="CLSID\{9A598237-365D-3A26-B163-AE2615427DE6}\InprocServer32\1.1.5799.35134" Name="Class" Value="NSwag.SwaggerResponse" Type="string" Action="write" />
-                <RegistryValue Root="HKCR" Key="CLSID\{9A598237-365D-3A26-B163-AE2615427DE6}\InprocServer32\1.1.5799.35134" Name="Assembly" Value="NSwag.Core, Version=1.1.5799.35134, Culture=neutral, PublicKeyToken=null" Type="string" Action="write" />
-                <RegistryValue Root="HKCR" Key="CLSID\{9A598237-365D-3A26-B163-AE2615427DE6}\InprocServer32\1.1.5799.35134" Name="RuntimeVersion" Value="v4.0.30319" Type="string" Action="write" />
-                <RegistryValue Root="HKCR" Key="CLSID\{9A598237-365D-3A26-B163-AE2615427DE6}\InprocServer32\1.1.5799.35134" Name="CodeBase" Value="file:///[#fil3F4437F772041EF18E21178330FB07F9]" Type="string" Action="write" />
-                <RegistryValue Root="HKCR" Key="CLSID\{9A598237-365D-3A26-B163-AE2615427DE6}\InprocServer32" Name="Class" Value="NSwag.SwaggerResponse" Type="string" Action="write" />
-                <RegistryValue Root="HKCR" Key="CLSID\{9A598237-365D-3A26-B163-AE2615427DE6}\InprocServer32" Name="Assembly" Value="NSwag.Core, Version=1.1.5799.35134, Culture=neutral, PublicKeyToken=null" Type="string" Action="write" />
-                <RegistryValue Root="HKCR" Key="CLSID\{9A598237-365D-3A26-B163-AE2615427DE6}\InprocServer32" Name="RuntimeVersion" Value="v4.0.30319" Type="string" Action="write" />
-                <RegistryValue Root="HKCR" Key="CLSID\{9A598237-365D-3A26-B163-AE2615427DE6}\InprocServer32" Name="CodeBase" Value="file:///[#fil3F4437F772041EF18E21178330FB07F9]" Type="string" Action="write" />
-                <RegistryValue Root="HKCR" Key="CLSID\{AA7D55F6-898A-35AD-8AA4-62DC25644F17}\Implemented Categories\{62C8FE65-4EBB-45e7-B440-6E39B2CDBF29}" Value="" Type="string" Action="write" />
-                <RegistryValue Root="HKCR" Key="CLSID\{AA7D55F6-898A-35AD-8AA4-62DC25644F17}\InprocServer32\1.1.5799.35134" Name="Class" Value="NSwag.SwaggerInfo" Type="string" Action="write" />
-                <RegistryValue Root="HKCR" Key="CLSID\{AA7D55F6-898A-35AD-8AA4-62DC25644F17}\InprocServer32\1.1.5799.35134" Name="Assembly" Value="NSwag.Core, Version=1.1.5799.35134, Culture=neutral, PublicKeyToken=null" Type="string" Action="write" />
-                <RegistryValue Root="HKCR" Key="CLSID\{AA7D55F6-898A-35AD-8AA4-62DC25644F17}\InprocServer32\1.1.5799.35134" Name="RuntimeVersion" Value="v4.0.30319" Type="string" Action="write" />
-                <RegistryValue Root="HKCR" Key="CLSID\{AA7D55F6-898A-35AD-8AA4-62DC25644F17}\InprocServer32\1.1.5799.35134" Name="CodeBase" Value="file:///[#fil3F4437F772041EF18E21178330FB07F9]" Type="string" Action="write" />
-                <RegistryValue Root="HKCR" Key="CLSID\{AA7D55F6-898A-35AD-8AA4-62DC25644F17}\InprocServer32" Name="Class" Value="NSwag.SwaggerInfo" Type="string" Action="write" />
-                <RegistryValue Root="HKCR" Key="CLSID\{AA7D55F6-898A-35AD-8AA4-62DC25644F17}\InprocServer32" Name="Assembly" Value="NSwag.Core, Version=1.1.5799.35134, Culture=neutral, PublicKeyToken=null" Type="string" Action="write" />
-                <RegistryValue Root="HKCR" Key="CLSID\{AA7D55F6-898A-35AD-8AA4-62DC25644F17}\InprocServer32" Name="RuntimeVersion" Value="v4.0.30319" Type="string" Action="write" />
-                <RegistryValue Root="HKCR" Key="CLSID\{AA7D55F6-898A-35AD-8AA4-62DC25644F17}\InprocServer32" Name="CodeBase" Value="file:///[#fil3F4437F772041EF18E21178330FB07F9]" Type="string" Action="write" />
-                <RegistryValue Root="HKCR" Key="CLSID\{C0F52D7E-E862-3B5D-B28C-CCF7A6A81A6A}\Implemented Categories\{62C8FE65-4EBB-45e7-B440-6E39B2CDBF29}" Value="" Type="string" Action="write" />
-                <RegistryValue Root="HKCR" Key="CLSID\{C0F52D7E-E862-3B5D-B28C-CCF7A6A81A6A}\InprocServer32\1.1.5799.35134" Name="Class" Value="NSwag.SwaggerContact" Type="string" Action="write" />
-                <RegistryValue Root="HKCR" Key="CLSID\{C0F52D7E-E862-3B5D-B28C-CCF7A6A81A6A}\InprocServer32\1.1.5799.35134" Name="Assembly" Value="NSwag.Core, Version=1.1.5799.35134, Culture=neutral, PublicKeyToken=null" Type="string" Action="write" />
-                <RegistryValue Root="HKCR" Key="CLSID\{C0F52D7E-E862-3B5D-B28C-CCF7A6A81A6A}\InprocServer32\1.1.5799.35134" Name="RuntimeVersion" Value="v4.0.30319" Type="string" Action="write" />
-                <RegistryValue Root="HKCR" Key="CLSID\{C0F52D7E-E862-3B5D-B28C-CCF7A6A81A6A}\InprocServer32\1.1.5799.35134" Name="CodeBase" Value="file:///[#fil3F4437F772041EF18E21178330FB07F9]" Type="string" Action="write" />
-                <RegistryValue Root="HKCR" Key="CLSID\{C0F52D7E-E862-3B5D-B28C-CCF7A6A81A6A}\InprocServer32" Name="Class" Value="NSwag.SwaggerContact" Type="string" Action="write" />
-                <RegistryValue Root="HKCR" Key="CLSID\{C0F52D7E-E862-3B5D-B28C-CCF7A6A81A6A}\InprocServer32" Name="Assembly" Value="NSwag.Core, Version=1.1.5799.35134, Culture=neutral, PublicKeyToken=null" Type="string" Action="write" />
-                <RegistryValue Root="HKCR" Key="CLSID\{C0F52D7E-E862-3B5D-B28C-CCF7A6A81A6A}\InprocServer32" Name="RuntimeVersion" Value="v4.0.30319" Type="string" Action="write" />
-                <RegistryValue Root="HKCR" Key="CLSID\{C0F52D7E-E862-3B5D-B28C-CCF7A6A81A6A}\InprocServer32" Name="CodeBase" Value="file:///[#fil3F4437F772041EF18E21178330FB07F9]" Type="string" Action="write" />
-                <RegistryValue Root="HKCR" Key="CLSID\{C85D0432-2335-3E88-8C17-F53E9D84EAB1}\Implemented Categories\{62C8FE65-4EBB-45e7-B440-6E39B2CDBF29}" Value="" Type="string" Action="write" />
-                <RegistryValue Root="HKCR" Key="CLSID\{C85D0432-2335-3E88-8C17-F53E9D84EAB1}\InprocServer32\1.1.5799.35134" Name="Class" Value="NSwag.SwaggerHeaders" Type="string" Action="write" />
-                <RegistryValue Root="HKCR" Key="CLSID\{C85D0432-2335-3E88-8C17-F53E9D84EAB1}\InprocServer32\1.1.5799.35134" Name="Assembly" Value="NSwag.Core, Version=1.1.5799.35134, Culture=neutral, PublicKeyToken=null" Type="string" Action="write" />
-                <RegistryValue Root="HKCR" Key="CLSID\{C85D0432-2335-3E88-8C17-F53E9D84EAB1}\InprocServer32\1.1.5799.35134" Name="RuntimeVersion" Value="v4.0.30319" Type="string" Action="write" />
-                <RegistryValue Root="HKCR" Key="CLSID\{C85D0432-2335-3E88-8C17-F53E9D84EAB1}\InprocServer32\1.1.5799.35134" Name="CodeBase" Value="file:///[#fil3F4437F772041EF18E21178330FB07F9]" Type="string" Action="write" />
-                <RegistryValue Root="HKCR" Key="CLSID\{C85D0432-2335-3E88-8C17-F53E9D84EAB1}\InprocServer32" Name="Class" Value="NSwag.SwaggerHeaders" Type="string" Action="write" />
-                <RegistryValue Root="HKCR" Key="CLSID\{C85D0432-2335-3E88-8C17-F53E9D84EAB1}\InprocServer32" Name="Assembly" Value="NSwag.Core, Version=1.1.5799.35134, Culture=neutral, PublicKeyToken=null" Type="string" Action="write" />
-                <RegistryValue Root="HKCR" Key="CLSID\{C85D0432-2335-3E88-8C17-F53E9D84EAB1}\InprocServer32" Name="RuntimeVersion" Value="v4.0.30319" Type="string" Action="write" />
-                <RegistryValue Root="HKCR" Key="CLSID\{C85D0432-2335-3E88-8C17-F53E9D84EAB1}\InprocServer32" Name="CodeBase" Value="file:///[#fil3F4437F772041EF18E21178330FB07F9]" Type="string" Action="write" />
-                <RegistryValue Root="HKCR" Key="CLSID\{CF01A59B-9838-3CE6-809C-C4AA3649F223}\Implemented Categories\{62C8FE65-4EBB-45e7-B440-6E39B2CDBF29}" Value="" Type="string" Action="write" />
-                <RegistryValue Root="HKCR" Key="CLSID\{CF01A59B-9838-3CE6-809C-C4AA3649F223}\InprocServer32\1.1.5799.35134" Name="Class" Value="NSwag.SwaggerParameter" Type="string" Action="write" />
-                <RegistryValue Root="HKCR" Key="CLSID\{CF01A59B-9838-3CE6-809C-C4AA3649F223}\InprocServer32\1.1.5799.35134" Name="Assembly" Value="NSwag.Core, Version=1.1.5799.35134, Culture=neutral, PublicKeyToken=null" Type="string" Action="write" />
-                <RegistryValue Root="HKCR" Key="CLSID\{CF01A59B-9838-3CE6-809C-C4AA3649F223}\InprocServer32\1.1.5799.35134" Name="RuntimeVersion" Value="v4.0.30319" Type="string" Action="write" />
-                <RegistryValue Root="HKCR" Key="CLSID\{CF01A59B-9838-3CE6-809C-C4AA3649F223}\InprocServer32\1.1.5799.35134" Name="CodeBase" Value="file:///[#fil3F4437F772041EF18E21178330FB07F9]" Type="string" Action="write" />
-                <RegistryValue Root="HKCR" Key="CLSID\{CF01A59B-9838-3CE6-809C-C4AA3649F223}\InprocServer32" Name="Class" Value="NSwag.SwaggerParameter" Type="string" Action="write" />
-                <RegistryValue Root="HKCR" Key="CLSID\{CF01A59B-9838-3CE6-809C-C4AA3649F223}\InprocServer32" Name="Assembly" Value="NSwag.Core, Version=1.1.5799.35134, Culture=neutral, PublicKeyToken=null" Type="string" Action="write" />
-                <RegistryValue Root="HKCR" Key="CLSID\{CF01A59B-9838-3CE6-809C-C4AA3649F223}\InprocServer32" Name="RuntimeVersion" Value="v4.0.30319" Type="string" Action="write" />
-                <RegistryValue Root="HKCR" Key="CLSID\{CF01A59B-9838-3CE6-809C-C4AA3649F223}\InprocServer32" Name="CodeBase" Value="file:///[#fil3F4437F772041EF18E21178330FB07F9]" Type="string" Action="write" />
-                <RegistryValue Root="HKCR" Key="CLSID\{F276DA16-203E-3927-8B51-742A8D970A16}\Implemented Categories\{62C8FE65-4EBB-45e7-B440-6E39B2CDBF29}" Value="" Type="string" Action="write" />
-                <RegistryValue Root="HKCR" Key="CLSID\{F276DA16-203E-3927-8B51-742A8D970A16}\InprocServer32\1.1.5799.35134" Name="Class" Value="NSwag.SwaggerSecurityRequirement" Type="string" Action="write" />
-                <RegistryValue Root="HKCR" Key="CLSID\{F276DA16-203E-3927-8B51-742A8D970A16}\InprocServer32\1.1.5799.35134" Name="Assembly" Value="NSwag.Core, Version=1.1.5799.35134, Culture=neutral, PublicKeyToken=null" Type="string" Action="write" />
-                <RegistryValue Root="HKCR" Key="CLSID\{F276DA16-203E-3927-8B51-742A8D970A16}\InprocServer32\1.1.5799.35134" Name="RuntimeVersion" Value="v4.0.30319" Type="string" Action="write" />
-                <RegistryValue Root="HKCR" Key="CLSID\{F276DA16-203E-3927-8B51-742A8D970A16}\InprocServer32\1.1.5799.35134" Name="CodeBase" Value="file:///[#fil3F4437F772041EF18E21178330FB07F9]" Type="string" Action="write" />
-                <RegistryValue Root="HKCR" Key="CLSID\{F276DA16-203E-3927-8B51-742A8D970A16}\InprocServer32" Name="Class" Value="NSwag.SwaggerSecurityRequirement" Type="string" Action="write" />
-                <RegistryValue Root="HKCR" Key="CLSID\{F276DA16-203E-3927-8B51-742A8D970A16}\InprocServer32" Name="Assembly" Value="NSwag.Core, Version=1.1.5799.35134, Culture=neutral, PublicKeyToken=null" Type="string" Action="write" />
-                <RegistryValue Root="HKCR" Key="CLSID\{F276DA16-203E-3927-8B51-742A8D970A16}\InprocServer32" Name="RuntimeVersion" Value="v4.0.30319" Type="string" Action="write" />
-                <RegistryValue Root="HKCR" Key="CLSID\{F276DA16-203E-3927-8B51-742A8D970A16}\InprocServer32" Name="CodeBase" Value="file:///[#fil3F4437F772041EF18E21178330FB07F9]" Type="string" Action="write" />
-                <RegistryValue Root="HKCR" Key="Record\{3FC2A814-D657-30D7-B79D-9144511D5EA8}\1.1.5799.35134" Name="Class" Value="NSwag.SwaggerOperationMethod" Type="string" Action="write" />
-                <RegistryValue Root="HKCR" Key="Record\{3FC2A814-D657-30D7-B79D-9144511D5EA8}\1.1.5799.35134" Name="Assembly" Value="NSwag.Core, Version=1.1.5799.35134, Culture=neutral, PublicKeyToken=null" Type="string" Action="write" />
-                <RegistryValue Root="HKCR" Key="Record\{3FC2A814-D657-30D7-B79D-9144511D5EA8}\1.1.5799.35134" Name="RuntimeVersion" Value="v4.0.30319" Type="string" Action="write" />
-                <RegistryValue Root="HKCR" Key="Record\{3FC2A814-D657-30D7-B79D-9144511D5EA8}\1.1.5799.35134" Name="CodeBase" Value="file:///[#fil3F4437F772041EF18E21178330FB07F9]" Type="string" Action="write" />
-                <RegistryValue Root="HKCR" Key="Record\{8E1EB800-367D-3383-8304-C093AF0C9336}\1.1.5799.35134" Name="Class" Value="NSwag.SwaggerParameterKind" Type="string" Action="write" />
-                <RegistryValue Root="HKCR" Key="Record\{8E1EB800-367D-3383-8304-C093AF0C9336}\1.1.5799.35134" Name="Assembly" Value="NSwag.Core, Version=1.1.5799.35134, Culture=neutral, PublicKeyToken=null" Type="string" Action="write" />
-                <RegistryValue Root="HKCR" Key="Record\{8E1EB800-367D-3383-8304-C093AF0C9336}\1.1.5799.35134" Name="RuntimeVersion" Value="v4.0.30319" Type="string" Action="write" />
-                <RegistryValue Root="HKCR" Key="Record\{8E1EB800-367D-3383-8304-C093AF0C9336}\1.1.5799.35134" Name="CodeBase" Value="file:///[#fil3F4437F772041EF18E21178330FB07F9]" Type="string" Action="write" />
-                <RegistryValue Root="HKCR" Key="Record\{A278DD51-116C-3840-B829-8CEC7CE9C68C}\1.1.5799.35134" Name="Class" Value="NSwag.SwaggerSecuritySchemeType" Type="string" Action="write" />
-                <RegistryValue Root="HKCR" Key="Record\{A278DD51-116C-3840-B829-8CEC7CE9C68C}\1.1.5799.35134" Name="Assembly" Value="NSwag.Core, Version=1.1.5799.35134, Culture=neutral, PublicKeyToken=null" Type="string" Action="write" />
-                <RegistryValue Root="HKCR" Key="Record\{A278DD51-116C-3840-B829-8CEC7CE9C68C}\1.1.5799.35134" Name="RuntimeVersion" Value="v4.0.30319" Type="string" Action="write" />
-                <RegistryValue Root="HKCR" Key="Record\{A278DD51-116C-3840-B829-8CEC7CE9C68C}\1.1.5799.35134" Name="CodeBase" Value="file:///[#fil3F4437F772041EF18E21178330FB07F9]" Type="string" Action="write" />
-                <RegistryValue Root="HKCR" Key="Record\{C6D1DA47-B4A8-324E-9D2B-9E201047358E}\1.1.5799.35134" Name="Class" Value="NSwag.SwaggerSchema" Type="string" Action="write" />
-                <RegistryValue Root="HKCR" Key="Record\{C6D1DA47-B4A8-324E-9D2B-9E201047358E}\1.1.5799.35134" Name="Assembly" Value="NSwag.Core, Version=1.1.5799.35134, Culture=neutral, PublicKeyToken=null" Type="string" Action="write" />
-                <RegistryValue Root="HKCR" Key="Record\{C6D1DA47-B4A8-324E-9D2B-9E201047358E}\1.1.5799.35134" Name="RuntimeVersion" Value="v4.0.30319" Type="string" Action="write" />
-                <RegistryValue Root="HKCR" Key="Record\{C6D1DA47-B4A8-324E-9D2B-9E201047358E}\1.1.5799.35134" Name="CodeBase" Value="file:///[#fil3F4437F772041EF18E21178330FB07F9]" Type="string" Action="write" />
-=======
-                <RegistryValue Root="HKCR" Key="CLSID\{0367AB66-6525-3F59-86B7-6F2390EA7B15}\Implemented Categories\{62C8FE65-4EBB-45e7-B440-6E39B2CDBF29}" Value="" Type="string" Action="write" />
-                <RegistryValue Root="HKCR" Key="CLSID\{0367AB66-6525-3F59-86B7-6F2390EA7B15}\InprocServer32\1.2.5798.34372" Name="Class" Value="NSwag.SwaggerResponses" Type="string" Action="write" />
-                <RegistryValue Root="HKCR" Key="CLSID\{0367AB66-6525-3F59-86B7-6F2390EA7B15}\InprocServer32\1.2.5798.34372" Name="Assembly" Value="NSwag.Core, Version=1.2.5798.34372, Culture=neutral, PublicKeyToken=null" Type="string" Action="write" />
-                <RegistryValue Root="HKCR" Key="CLSID\{0367AB66-6525-3F59-86B7-6F2390EA7B15}\InprocServer32\1.2.5798.34372" Name="RuntimeVersion" Value="v4.0.30319" Type="string" Action="write" />
-                <RegistryValue Root="HKCR" Key="CLSID\{0367AB66-6525-3F59-86B7-6F2390EA7B15}\InprocServer32\1.2.5798.34372" Name="CodeBase" Value="file:///[#fil3F4437F772041EF18E21178330FB07F9]" Type="string" Action="write" />
-                <RegistryValue Root="HKCR" Key="CLSID\{0367AB66-6525-3F59-86B7-6F2390EA7B15}\InprocServer32" Name="Class" Value="NSwag.SwaggerResponses" Type="string" Action="write" />
-                <RegistryValue Root="HKCR" Key="CLSID\{0367AB66-6525-3F59-86B7-6F2390EA7B15}\InprocServer32" Name="Assembly" Value="NSwag.Core, Version=1.2.5798.34372, Culture=neutral, PublicKeyToken=null" Type="string" Action="write" />
-                <RegistryValue Root="HKCR" Key="CLSID\{0367AB66-6525-3F59-86B7-6F2390EA7B15}\InprocServer32" Name="RuntimeVersion" Value="v4.0.30319" Type="string" Action="write" />
-                <RegistryValue Root="HKCR" Key="CLSID\{0367AB66-6525-3F59-86B7-6F2390EA7B15}\InprocServer32" Name="CodeBase" Value="file:///[#fil3F4437F772041EF18E21178330FB07F9]" Type="string" Action="write" />
-                <RegistryValue Root="HKCR" Key="CLSID\{09144FE1-FA90-36FE-B7BA-D552819F9CBA}\Implemented Categories\{62C8FE65-4EBB-45e7-B440-6E39B2CDBF29}" Value="" Type="string" Action="write" />
-                <RegistryValue Root="HKCR" Key="CLSID\{09144FE1-FA90-36FE-B7BA-D552819F9CBA}\InprocServer32\1.2.5798.34372" Name="Class" Value="NSwag.SwaggerExternalDocumentation" Type="string" Action="write" />
-                <RegistryValue Root="HKCR" Key="CLSID\{09144FE1-FA90-36FE-B7BA-D552819F9CBA}\InprocServer32\1.2.5798.34372" Name="Assembly" Value="NSwag.Core, Version=1.2.5798.34372, Culture=neutral, PublicKeyToken=null" Type="string" Action="write" />
-                <RegistryValue Root="HKCR" Key="CLSID\{09144FE1-FA90-36FE-B7BA-D552819F9CBA}\InprocServer32\1.2.5798.34372" Name="RuntimeVersion" Value="v4.0.30319" Type="string" Action="write" />
-                <RegistryValue Root="HKCR" Key="CLSID\{09144FE1-FA90-36FE-B7BA-D552819F9CBA}\InprocServer32\1.2.5798.34372" Name="CodeBase" Value="file:///[#fil3F4437F772041EF18E21178330FB07F9]" Type="string" Action="write" />
-                <RegistryValue Root="HKCR" Key="CLSID\{09144FE1-FA90-36FE-B7BA-D552819F9CBA}\InprocServer32" Name="Class" Value="NSwag.SwaggerExternalDocumentation" Type="string" Action="write" />
-                <RegistryValue Root="HKCR" Key="CLSID\{09144FE1-FA90-36FE-B7BA-D552819F9CBA}\InprocServer32" Name="Assembly" Value="NSwag.Core, Version=1.2.5798.34372, Culture=neutral, PublicKeyToken=null" Type="string" Action="write" />
-                <RegistryValue Root="HKCR" Key="CLSID\{09144FE1-FA90-36FE-B7BA-D552819F9CBA}\InprocServer32" Name="RuntimeVersion" Value="v4.0.30319" Type="string" Action="write" />
-                <RegistryValue Root="HKCR" Key="CLSID\{09144FE1-FA90-36FE-B7BA-D552819F9CBA}\InprocServer32" Name="CodeBase" Value="file:///[#fil3F4437F772041EF18E21178330FB07F9]" Type="string" Action="write" />
-                <RegistryValue Root="HKCR" Key="CLSID\{196222A8-8384-3349-A21B-38077FE11950}\Implemented Categories\{62C8FE65-4EBB-45e7-B440-6E39B2CDBF29}" Value="" Type="string" Action="write" />
-                <RegistryValue Root="HKCR" Key="CLSID\{196222A8-8384-3349-A21B-38077FE11950}\InprocServer32\1.2.5798.34372" Name="Class" Value="NSwag.SwaggerInfo" Type="string" Action="write" />
-                <RegistryValue Root="HKCR" Key="CLSID\{196222A8-8384-3349-A21B-38077FE11950}\InprocServer32\1.2.5798.34372" Name="Assembly" Value="NSwag.Core, Version=1.2.5798.34372, Culture=neutral, PublicKeyToken=null" Type="string" Action="write" />
-                <RegistryValue Root="HKCR" Key="CLSID\{196222A8-8384-3349-A21B-38077FE11950}\InprocServer32\1.2.5798.34372" Name="RuntimeVersion" Value="v4.0.30319" Type="string" Action="write" />
-                <RegistryValue Root="HKCR" Key="CLSID\{196222A8-8384-3349-A21B-38077FE11950}\InprocServer32\1.2.5798.34372" Name="CodeBase" Value="file:///[#fil3F4437F772041EF18E21178330FB07F9]" Type="string" Action="write" />
-                <RegistryValue Root="HKCR" Key="CLSID\{196222A8-8384-3349-A21B-38077FE11950}\InprocServer32" Name="Class" Value="NSwag.SwaggerInfo" Type="string" Action="write" />
-                <RegistryValue Root="HKCR" Key="CLSID\{196222A8-8384-3349-A21B-38077FE11950}\InprocServer32" Name="Assembly" Value="NSwag.Core, Version=1.2.5798.34372, Culture=neutral, PublicKeyToken=null" Type="string" Action="write" />
-                <RegistryValue Root="HKCR" Key="CLSID\{196222A8-8384-3349-A21B-38077FE11950}\InprocServer32" Name="RuntimeVersion" Value="v4.0.30319" Type="string" Action="write" />
-                <RegistryValue Root="HKCR" Key="CLSID\{196222A8-8384-3349-A21B-38077FE11950}\InprocServer32" Name="CodeBase" Value="file:///[#fil3F4437F772041EF18E21178330FB07F9]" Type="string" Action="write" />
-                <RegistryValue Root="HKCR" Key="CLSID\{30DE0A20-E5D7-36CC-BECB-CF5AFC834758}\Implemented Categories\{62C8FE65-4EBB-45e7-B440-6E39B2CDBF29}" Value="" Type="string" Action="write" />
-                <RegistryValue Root="HKCR" Key="CLSID\{30DE0A20-E5D7-36CC-BECB-CF5AFC834758}\InprocServer32\1.2.5798.34372" Name="Class" Value="NSwag.SwaggerService" Type="string" Action="write" />
-                <RegistryValue Root="HKCR" Key="CLSID\{30DE0A20-E5D7-36CC-BECB-CF5AFC834758}\InprocServer32\1.2.5798.34372" Name="Assembly" Value="NSwag.Core, Version=1.2.5798.34372, Culture=neutral, PublicKeyToken=null" Type="string" Action="write" />
-                <RegistryValue Root="HKCR" Key="CLSID\{30DE0A20-E5D7-36CC-BECB-CF5AFC834758}\InprocServer32\1.2.5798.34372" Name="RuntimeVersion" Value="v4.0.30319" Type="string" Action="write" />
-                <RegistryValue Root="HKCR" Key="CLSID\{30DE0A20-E5D7-36CC-BECB-CF5AFC834758}\InprocServer32\1.2.5798.34372" Name="CodeBase" Value="file:///[#fil3F4437F772041EF18E21178330FB07F9]" Type="string" Action="write" />
-                <RegistryValue Root="HKCR" Key="CLSID\{30DE0A20-E5D7-36CC-BECB-CF5AFC834758}\InprocServer32" Name="Class" Value="NSwag.SwaggerService" Type="string" Action="write" />
-                <RegistryValue Root="HKCR" Key="CLSID\{30DE0A20-E5D7-36CC-BECB-CF5AFC834758}\InprocServer32" Name="Assembly" Value="NSwag.Core, Version=1.2.5798.34372, Culture=neutral, PublicKeyToken=null" Type="string" Action="write" />
-                <RegistryValue Root="HKCR" Key="CLSID\{30DE0A20-E5D7-36CC-BECB-CF5AFC834758}\InprocServer32" Name="RuntimeVersion" Value="v4.0.30319" Type="string" Action="write" />
-                <RegistryValue Root="HKCR" Key="CLSID\{30DE0A20-E5D7-36CC-BECB-CF5AFC834758}\InprocServer32" Name="CodeBase" Value="file:///[#fil3F4437F772041EF18E21178330FB07F9]" Type="string" Action="write" />
-                <RegistryValue Root="HKCR" Key="CLSID\{377E4D6D-CD65-3DCC-A3EB-E4D9B08B2298}\Implemented Categories\{62C8FE65-4EBB-45e7-B440-6E39B2CDBF29}" Value="" Type="string" Action="write" />
-                <RegistryValue Root="HKCR" Key="CLSID\{377E4D6D-CD65-3DCC-A3EB-E4D9B08B2298}\InprocServer32\1.2.5798.34372" Name="Class" Value="NSwag.SwaggerSecurityScheme" Type="string" Action="write" />
-                <RegistryValue Root="HKCR" Key="CLSID\{377E4D6D-CD65-3DCC-A3EB-E4D9B08B2298}\InprocServer32\1.2.5798.34372" Name="Assembly" Value="NSwag.Core, Version=1.2.5798.34372, Culture=neutral, PublicKeyToken=null" Type="string" Action="write" />
-                <RegistryValue Root="HKCR" Key="CLSID\{377E4D6D-CD65-3DCC-A3EB-E4D9B08B2298}\InprocServer32\1.2.5798.34372" Name="RuntimeVersion" Value="v4.0.30319" Type="string" Action="write" />
-                <RegistryValue Root="HKCR" Key="CLSID\{377E4D6D-CD65-3DCC-A3EB-E4D9B08B2298}\InprocServer32\1.2.5798.34372" Name="CodeBase" Value="file:///[#fil3F4437F772041EF18E21178330FB07F9]" Type="string" Action="write" />
-                <RegistryValue Root="HKCR" Key="CLSID\{377E4D6D-CD65-3DCC-A3EB-E4D9B08B2298}\InprocServer32" Name="Class" Value="NSwag.SwaggerSecurityScheme" Type="string" Action="write" />
-                <RegistryValue Root="HKCR" Key="CLSID\{377E4D6D-CD65-3DCC-A3EB-E4D9B08B2298}\InprocServer32" Name="Assembly" Value="NSwag.Core, Version=1.2.5798.34372, Culture=neutral, PublicKeyToken=null" Type="string" Action="write" />
-                <RegistryValue Root="HKCR" Key="CLSID\{377E4D6D-CD65-3DCC-A3EB-E4D9B08B2298}\InprocServer32" Name="RuntimeVersion" Value="v4.0.30319" Type="string" Action="write" />
-                <RegistryValue Root="HKCR" Key="CLSID\{377E4D6D-CD65-3DCC-A3EB-E4D9B08B2298}\InprocServer32" Name="CodeBase" Value="file:///[#fil3F4437F772041EF18E21178330FB07F9]" Type="string" Action="write" />
-                <RegistryValue Root="HKCR" Key="CLSID\{3AEF3907-0A80-3103-A0DD-2FF71EC8B627}\Implemented Categories\{62C8FE65-4EBB-45e7-B440-6E39B2CDBF29}" Value="" Type="string" Action="write" />
-                <RegistryValue Root="HKCR" Key="CLSID\{3AEF3907-0A80-3103-A0DD-2FF71EC8B627}\InprocServer32\1.2.5798.34372" Name="Class" Value="NSwag.SwaggerOperations" Type="string" Action="write" />
-                <RegistryValue Root="HKCR" Key="CLSID\{3AEF3907-0A80-3103-A0DD-2FF71EC8B627}\InprocServer32\1.2.5798.34372" Name="Assembly" Value="NSwag.Core, Version=1.2.5798.34372, Culture=neutral, PublicKeyToken=null" Type="string" Action="write" />
-                <RegistryValue Root="HKCR" Key="CLSID\{3AEF3907-0A80-3103-A0DD-2FF71EC8B627}\InprocServer32\1.2.5798.34372" Name="RuntimeVersion" Value="v4.0.30319" Type="string" Action="write" />
-                <RegistryValue Root="HKCR" Key="CLSID\{3AEF3907-0A80-3103-A0DD-2FF71EC8B627}\InprocServer32\1.2.5798.34372" Name="CodeBase" Value="file:///[#fil3F4437F772041EF18E21178330FB07F9]" Type="string" Action="write" />
-                <RegistryValue Root="HKCR" Key="CLSID\{3AEF3907-0A80-3103-A0DD-2FF71EC8B627}\InprocServer32" Name="Class" Value="NSwag.SwaggerOperations" Type="string" Action="write" />
-                <RegistryValue Root="HKCR" Key="CLSID\{3AEF3907-0A80-3103-A0DD-2FF71EC8B627}\InprocServer32" Name="Assembly" Value="NSwag.Core, Version=1.2.5798.34372, Culture=neutral, PublicKeyToken=null" Type="string" Action="write" />
-                <RegistryValue Root="HKCR" Key="CLSID\{3AEF3907-0A80-3103-A0DD-2FF71EC8B627}\InprocServer32" Name="RuntimeVersion" Value="v4.0.30319" Type="string" Action="write" />
-                <RegistryValue Root="HKCR" Key="CLSID\{3AEF3907-0A80-3103-A0DD-2FF71EC8B627}\InprocServer32" Name="CodeBase" Value="file:///[#fil3F4437F772041EF18E21178330FB07F9]" Type="string" Action="write" />
-                <RegistryValue Root="HKCR" Key="CLSID\{3B6FCF03-45A2-36C1-819B-1815122E8838}\Implemented Categories\{62C8FE65-4EBB-45e7-B440-6E39B2CDBF29}" Value="" Type="string" Action="write" />
-                <RegistryValue Root="HKCR" Key="CLSID\{3B6FCF03-45A2-36C1-819B-1815122E8838}\InprocServer32\1.2.5798.34372" Name="Class" Value="NSwag.SwaggerLicense" Type="string" Action="write" />
-                <RegistryValue Root="HKCR" Key="CLSID\{3B6FCF03-45A2-36C1-819B-1815122E8838}\InprocServer32\1.2.5798.34372" Name="Assembly" Value="NSwag.Core, Version=1.2.5798.34372, Culture=neutral, PublicKeyToken=null" Type="string" Action="write" />
-                <RegistryValue Root="HKCR" Key="CLSID\{3B6FCF03-45A2-36C1-819B-1815122E8838}\InprocServer32\1.2.5798.34372" Name="RuntimeVersion" Value="v4.0.30319" Type="string" Action="write" />
-                <RegistryValue Root="HKCR" Key="CLSID\{3B6FCF03-45A2-36C1-819B-1815122E8838}\InprocServer32\1.2.5798.34372" Name="CodeBase" Value="file:///[#fil3F4437F772041EF18E21178330FB07F9]" Type="string" Action="write" />
-                <RegistryValue Root="HKCR" Key="CLSID\{3B6FCF03-45A2-36C1-819B-1815122E8838}\InprocServer32" Name="Class" Value="NSwag.SwaggerLicense" Type="string" Action="write" />
-                <RegistryValue Root="HKCR" Key="CLSID\{3B6FCF03-45A2-36C1-819B-1815122E8838}\InprocServer32" Name="Assembly" Value="NSwag.Core, Version=1.2.5798.34372, Culture=neutral, PublicKeyToken=null" Type="string" Action="write" />
-                <RegistryValue Root="HKCR" Key="CLSID\{3B6FCF03-45A2-36C1-819B-1815122E8838}\InprocServer32" Name="RuntimeVersion" Value="v4.0.30319" Type="string" Action="write" />
-                <RegistryValue Root="HKCR" Key="CLSID\{3B6FCF03-45A2-36C1-819B-1815122E8838}\InprocServer32" Name="CodeBase" Value="file:///[#fil3F4437F772041EF18E21178330FB07F9]" Type="string" Action="write" />
-                <RegistryValue Root="HKCR" Key="CLSID\{61891BE9-59FD-363B-B6C3-93E5F6DE5B87}\Implemented Categories\{62C8FE65-4EBB-45e7-B440-6E39B2CDBF29}" Value="" Type="string" Action="write" />
-                <RegistryValue Root="HKCR" Key="CLSID\{61891BE9-59FD-363B-B6C3-93E5F6DE5B87}\InprocServer32\1.2.5798.34372" Name="Class" Value="NSwag.SwaggerOperationDescription" Type="string" Action="write" />
-                <RegistryValue Root="HKCR" Key="CLSID\{61891BE9-59FD-363B-B6C3-93E5F6DE5B87}\InprocServer32\1.2.5798.34372" Name="Assembly" Value="NSwag.Core, Version=1.2.5798.34372, Culture=neutral, PublicKeyToken=null" Type="string" Action="write" />
-                <RegistryValue Root="HKCR" Key="CLSID\{61891BE9-59FD-363B-B6C3-93E5F6DE5B87}\InprocServer32\1.2.5798.34372" Name="RuntimeVersion" Value="v4.0.30319" Type="string" Action="write" />
-                <RegistryValue Root="HKCR" Key="CLSID\{61891BE9-59FD-363B-B6C3-93E5F6DE5B87}\InprocServer32\1.2.5798.34372" Name="CodeBase" Value="file:///[#fil3F4437F772041EF18E21178330FB07F9]" Type="string" Action="write" />
-                <RegistryValue Root="HKCR" Key="CLSID\{61891BE9-59FD-363B-B6C3-93E5F6DE5B87}\InprocServer32" Name="Class" Value="NSwag.SwaggerOperationDescription" Type="string" Action="write" />
-                <RegistryValue Root="HKCR" Key="CLSID\{61891BE9-59FD-363B-B6C3-93E5F6DE5B87}\InprocServer32" Name="Assembly" Value="NSwag.Core, Version=1.2.5798.34372, Culture=neutral, PublicKeyToken=null" Type="string" Action="write" />
-                <RegistryValue Root="HKCR" Key="CLSID\{61891BE9-59FD-363B-B6C3-93E5F6DE5B87}\InprocServer32" Name="RuntimeVersion" Value="v4.0.30319" Type="string" Action="write" />
-                <RegistryValue Root="HKCR" Key="CLSID\{61891BE9-59FD-363B-B6C3-93E5F6DE5B87}\InprocServer32" Name="CodeBase" Value="file:///[#fil3F4437F772041EF18E21178330FB07F9]" Type="string" Action="write" />
-                <RegistryValue Root="HKCR" Key="CLSID\{69B78B95-1BA0-3890-95B8-78B7AD06E3BF}\Implemented Categories\{62C8FE65-4EBB-45e7-B440-6E39B2CDBF29}" Value="" Type="string" Action="write" />
-                <RegistryValue Root="HKCR" Key="CLSID\{69B78B95-1BA0-3890-95B8-78B7AD06E3BF}\InprocServer32\1.2.5798.34372" Name="Class" Value="NSwag.SwaggerOperation" Type="string" Action="write" />
-                <RegistryValue Root="HKCR" Key="CLSID\{69B78B95-1BA0-3890-95B8-78B7AD06E3BF}\InprocServer32\1.2.5798.34372" Name="Assembly" Value="NSwag.Core, Version=1.2.5798.34372, Culture=neutral, PublicKeyToken=null" Type="string" Action="write" />
-                <RegistryValue Root="HKCR" Key="CLSID\{69B78B95-1BA0-3890-95B8-78B7AD06E3BF}\InprocServer32\1.2.5798.34372" Name="RuntimeVersion" Value="v4.0.30319" Type="string" Action="write" />
-                <RegistryValue Root="HKCR" Key="CLSID\{69B78B95-1BA0-3890-95B8-78B7AD06E3BF}\InprocServer32\1.2.5798.34372" Name="CodeBase" Value="file:///[#fil3F4437F772041EF18E21178330FB07F9]" Type="string" Action="write" />
-                <RegistryValue Root="HKCR" Key="CLSID\{69B78B95-1BA0-3890-95B8-78B7AD06E3BF}\InprocServer32" Name="Class" Value="NSwag.SwaggerOperation" Type="string" Action="write" />
-                <RegistryValue Root="HKCR" Key="CLSID\{69B78B95-1BA0-3890-95B8-78B7AD06E3BF}\InprocServer32" Name="Assembly" Value="NSwag.Core, Version=1.2.5798.34372, Culture=neutral, PublicKeyToken=null" Type="string" Action="write" />
-                <RegistryValue Root="HKCR" Key="CLSID\{69B78B95-1BA0-3890-95B8-78B7AD06E3BF}\InprocServer32" Name="RuntimeVersion" Value="v4.0.30319" Type="string" Action="write" />
-                <RegistryValue Root="HKCR" Key="CLSID\{69B78B95-1BA0-3890-95B8-78B7AD06E3BF}\InprocServer32" Name="CodeBase" Value="file:///[#fil3F4437F772041EF18E21178330FB07F9]" Type="string" Action="write" />
-                <RegistryValue Root="HKCR" Key="CLSID\{90EFDCD9-B0B1-3273-8BD2-6CF531A1CD5B}\Implemented Categories\{62C8FE65-4EBB-45e7-B440-6E39B2CDBF29}" Value="" Type="string" Action="write" />
-                <RegistryValue Root="HKCR" Key="CLSID\{90EFDCD9-B0B1-3273-8BD2-6CF531A1CD5B}\InprocServer32\1.2.5798.34372" Name="Class" Value="NSwag.SwaggerParameter" Type="string" Action="write" />
-                <RegistryValue Root="HKCR" Key="CLSID\{90EFDCD9-B0B1-3273-8BD2-6CF531A1CD5B}\InprocServer32\1.2.5798.34372" Name="Assembly" Value="NSwag.Core, Version=1.2.5798.34372, Culture=neutral, PublicKeyToken=null" Type="string" Action="write" />
-                <RegistryValue Root="HKCR" Key="CLSID\{90EFDCD9-B0B1-3273-8BD2-6CF531A1CD5B}\InprocServer32\1.2.5798.34372" Name="RuntimeVersion" Value="v4.0.30319" Type="string" Action="write" />
-                <RegistryValue Root="HKCR" Key="CLSID\{90EFDCD9-B0B1-3273-8BD2-6CF531A1CD5B}\InprocServer32\1.2.5798.34372" Name="CodeBase" Value="file:///[#fil3F4437F772041EF18E21178330FB07F9]" Type="string" Action="write" />
-                <RegistryValue Root="HKCR" Key="CLSID\{90EFDCD9-B0B1-3273-8BD2-6CF531A1CD5B}\InprocServer32" Name="Class" Value="NSwag.SwaggerParameter" Type="string" Action="write" />
-                <RegistryValue Root="HKCR" Key="CLSID\{90EFDCD9-B0B1-3273-8BD2-6CF531A1CD5B}\InprocServer32" Name="Assembly" Value="NSwag.Core, Version=1.2.5798.34372, Culture=neutral, PublicKeyToken=null" Type="string" Action="write" />
-                <RegistryValue Root="HKCR" Key="CLSID\{90EFDCD9-B0B1-3273-8BD2-6CF531A1CD5B}\InprocServer32" Name="RuntimeVersion" Value="v4.0.30319" Type="string" Action="write" />
-                <RegistryValue Root="HKCR" Key="CLSID\{90EFDCD9-B0B1-3273-8BD2-6CF531A1CD5B}\InprocServer32" Name="CodeBase" Value="file:///[#fil3F4437F772041EF18E21178330FB07F9]" Type="string" Action="write" />
-                <RegistryValue Root="HKCR" Key="CLSID\{CB417D42-63B1-3B0C-B015-D26C6644F7B7}\Implemented Categories\{62C8FE65-4EBB-45e7-B440-6E39B2CDBF29}" Value="" Type="string" Action="write" />
-                <RegistryValue Root="HKCR" Key="CLSID\{CB417D42-63B1-3B0C-B015-D26C6644F7B7}\InprocServer32\1.2.5798.34372" Name="Class" Value="NSwag.SwaggerResponse" Type="string" Action="write" />
-                <RegistryValue Root="HKCR" Key="CLSID\{CB417D42-63B1-3B0C-B015-D26C6644F7B7}\InprocServer32\1.2.5798.34372" Name="Assembly" Value="NSwag.Core, Version=1.2.5798.34372, Culture=neutral, PublicKeyToken=null" Type="string" Action="write" />
-                <RegistryValue Root="HKCR" Key="CLSID\{CB417D42-63B1-3B0C-B015-D26C6644F7B7}\InprocServer32\1.2.5798.34372" Name="RuntimeVersion" Value="v4.0.30319" Type="string" Action="write" />
-                <RegistryValue Root="HKCR" Key="CLSID\{CB417D42-63B1-3B0C-B015-D26C6644F7B7}\InprocServer32\1.2.5798.34372" Name="CodeBase" Value="file:///[#fil3F4437F772041EF18E21178330FB07F9]" Type="string" Action="write" />
-                <RegistryValue Root="HKCR" Key="CLSID\{CB417D42-63B1-3B0C-B015-D26C6644F7B7}\InprocServer32" Name="Class" Value="NSwag.SwaggerResponse" Type="string" Action="write" />
-                <RegistryValue Root="HKCR" Key="CLSID\{CB417D42-63B1-3B0C-B015-D26C6644F7B7}\InprocServer32" Name="Assembly" Value="NSwag.Core, Version=1.2.5798.34372, Culture=neutral, PublicKeyToken=null" Type="string" Action="write" />
-                <RegistryValue Root="HKCR" Key="CLSID\{CB417D42-63B1-3B0C-B015-D26C6644F7B7}\InprocServer32" Name="RuntimeVersion" Value="v4.0.30319" Type="string" Action="write" />
-                <RegistryValue Root="HKCR" Key="CLSID\{CB417D42-63B1-3B0C-B015-D26C6644F7B7}\InprocServer32" Name="CodeBase" Value="file:///[#fil3F4437F772041EF18E21178330FB07F9]" Type="string" Action="write" />
-                <RegistryValue Root="HKCR" Key="CLSID\{D9F1E1E2-CABC-3776-AB89-00D79C8196F8}\Implemented Categories\{62C8FE65-4EBB-45e7-B440-6E39B2CDBF29}" Value="" Type="string" Action="write" />
-                <RegistryValue Root="HKCR" Key="CLSID\{D9F1E1E2-CABC-3776-AB89-00D79C8196F8}\InprocServer32\1.2.5798.34372" Name="Class" Value="NSwag.SwaggerContact" Type="string" Action="write" />
-                <RegistryValue Root="HKCR" Key="CLSID\{D9F1E1E2-CABC-3776-AB89-00D79C8196F8}\InprocServer32\1.2.5798.34372" Name="Assembly" Value="NSwag.Core, Version=1.2.5798.34372, Culture=neutral, PublicKeyToken=null" Type="string" Action="write" />
-                <RegistryValue Root="HKCR" Key="CLSID\{D9F1E1E2-CABC-3776-AB89-00D79C8196F8}\InprocServer32\1.2.5798.34372" Name="RuntimeVersion" Value="v4.0.30319" Type="string" Action="write" />
-                <RegistryValue Root="HKCR" Key="CLSID\{D9F1E1E2-CABC-3776-AB89-00D79C8196F8}\InprocServer32\1.2.5798.34372" Name="CodeBase" Value="file:///[#fil3F4437F772041EF18E21178330FB07F9]" Type="string" Action="write" />
-                <RegistryValue Root="HKCR" Key="CLSID\{D9F1E1E2-CABC-3776-AB89-00D79C8196F8}\InprocServer32" Name="Class" Value="NSwag.SwaggerContact" Type="string" Action="write" />
-                <RegistryValue Root="HKCR" Key="CLSID\{D9F1E1E2-CABC-3776-AB89-00D79C8196F8}\InprocServer32" Name="Assembly" Value="NSwag.Core, Version=1.2.5798.34372, Culture=neutral, PublicKeyToken=null" Type="string" Action="write" />
-                <RegistryValue Root="HKCR" Key="CLSID\{D9F1E1E2-CABC-3776-AB89-00D79C8196F8}\InprocServer32" Name="RuntimeVersion" Value="v4.0.30319" Type="string" Action="write" />
-                <RegistryValue Root="HKCR" Key="CLSID\{D9F1E1E2-CABC-3776-AB89-00D79C8196F8}\InprocServer32" Name="CodeBase" Value="file:///[#fil3F4437F772041EF18E21178330FB07F9]" Type="string" Action="write" />
-                <RegistryValue Root="HKCR" Key="CLSID\{E67E90A2-A71B-3606-BB32-ACBC21DD37CC}\Implemented Categories\{62C8FE65-4EBB-45e7-B440-6E39B2CDBF29}" Value="" Type="string" Action="write" />
-                <RegistryValue Root="HKCR" Key="CLSID\{E67E90A2-A71B-3606-BB32-ACBC21DD37CC}\InprocServer32\1.2.5798.34372" Name="Class" Value="NSwag.SwaggerHeaders" Type="string" Action="write" />
-                <RegistryValue Root="HKCR" Key="CLSID\{E67E90A2-A71B-3606-BB32-ACBC21DD37CC}\InprocServer32\1.2.5798.34372" Name="Assembly" Value="NSwag.Core, Version=1.2.5798.34372, Culture=neutral, PublicKeyToken=null" Type="string" Action="write" />
-                <RegistryValue Root="HKCR" Key="CLSID\{E67E90A2-A71B-3606-BB32-ACBC21DD37CC}\InprocServer32\1.2.5798.34372" Name="RuntimeVersion" Value="v4.0.30319" Type="string" Action="write" />
-                <RegistryValue Root="HKCR" Key="CLSID\{E67E90A2-A71B-3606-BB32-ACBC21DD37CC}\InprocServer32\1.2.5798.34372" Name="CodeBase" Value="file:///[#fil3F4437F772041EF18E21178330FB07F9]" Type="string" Action="write" />
-                <RegistryValue Root="HKCR" Key="CLSID\{E67E90A2-A71B-3606-BB32-ACBC21DD37CC}\InprocServer32" Name="Class" Value="NSwag.SwaggerHeaders" Type="string" Action="write" />
-                <RegistryValue Root="HKCR" Key="CLSID\{E67E90A2-A71B-3606-BB32-ACBC21DD37CC}\InprocServer32" Name="Assembly" Value="NSwag.Core, Version=1.2.5798.34372, Culture=neutral, PublicKeyToken=null" Type="string" Action="write" />
-                <RegistryValue Root="HKCR" Key="CLSID\{E67E90A2-A71B-3606-BB32-ACBC21DD37CC}\InprocServer32" Name="RuntimeVersion" Value="v4.0.30319" Type="string" Action="write" />
-                <RegistryValue Root="HKCR" Key="CLSID\{E67E90A2-A71B-3606-BB32-ACBC21DD37CC}\InprocServer32" Name="CodeBase" Value="file:///[#fil3F4437F772041EF18E21178330FB07F9]" Type="string" Action="write" />
-                <RegistryValue Root="HKCR" Key="CLSID\{ED35D2BB-ED82-31E8-9093-0002FC017D86}\Implemented Categories\{62C8FE65-4EBB-45e7-B440-6E39B2CDBF29}" Value="" Type="string" Action="write" />
-                <RegistryValue Root="HKCR" Key="CLSID\{ED35D2BB-ED82-31E8-9093-0002FC017D86}\InprocServer32\1.2.5798.34372" Name="Class" Value="NSwag.SwaggerSecurityRequirement" Type="string" Action="write" />
-                <RegistryValue Root="HKCR" Key="CLSID\{ED35D2BB-ED82-31E8-9093-0002FC017D86}\InprocServer32\1.2.5798.34372" Name="Assembly" Value="NSwag.Core, Version=1.2.5798.34372, Culture=neutral, PublicKeyToken=null" Type="string" Action="write" />
-                <RegistryValue Root="HKCR" Key="CLSID\{ED35D2BB-ED82-31E8-9093-0002FC017D86}\InprocServer32\1.2.5798.34372" Name="RuntimeVersion" Value="v4.0.30319" Type="string" Action="write" />
-                <RegistryValue Root="HKCR" Key="CLSID\{ED35D2BB-ED82-31E8-9093-0002FC017D86}\InprocServer32\1.2.5798.34372" Name="CodeBase" Value="file:///[#fil3F4437F772041EF18E21178330FB07F9]" Type="string" Action="write" />
-                <RegistryValue Root="HKCR" Key="CLSID\{ED35D2BB-ED82-31E8-9093-0002FC017D86}\InprocServer32" Name="Class" Value="NSwag.SwaggerSecurityRequirement" Type="string" Action="write" />
-                <RegistryValue Root="HKCR" Key="CLSID\{ED35D2BB-ED82-31E8-9093-0002FC017D86}\InprocServer32" Name="Assembly" Value="NSwag.Core, Version=1.2.5798.34372, Culture=neutral, PublicKeyToken=null" Type="string" Action="write" />
-                <RegistryValue Root="HKCR" Key="CLSID\{ED35D2BB-ED82-31E8-9093-0002FC017D86}\InprocServer32" Name="RuntimeVersion" Value="v4.0.30319" Type="string" Action="write" />
-                <RegistryValue Root="HKCR" Key="CLSID\{ED35D2BB-ED82-31E8-9093-0002FC017D86}\InprocServer32" Name="CodeBase" Value="file:///[#fil3F4437F772041EF18E21178330FB07F9]" Type="string" Action="write" />
-                <RegistryValue Root="HKCR" Key="Record\{5CFB8773-D29F-33E0-8158-7A8307A8CC23}\1.2.5798.34372" Name="Class" Value="NSwag.SwaggerSecuritySchemeType" Type="string" Action="write" />
-                <RegistryValue Root="HKCR" Key="Record\{5CFB8773-D29F-33E0-8158-7A8307A8CC23}\1.2.5798.34372" Name="Assembly" Value="NSwag.Core, Version=1.2.5798.34372, Culture=neutral, PublicKeyToken=null" Type="string" Action="write" />
-                <RegistryValue Root="HKCR" Key="Record\{5CFB8773-D29F-33E0-8158-7A8307A8CC23}\1.2.5798.34372" Name="RuntimeVersion" Value="v4.0.30319" Type="string" Action="write" />
-                <RegistryValue Root="HKCR" Key="Record\{5CFB8773-D29F-33E0-8158-7A8307A8CC23}\1.2.5798.34372" Name="CodeBase" Value="file:///[#fil3F4437F772041EF18E21178330FB07F9]" Type="string" Action="write" />
-                <RegistryValue Root="HKCR" Key="Record\{B893D8C9-190A-3158-9E81-62E76506D65B}\1.2.5798.34372" Name="Class" Value="NSwag.SwaggerOperationMethod" Type="string" Action="write" />
-                <RegistryValue Root="HKCR" Key="Record\{B893D8C9-190A-3158-9E81-62E76506D65B}\1.2.5798.34372" Name="Assembly" Value="NSwag.Core, Version=1.2.5798.34372, Culture=neutral, PublicKeyToken=null" Type="string" Action="write" />
-                <RegistryValue Root="HKCR" Key="Record\{B893D8C9-190A-3158-9E81-62E76506D65B}\1.2.5798.34372" Name="RuntimeVersion" Value="v4.0.30319" Type="string" Action="write" />
-                <RegistryValue Root="HKCR" Key="Record\{B893D8C9-190A-3158-9E81-62E76506D65B}\1.2.5798.34372" Name="CodeBase" Value="file:///[#fil3F4437F772041EF18E21178330FB07F9]" Type="string" Action="write" />
-                <RegistryValue Root="HKCR" Key="Record\{C32864D8-8DFE-3B8E-9D13-62F5B02E5488}\1.2.5798.34372" Name="Class" Value="NSwag.SwaggerSchema" Type="string" Action="write" />
-                <RegistryValue Root="HKCR" Key="Record\{C32864D8-8DFE-3B8E-9D13-62F5B02E5488}\1.2.5798.34372" Name="Assembly" Value="NSwag.Core, Version=1.2.5798.34372, Culture=neutral, PublicKeyToken=null" Type="string" Action="write" />
-                <RegistryValue Root="HKCR" Key="Record\{C32864D8-8DFE-3B8E-9D13-62F5B02E5488}\1.2.5798.34372" Name="RuntimeVersion" Value="v4.0.30319" Type="string" Action="write" />
-                <RegistryValue Root="HKCR" Key="Record\{C32864D8-8DFE-3B8E-9D13-62F5B02E5488}\1.2.5798.34372" Name="CodeBase" Value="file:///[#fil3F4437F772041EF18E21178330FB07F9]" Type="string" Action="write" />
-                <RegistryValue Root="HKCR" Key="Record\{FB1119B8-CFC9-3BC5-B9CC-F6508234A2D4}\1.2.5798.34372" Name="Class" Value="NSwag.SwaggerParameterKind" Type="string" Action="write" />
-                <RegistryValue Root="HKCR" Key="Record\{FB1119B8-CFC9-3BC5-B9CC-F6508234A2D4}\1.2.5798.34372" Name="Assembly" Value="NSwag.Core, Version=1.2.5798.34372, Culture=neutral, PublicKeyToken=null" Type="string" Action="write" />
-                <RegistryValue Root="HKCR" Key="Record\{FB1119B8-CFC9-3BC5-B9CC-F6508234A2D4}\1.2.5798.34372" Name="RuntimeVersion" Value="v4.0.30319" Type="string" Action="write" />
-                <RegistryValue Root="HKCR" Key="Record\{FB1119B8-CFC9-3BC5-B9CC-F6508234A2D4}\1.2.5798.34372" Name="CodeBase" Value="file:///[#fil3F4437F772041EF18E21178330FB07F9]" Type="string" Action="write" />
->>>>>>> 4d98af28
-            </Component>
-            <Component Id="cmp1010C0663A590ED1850175378FD283FF" Directory="RootDirectory" Guid="*">
-                <File Id="fil40CDD58B15B8468857D8908B897841FF" KeyPath="yes" Source="$(var.SourcePath)\NSwag.Core.pdb" />
-            </Component>
-            <Component Id="cmp9EE45CDB16B4CC1F1782CAE6CE0726C8" Directory="RootDirectory" Guid="*">
-<<<<<<< HEAD
-                <Class Id="{37E18243-A7A3-36BA-84A5-218E4AE98A33}" Context="InprocServer32" Description="NSwag.Commands.SwaggerToTypeScriptCommand" ThreadingModel="both" ForeignServer="mscoree.dll">
-                    <ProgId Id="NSwag.Commands.SwaggerToTypeScriptCommand" Description="NSwag.Commands.SwaggerToTypeScriptCommand" />
-                </Class>
-                <Class Id="{9C86EF72-3439-3747-978D-0ECDD11BF609}" Context="InprocServer32" Description="NSwag.Commands.SwaggerToCSharpCommand" ThreadingModel="both" ForeignServer="mscoree.dll">
-                    <ProgId Id="NSwag.Commands.SwaggerToCSharpCommand" Description="NSwag.Commands.SwaggerToCSharpCommand" />
-                </Class>
-                <Class Id="{A058F3BA-FB67-3251-9425-C617A0F8DBC8}" Context="InprocServer32" Description="NSwag.Commands.WebApiToSwaggerCommand" ThreadingModel="both" ForeignServer="mscoree.dll">
-                    <ProgId Id="NSwag.Commands.WebApiToSwaggerCommand" Description="NSwag.Commands.WebApiToSwaggerCommand" />
-                </Class>
-                <Class Id="{AB8E58CB-F945-3D37-AE2D-FA68693BA0E5}" Context="InprocServer32" Description="NSwag.Commands.JsonSchemaToTypeScriptCommand" ThreadingModel="both" ForeignServer="mscoree.dll">
-                    <ProgId Id="NSwag.Commands.JsonSchemaToTypeScriptCommand" Description="NSwag.Commands.JsonSchemaToTypeScriptCommand" />
-                </Class>
-                <Class Id="{C6CA38B7-0F62-3FD7-848C-4214F190E55B}" Context="InprocServer32" Description="NSwag.Commands.JsonSchemaToCSharpCommand" ThreadingModel="both" ForeignServer="mscoree.dll">
-                    <ProgId Id="NSwag.Commands.JsonSchemaToCSharpCommand" Description="NSwag.Commands.JsonSchemaToCSharpCommand" />
-=======
-                <Class Id="{0872256A-361E-3953-816D-61912291D260}" Context="InprocServer32" Description="NSwag.Commands.SwaggerToTypeScriptCommand" ThreadingModel="both" ForeignServer="mscoree.dll">
-                    <ProgId Id="NSwag.Commands.SwaggerToTypeScriptCommand" Description="NSwag.Commands.SwaggerToTypeScriptCommand" />
-                </Class>
-                <Class Id="{18865B08-3491-3F7E-8E73-7072B0666FF2}" Context="InprocServer32" Description="NSwag.Commands.JsonSchemaToCSharpCommand" ThreadingModel="both" ForeignServer="mscoree.dll">
-                    <ProgId Id="NSwag.Commands.JsonSchemaToCSharpCommand" Description="NSwag.Commands.JsonSchemaToCSharpCommand" />
-                </Class>
-                <Class Id="{618FB394-5788-30E3-9847-8250E8545ADD}" Context="InprocServer32" Description="NSwag.Commands.WebApiToSwaggerCommand" ThreadingModel="both" ForeignServer="mscoree.dll">
-                    <ProgId Id="NSwag.Commands.WebApiToSwaggerCommand" Description="NSwag.Commands.WebApiToSwaggerCommand" />
-                </Class>
-                <Class Id="{74EBE12C-5F22-32A8-850A-B639DD01FBAE}" Context="InprocServer32" Description="NSwag.Commands.SwaggerToCSharpCommand" ThreadingModel="both" ForeignServer="mscoree.dll">
-                    <ProgId Id="NSwag.Commands.SwaggerToCSharpCommand" Description="NSwag.Commands.SwaggerToCSharpCommand" />
-                </Class>
-                <Class Id="{9D3C4A40-D3A5-3034-96EF-941F45DB6346}" Context="InprocServer32" Description="NSwag.Program" ThreadingModel="both" ForeignServer="mscoree.dll">
-                    <ProgId Id="NSwag.Program" Description="NSwag.Program" />
-                </Class>
-                <Class Id="{EFCEF580-5AB3-3004-B9FF-224FBCD54896}" Context="InprocServer32" Description="NSwag.Commands.JsonSchemaToTypeScriptCommand" ThreadingModel="both" ForeignServer="mscoree.dll">
-                    <ProgId Id="NSwag.Commands.JsonSchemaToTypeScriptCommand" Description="NSwag.Commands.JsonSchemaToTypeScriptCommand" />
->>>>>>> 4d98af28
-                </Class>
-                <Class Id="{CC18FC07-B729-39C8-9597-47F2A6B8BC37}" Context="InprocServer32" Description="NSwag.Program" ThreadingModel="both" ForeignServer="mscoree.dll">
-                    <ProgId Id="NSwag.Program" Description="NSwag.Program" />
-                </Class>
-                <File Id="filE739E664708A94CFE7C67EC645DD0A88" KeyPath="yes" Source="$(var.SourcePath)\NSwag.exe" />
-<<<<<<< HEAD
-                <RegistryValue Root="HKCR" Key="CLSID\{37E18243-A7A3-36BA-84A5-218E4AE98A33}\Implemented Categories\{62C8FE65-4EBB-45e7-B440-6E39B2CDBF29}" Value="" Type="string" Action="write" />
-                <RegistryValue Root="HKCR" Key="CLSID\{37E18243-A7A3-36BA-84A5-218E4AE98A33}\InprocServer32\1.1.5799.35135" Name="Class" Value="NSwag.Commands.SwaggerToTypeScriptCommand" Type="string" Action="write" />
-                <RegistryValue Root="HKCR" Key="CLSID\{37E18243-A7A3-36BA-84A5-218E4AE98A33}\InprocServer32\1.1.5799.35135" Name="Assembly" Value="NSwag, Version=1.1.5799.35135, Culture=neutral, PublicKeyToken=null" Type="string" Action="write" />
-                <RegistryValue Root="HKCR" Key="CLSID\{37E18243-A7A3-36BA-84A5-218E4AE98A33}\InprocServer32\1.1.5799.35135" Name="RuntimeVersion" Value="v4.0.30319" Type="string" Action="write" />
-                <RegistryValue Root="HKCR" Key="CLSID\{37E18243-A7A3-36BA-84A5-218E4AE98A33}\InprocServer32\1.1.5799.35135" Name="CodeBase" Value="file:///[#filE739E664708A94CFE7C67EC645DD0A88]" Type="string" Action="write" />
-                <RegistryValue Root="HKCR" Key="CLSID\{37E18243-A7A3-36BA-84A5-218E4AE98A33}\InprocServer32" Name="Class" Value="NSwag.Commands.SwaggerToTypeScriptCommand" Type="string" Action="write" />
-                <RegistryValue Root="HKCR" Key="CLSID\{37E18243-A7A3-36BA-84A5-218E4AE98A33}\InprocServer32" Name="Assembly" Value="NSwag, Version=1.1.5799.35135, Culture=neutral, PublicKeyToken=null" Type="string" Action="write" />
-                <RegistryValue Root="HKCR" Key="CLSID\{37E18243-A7A3-36BA-84A5-218E4AE98A33}\InprocServer32" Name="RuntimeVersion" Value="v4.0.30319" Type="string" Action="write" />
-                <RegistryValue Root="HKCR" Key="CLSID\{37E18243-A7A3-36BA-84A5-218E4AE98A33}\InprocServer32" Name="CodeBase" Value="file:///[#filE739E664708A94CFE7C67EC645DD0A88]" Type="string" Action="write" />
-                <RegistryValue Root="HKCR" Key="CLSID\{9C86EF72-3439-3747-978D-0ECDD11BF609}\Implemented Categories\{62C8FE65-4EBB-45e7-B440-6E39B2CDBF29}" Value="" Type="string" Action="write" />
-                <RegistryValue Root="HKCR" Key="CLSID\{9C86EF72-3439-3747-978D-0ECDD11BF609}\InprocServer32\1.1.5799.35135" Name="Class" Value="NSwag.Commands.SwaggerToCSharpCommand" Type="string" Action="write" />
-                <RegistryValue Root="HKCR" Key="CLSID\{9C86EF72-3439-3747-978D-0ECDD11BF609}\InprocServer32\1.1.5799.35135" Name="Assembly" Value="NSwag, Version=1.1.5799.35135, Culture=neutral, PublicKeyToken=null" Type="string" Action="write" />
-                <RegistryValue Root="HKCR" Key="CLSID\{9C86EF72-3439-3747-978D-0ECDD11BF609}\InprocServer32\1.1.5799.35135" Name="RuntimeVersion" Value="v4.0.30319" Type="string" Action="write" />
-                <RegistryValue Root="HKCR" Key="CLSID\{9C86EF72-3439-3747-978D-0ECDD11BF609}\InprocServer32\1.1.5799.35135" Name="CodeBase" Value="file:///[#filE739E664708A94CFE7C67EC645DD0A88]" Type="string" Action="write" />
-                <RegistryValue Root="HKCR" Key="CLSID\{9C86EF72-3439-3747-978D-0ECDD11BF609}\InprocServer32" Name="Class" Value="NSwag.Commands.SwaggerToCSharpCommand" Type="string" Action="write" />
-                <RegistryValue Root="HKCR" Key="CLSID\{9C86EF72-3439-3747-978D-0ECDD11BF609}\InprocServer32" Name="Assembly" Value="NSwag, Version=1.1.5799.35135, Culture=neutral, PublicKeyToken=null" Type="string" Action="write" />
-                <RegistryValue Root="HKCR" Key="CLSID\{9C86EF72-3439-3747-978D-0ECDD11BF609}\InprocServer32" Name="RuntimeVersion" Value="v4.0.30319" Type="string" Action="write" />
-                <RegistryValue Root="HKCR" Key="CLSID\{9C86EF72-3439-3747-978D-0ECDD11BF609}\InprocServer32" Name="CodeBase" Value="file:///[#filE739E664708A94CFE7C67EC645DD0A88]" Type="string" Action="write" />
-                <RegistryValue Root="HKCR" Key="CLSID\{A058F3BA-FB67-3251-9425-C617A0F8DBC8}\Implemented Categories\{62C8FE65-4EBB-45e7-B440-6E39B2CDBF29}" Value="" Type="string" Action="write" />
-                <RegistryValue Root="HKCR" Key="CLSID\{A058F3BA-FB67-3251-9425-C617A0F8DBC8}\InprocServer32\1.1.5799.35135" Name="Class" Value="NSwag.Commands.WebApiToSwaggerCommand" Type="string" Action="write" />
-                <RegistryValue Root="HKCR" Key="CLSID\{A058F3BA-FB67-3251-9425-C617A0F8DBC8}\InprocServer32\1.1.5799.35135" Name="Assembly" Value="NSwag, Version=1.1.5799.35135, Culture=neutral, PublicKeyToken=null" Type="string" Action="write" />
-                <RegistryValue Root="HKCR" Key="CLSID\{A058F3BA-FB67-3251-9425-C617A0F8DBC8}\InprocServer32\1.1.5799.35135" Name="RuntimeVersion" Value="v4.0.30319" Type="string" Action="write" />
-                <RegistryValue Root="HKCR" Key="CLSID\{A058F3BA-FB67-3251-9425-C617A0F8DBC8}\InprocServer32\1.1.5799.35135" Name="CodeBase" Value="file:///[#filE739E664708A94CFE7C67EC645DD0A88]" Type="string" Action="write" />
-                <RegistryValue Root="HKCR" Key="CLSID\{A058F3BA-FB67-3251-9425-C617A0F8DBC8}\InprocServer32" Name="Class" Value="NSwag.Commands.WebApiToSwaggerCommand" Type="string" Action="write" />
-                <RegistryValue Root="HKCR" Key="CLSID\{A058F3BA-FB67-3251-9425-C617A0F8DBC8}\InprocServer32" Name="Assembly" Value="NSwag, Version=1.1.5799.35135, Culture=neutral, PublicKeyToken=null" Type="string" Action="write" />
-                <RegistryValue Root="HKCR" Key="CLSID\{A058F3BA-FB67-3251-9425-C617A0F8DBC8}\InprocServer32" Name="RuntimeVersion" Value="v4.0.30319" Type="string" Action="write" />
-                <RegistryValue Root="HKCR" Key="CLSID\{A058F3BA-FB67-3251-9425-C617A0F8DBC8}\InprocServer32" Name="CodeBase" Value="file:///[#filE739E664708A94CFE7C67EC645DD0A88]" Type="string" Action="write" />
-                <RegistryValue Root="HKCR" Key="CLSID\{AB8E58CB-F945-3D37-AE2D-FA68693BA0E5}\Implemented Categories\{62C8FE65-4EBB-45e7-B440-6E39B2CDBF29}" Value="" Type="string" Action="write" />
-                <RegistryValue Root="HKCR" Key="CLSID\{AB8E58CB-F945-3D37-AE2D-FA68693BA0E5}\InprocServer32\1.1.5799.35135" Name="Class" Value="NSwag.Commands.JsonSchemaToTypeScriptCommand" Type="string" Action="write" />
-                <RegistryValue Root="HKCR" Key="CLSID\{AB8E58CB-F945-3D37-AE2D-FA68693BA0E5}\InprocServer32\1.1.5799.35135" Name="Assembly" Value="NSwag, Version=1.1.5799.35135, Culture=neutral, PublicKeyToken=null" Type="string" Action="write" />
-                <RegistryValue Root="HKCR" Key="CLSID\{AB8E58CB-F945-3D37-AE2D-FA68693BA0E5}\InprocServer32\1.1.5799.35135" Name="RuntimeVersion" Value="v4.0.30319" Type="string" Action="write" />
-                <RegistryValue Root="HKCR" Key="CLSID\{AB8E58CB-F945-3D37-AE2D-FA68693BA0E5}\InprocServer32\1.1.5799.35135" Name="CodeBase" Value="file:///[#filE739E664708A94CFE7C67EC645DD0A88]" Type="string" Action="write" />
-                <RegistryValue Root="HKCR" Key="CLSID\{AB8E58CB-F945-3D37-AE2D-FA68693BA0E5}\InprocServer32" Name="Class" Value="NSwag.Commands.JsonSchemaToTypeScriptCommand" Type="string" Action="write" />
-                <RegistryValue Root="HKCR" Key="CLSID\{AB8E58CB-F945-3D37-AE2D-FA68693BA0E5}\InprocServer32" Name="Assembly" Value="NSwag, Version=1.1.5799.35135, Culture=neutral, PublicKeyToken=null" Type="string" Action="write" />
-                <RegistryValue Root="HKCR" Key="CLSID\{AB8E58CB-F945-3D37-AE2D-FA68693BA0E5}\InprocServer32" Name="RuntimeVersion" Value="v4.0.30319" Type="string" Action="write" />
-                <RegistryValue Root="HKCR" Key="CLSID\{AB8E58CB-F945-3D37-AE2D-FA68693BA0E5}\InprocServer32" Name="CodeBase" Value="file:///[#filE739E664708A94CFE7C67EC645DD0A88]" Type="string" Action="write" />
-                <RegistryValue Root="HKCR" Key="CLSID\{C6CA38B7-0F62-3FD7-848C-4214F190E55B}\Implemented Categories\{62C8FE65-4EBB-45e7-B440-6E39B2CDBF29}" Value="" Type="string" Action="write" />
-                <RegistryValue Root="HKCR" Key="CLSID\{C6CA38B7-0F62-3FD7-848C-4214F190E55B}\InprocServer32\1.1.5799.35135" Name="Class" Value="NSwag.Commands.JsonSchemaToCSharpCommand" Type="string" Action="write" />
-                <RegistryValue Root="HKCR" Key="CLSID\{C6CA38B7-0F62-3FD7-848C-4214F190E55B}\InprocServer32\1.1.5799.35135" Name="Assembly" Value="NSwag, Version=1.1.5799.35135, Culture=neutral, PublicKeyToken=null" Type="string" Action="write" />
-                <RegistryValue Root="HKCR" Key="CLSID\{C6CA38B7-0F62-3FD7-848C-4214F190E55B}\InprocServer32\1.1.5799.35135" Name="RuntimeVersion" Value="v4.0.30319" Type="string" Action="write" />
-                <RegistryValue Root="HKCR" Key="CLSID\{C6CA38B7-0F62-3FD7-848C-4214F190E55B}\InprocServer32\1.1.5799.35135" Name="CodeBase" Value="file:///[#filE739E664708A94CFE7C67EC645DD0A88]" Type="string" Action="write" />
-                <RegistryValue Root="HKCR" Key="CLSID\{C6CA38B7-0F62-3FD7-848C-4214F190E55B}\InprocServer32" Name="Class" Value="NSwag.Commands.JsonSchemaToCSharpCommand" Type="string" Action="write" />
-                <RegistryValue Root="HKCR" Key="CLSID\{C6CA38B7-0F62-3FD7-848C-4214F190E55B}\InprocServer32" Name="Assembly" Value="NSwag, Version=1.1.5799.35135, Culture=neutral, PublicKeyToken=null" Type="string" Action="write" />
-                <RegistryValue Root="HKCR" Key="CLSID\{C6CA38B7-0F62-3FD7-848C-4214F190E55B}\InprocServer32" Name="RuntimeVersion" Value="v4.0.30319" Type="string" Action="write" />
-                <RegistryValue Root="HKCR" Key="CLSID\{C6CA38B7-0F62-3FD7-848C-4214F190E55B}\InprocServer32" Name="CodeBase" Value="file:///[#filE739E664708A94CFE7C67EC645DD0A88]" Type="string" Action="write" />
-                <RegistryValue Root="HKCR" Key="CLSID\{CC18FC07-B729-39C8-9597-47F2A6B8BC37}\Implemented Categories\{62C8FE65-4EBB-45e7-B440-6E39B2CDBF29}" Value="" Type="string" Action="write" />
-                <RegistryValue Root="HKCR" Key="CLSID\{CC18FC07-B729-39C8-9597-47F2A6B8BC37}\InprocServer32\1.1.5799.35135" Name="Class" Value="NSwag.Program" Type="string" Action="write" />
-                <RegistryValue Root="HKCR" Key="CLSID\{CC18FC07-B729-39C8-9597-47F2A6B8BC37}\InprocServer32\1.1.5799.35135" Name="Assembly" Value="NSwag, Version=1.1.5799.35135, Culture=neutral, PublicKeyToken=null" Type="string" Action="write" />
-                <RegistryValue Root="HKCR" Key="CLSID\{CC18FC07-B729-39C8-9597-47F2A6B8BC37}\InprocServer32\1.1.5799.35135" Name="RuntimeVersion" Value="v4.0.30319" Type="string" Action="write" />
-                <RegistryValue Root="HKCR" Key="CLSID\{CC18FC07-B729-39C8-9597-47F2A6B8BC37}\InprocServer32\1.1.5799.35135" Name="CodeBase" Value="file:///[#filE739E664708A94CFE7C67EC645DD0A88]" Type="string" Action="write" />
-                <RegistryValue Root="HKCR" Key="CLSID\{CC18FC07-B729-39C8-9597-47F2A6B8BC37}\InprocServer32" Name="Class" Value="NSwag.Program" Type="string" Action="write" />
-                <RegistryValue Root="HKCR" Key="CLSID\{CC18FC07-B729-39C8-9597-47F2A6B8BC37}\InprocServer32" Name="Assembly" Value="NSwag, Version=1.1.5799.35135, Culture=neutral, PublicKeyToken=null" Type="string" Action="write" />
-                <RegistryValue Root="HKCR" Key="CLSID\{CC18FC07-B729-39C8-9597-47F2A6B8BC37}\InprocServer32" Name="RuntimeVersion" Value="v4.0.30319" Type="string" Action="write" />
-                <RegistryValue Root="HKCR" Key="CLSID\{CC18FC07-B729-39C8-9597-47F2A6B8BC37}\InprocServer32" Name="CodeBase" Value="file:///[#filE739E664708A94CFE7C67EC645DD0A88]" Type="string" Action="write" />
-=======
-                <RegistryValue Root="HKCR" Key="CLSID\{0872256A-361E-3953-816D-61912291D260}\Implemented Categories\{62C8FE65-4EBB-45e7-B440-6E39B2CDBF29}" Value="" Type="string" Action="write" />
-                <RegistryValue Root="HKCR" Key="CLSID\{0872256A-361E-3953-816D-61912291D260}\InprocServer32\1.2.5798.34392" Name="Class" Value="NSwag.Commands.SwaggerToTypeScriptCommand" Type="string" Action="write" />
-                <RegistryValue Root="HKCR" Key="CLSID\{0872256A-361E-3953-816D-61912291D260}\InprocServer32\1.2.5798.34392" Name="Assembly" Value="NSwag, Version=1.2.5798.34392, Culture=neutral, PublicKeyToken=null" Type="string" Action="write" />
-                <RegistryValue Root="HKCR" Key="CLSID\{0872256A-361E-3953-816D-61912291D260}\InprocServer32\1.2.5798.34392" Name="RuntimeVersion" Value="v4.0.30319" Type="string" Action="write" />
-                <RegistryValue Root="HKCR" Key="CLSID\{0872256A-361E-3953-816D-61912291D260}\InprocServer32\1.2.5798.34392" Name="CodeBase" Value="file:///[#filE739E664708A94CFE7C67EC645DD0A88]" Type="string" Action="write" />
-                <RegistryValue Root="HKCR" Key="CLSID\{0872256A-361E-3953-816D-61912291D260}\InprocServer32" Name="Class" Value="NSwag.Commands.SwaggerToTypeScriptCommand" Type="string" Action="write" />
-                <RegistryValue Root="HKCR" Key="CLSID\{0872256A-361E-3953-816D-61912291D260}\InprocServer32" Name="Assembly" Value="NSwag, Version=1.2.5798.34392, Culture=neutral, PublicKeyToken=null" Type="string" Action="write" />
-                <RegistryValue Root="HKCR" Key="CLSID\{0872256A-361E-3953-816D-61912291D260}\InprocServer32" Name="RuntimeVersion" Value="v4.0.30319" Type="string" Action="write" />
-                <RegistryValue Root="HKCR" Key="CLSID\{0872256A-361E-3953-816D-61912291D260}\InprocServer32" Name="CodeBase" Value="file:///[#filE739E664708A94CFE7C67EC645DD0A88]" Type="string" Action="write" />
-                <RegistryValue Root="HKCR" Key="CLSID\{18865B08-3491-3F7E-8E73-7072B0666FF2}\Implemented Categories\{62C8FE65-4EBB-45e7-B440-6E39B2CDBF29}" Value="" Type="string" Action="write" />
-                <RegistryValue Root="HKCR" Key="CLSID\{18865B08-3491-3F7E-8E73-7072B0666FF2}\InprocServer32\1.2.5798.34392" Name="Class" Value="NSwag.Commands.JsonSchemaToCSharpCommand" Type="string" Action="write" />
-                <RegistryValue Root="HKCR" Key="CLSID\{18865B08-3491-3F7E-8E73-7072B0666FF2}\InprocServer32\1.2.5798.34392" Name="Assembly" Value="NSwag, Version=1.2.5798.34392, Culture=neutral, PublicKeyToken=null" Type="string" Action="write" />
-                <RegistryValue Root="HKCR" Key="CLSID\{18865B08-3491-3F7E-8E73-7072B0666FF2}\InprocServer32\1.2.5798.34392" Name="RuntimeVersion" Value="v4.0.30319" Type="string" Action="write" />
-                <RegistryValue Root="HKCR" Key="CLSID\{18865B08-3491-3F7E-8E73-7072B0666FF2}\InprocServer32\1.2.5798.34392" Name="CodeBase" Value="file:///[#filE739E664708A94CFE7C67EC645DD0A88]" Type="string" Action="write" />
-                <RegistryValue Root="HKCR" Key="CLSID\{18865B08-3491-3F7E-8E73-7072B0666FF2}\InprocServer32" Name="Class" Value="NSwag.Commands.JsonSchemaToCSharpCommand" Type="string" Action="write" />
-                <RegistryValue Root="HKCR" Key="CLSID\{18865B08-3491-3F7E-8E73-7072B0666FF2}\InprocServer32" Name="Assembly" Value="NSwag, Version=1.2.5798.34392, Culture=neutral, PublicKeyToken=null" Type="string" Action="write" />
-                <RegistryValue Root="HKCR" Key="CLSID\{18865B08-3491-3F7E-8E73-7072B0666FF2}\InprocServer32" Name="RuntimeVersion" Value="v4.0.30319" Type="string" Action="write" />
-                <RegistryValue Root="HKCR" Key="CLSID\{18865B08-3491-3F7E-8E73-7072B0666FF2}\InprocServer32" Name="CodeBase" Value="file:///[#filE739E664708A94CFE7C67EC645DD0A88]" Type="string" Action="write" />
-                <RegistryValue Root="HKCR" Key="CLSID\{618FB394-5788-30E3-9847-8250E8545ADD}\Implemented Categories\{62C8FE65-4EBB-45e7-B440-6E39B2CDBF29}" Value="" Type="string" Action="write" />
-                <RegistryValue Root="HKCR" Key="CLSID\{618FB394-5788-30E3-9847-8250E8545ADD}\InprocServer32\1.2.5798.34392" Name="Class" Value="NSwag.Commands.WebApiToSwaggerCommand" Type="string" Action="write" />
-                <RegistryValue Root="HKCR" Key="CLSID\{618FB394-5788-30E3-9847-8250E8545ADD}\InprocServer32\1.2.5798.34392" Name="Assembly" Value="NSwag, Version=1.2.5798.34392, Culture=neutral, PublicKeyToken=null" Type="string" Action="write" />
-                <RegistryValue Root="HKCR" Key="CLSID\{618FB394-5788-30E3-9847-8250E8545ADD}\InprocServer32\1.2.5798.34392" Name="RuntimeVersion" Value="v4.0.30319" Type="string" Action="write" />
-                <RegistryValue Root="HKCR" Key="CLSID\{618FB394-5788-30E3-9847-8250E8545ADD}\InprocServer32\1.2.5798.34392" Name="CodeBase" Value="file:///[#filE739E664708A94CFE7C67EC645DD0A88]" Type="string" Action="write" />
-                <RegistryValue Root="HKCR" Key="CLSID\{618FB394-5788-30E3-9847-8250E8545ADD}\InprocServer32" Name="Class" Value="NSwag.Commands.WebApiToSwaggerCommand" Type="string" Action="write" />
-                <RegistryValue Root="HKCR" Key="CLSID\{618FB394-5788-30E3-9847-8250E8545ADD}\InprocServer32" Name="Assembly" Value="NSwag, Version=1.2.5798.34392, Culture=neutral, PublicKeyToken=null" Type="string" Action="write" />
-                <RegistryValue Root="HKCR" Key="CLSID\{618FB394-5788-30E3-9847-8250E8545ADD}\InprocServer32" Name="RuntimeVersion" Value="v4.0.30319" Type="string" Action="write" />
-                <RegistryValue Root="HKCR" Key="CLSID\{618FB394-5788-30E3-9847-8250E8545ADD}\InprocServer32" Name="CodeBase" Value="file:///[#filE739E664708A94CFE7C67EC645DD0A88]" Type="string" Action="write" />
-                <RegistryValue Root="HKCR" Key="CLSID\{74EBE12C-5F22-32A8-850A-B639DD01FBAE}\Implemented Categories\{62C8FE65-4EBB-45e7-B440-6E39B2CDBF29}" Value="" Type="string" Action="write" />
-                <RegistryValue Root="HKCR" Key="CLSID\{74EBE12C-5F22-32A8-850A-B639DD01FBAE}\InprocServer32\1.2.5798.34392" Name="Class" Value="NSwag.Commands.SwaggerToCSharpCommand" Type="string" Action="write" />
-                <RegistryValue Root="HKCR" Key="CLSID\{74EBE12C-5F22-32A8-850A-B639DD01FBAE}\InprocServer32\1.2.5798.34392" Name="Assembly" Value="NSwag, Version=1.2.5798.34392, Culture=neutral, PublicKeyToken=null" Type="string" Action="write" />
-                <RegistryValue Root="HKCR" Key="CLSID\{74EBE12C-5F22-32A8-850A-B639DD01FBAE}\InprocServer32\1.2.5798.34392" Name="RuntimeVersion" Value="v4.0.30319" Type="string" Action="write" />
-                <RegistryValue Root="HKCR" Key="CLSID\{74EBE12C-5F22-32A8-850A-B639DD01FBAE}\InprocServer32\1.2.5798.34392" Name="CodeBase" Value="file:///[#filE739E664708A94CFE7C67EC645DD0A88]" Type="string" Action="write" />
-                <RegistryValue Root="HKCR" Key="CLSID\{74EBE12C-5F22-32A8-850A-B639DD01FBAE}\InprocServer32" Name="Class" Value="NSwag.Commands.SwaggerToCSharpCommand" Type="string" Action="write" />
-                <RegistryValue Root="HKCR" Key="CLSID\{74EBE12C-5F22-32A8-850A-B639DD01FBAE}\InprocServer32" Name="Assembly" Value="NSwag, Version=1.2.5798.34392, Culture=neutral, PublicKeyToken=null" Type="string" Action="write" />
-                <RegistryValue Root="HKCR" Key="CLSID\{74EBE12C-5F22-32A8-850A-B639DD01FBAE}\InprocServer32" Name="RuntimeVersion" Value="v4.0.30319" Type="string" Action="write" />
-                <RegistryValue Root="HKCR" Key="CLSID\{74EBE12C-5F22-32A8-850A-B639DD01FBAE}\InprocServer32" Name="CodeBase" Value="file:///[#filE739E664708A94CFE7C67EC645DD0A88]" Type="string" Action="write" />
-                <RegistryValue Root="HKCR" Key="CLSID\{9D3C4A40-D3A5-3034-96EF-941F45DB6346}\Implemented Categories\{62C8FE65-4EBB-45e7-B440-6E39B2CDBF29}" Value="" Type="string" Action="write" />
-                <RegistryValue Root="HKCR" Key="CLSID\{9D3C4A40-D3A5-3034-96EF-941F45DB6346}\InprocServer32\1.2.5798.34392" Name="Class" Value="NSwag.Program" Type="string" Action="write" />
-                <RegistryValue Root="HKCR" Key="CLSID\{9D3C4A40-D3A5-3034-96EF-941F45DB6346}\InprocServer32\1.2.5798.34392" Name="Assembly" Value="NSwag, Version=1.2.5798.34392, Culture=neutral, PublicKeyToken=null" Type="string" Action="write" />
-                <RegistryValue Root="HKCR" Key="CLSID\{9D3C4A40-D3A5-3034-96EF-941F45DB6346}\InprocServer32\1.2.5798.34392" Name="RuntimeVersion" Value="v4.0.30319" Type="string" Action="write" />
-                <RegistryValue Root="HKCR" Key="CLSID\{9D3C4A40-D3A5-3034-96EF-941F45DB6346}\InprocServer32\1.2.5798.34392" Name="CodeBase" Value="file:///[#filE739E664708A94CFE7C67EC645DD0A88]" Type="string" Action="write" />
-                <RegistryValue Root="HKCR" Key="CLSID\{9D3C4A40-D3A5-3034-96EF-941F45DB6346}\InprocServer32" Name="Class" Value="NSwag.Program" Type="string" Action="write" />
-                <RegistryValue Root="HKCR" Key="CLSID\{9D3C4A40-D3A5-3034-96EF-941F45DB6346}\InprocServer32" Name="Assembly" Value="NSwag, Version=1.2.5798.34392, Culture=neutral, PublicKeyToken=null" Type="string" Action="write" />
-                <RegistryValue Root="HKCR" Key="CLSID\{9D3C4A40-D3A5-3034-96EF-941F45DB6346}\InprocServer32" Name="RuntimeVersion" Value="v4.0.30319" Type="string" Action="write" />
-                <RegistryValue Root="HKCR" Key="CLSID\{9D3C4A40-D3A5-3034-96EF-941F45DB6346}\InprocServer32" Name="CodeBase" Value="file:///[#filE739E664708A94CFE7C67EC645DD0A88]" Type="string" Action="write" />
-                <RegistryValue Root="HKCR" Key="CLSID\{EFCEF580-5AB3-3004-B9FF-224FBCD54896}\Implemented Categories\{62C8FE65-4EBB-45e7-B440-6E39B2CDBF29}" Value="" Type="string" Action="write" />
-                <RegistryValue Root="HKCR" Key="CLSID\{EFCEF580-5AB3-3004-B9FF-224FBCD54896}\InprocServer32\1.2.5798.34392" Name="Class" Value="NSwag.Commands.JsonSchemaToTypeScriptCommand" Type="string" Action="write" />
-                <RegistryValue Root="HKCR" Key="CLSID\{EFCEF580-5AB3-3004-B9FF-224FBCD54896}\InprocServer32\1.2.5798.34392" Name="Assembly" Value="NSwag, Version=1.2.5798.34392, Culture=neutral, PublicKeyToken=null" Type="string" Action="write" />
-                <RegistryValue Root="HKCR" Key="CLSID\{EFCEF580-5AB3-3004-B9FF-224FBCD54896}\InprocServer32\1.2.5798.34392" Name="RuntimeVersion" Value="v4.0.30319" Type="string" Action="write" />
-                <RegistryValue Root="HKCR" Key="CLSID\{EFCEF580-5AB3-3004-B9FF-224FBCD54896}\InprocServer32\1.2.5798.34392" Name="CodeBase" Value="file:///[#filE739E664708A94CFE7C67EC645DD0A88]" Type="string" Action="write" />
-                <RegistryValue Root="HKCR" Key="CLSID\{EFCEF580-5AB3-3004-B9FF-224FBCD54896}\InprocServer32" Name="Class" Value="NSwag.Commands.JsonSchemaToTypeScriptCommand" Type="string" Action="write" />
-                <RegistryValue Root="HKCR" Key="CLSID\{EFCEF580-5AB3-3004-B9FF-224FBCD54896}\InprocServer32" Name="Assembly" Value="NSwag, Version=1.2.5798.34392, Culture=neutral, PublicKeyToken=null" Type="string" Action="write" />
-                <RegistryValue Root="HKCR" Key="CLSID\{EFCEF580-5AB3-3004-B9FF-224FBCD54896}\InprocServer32" Name="RuntimeVersion" Value="v4.0.30319" Type="string" Action="write" />
-                <RegistryValue Root="HKCR" Key="CLSID\{EFCEF580-5AB3-3004-B9FF-224FBCD54896}\InprocServer32" Name="CodeBase" Value="file:///[#filE739E664708A94CFE7C67EC645DD0A88]" Type="string" Action="write" />
->>>>>>> 4d98af28
-            </Component>
-            <Component Id="cmpB27D53834FD85E29FA7563BC334D554C" Directory="RootDirectory" Guid="*">
-                <File Id="filB160E459611A55BD812888E001FF740C" KeyPath="yes" Source="$(var.SourcePath)\NSwag.pdb" />
-            </Component>
-            <Component Id="cmp52D2A30100C72AAC8F61B78E109361CE" Directory="RootDirectory" Guid="*">
-<<<<<<< HEAD
-                <Class Id="{14675B22-A6B4-353B-BCAD-26FA66C230A1}" Context="InprocServer32" Description="NSwagStudio.Views.SwaggerGenerators.AssemblySwaggerGeneratorView" ThreadingModel="both" ForeignServer="mscoree.dll">
-                    <ProgId Id="NSwagStudio.Views.SwaggerGenerators.AssemblySwaggerGeneratorView" Description="NSwagStudio.Views.SwaggerGenerators.AssemblySwaggerGeneratorView" />
-                </Class>
-                <Class Id="{19F6AA9C-0BD4-3E3C-A770-564386EE537C}" Context="InprocServer32" Description="NSwagStudio.ViewModels.SwaggerGenerators.WebApiSwaggerGeneratorViewModel" ThreadingModel="both" ForeignServer="mscoree.dll">
-                    <ProgId Id="NSwagStudio.ViewModels.SwaggerGenerators.WebApiSwaggerGeneratorViewModel" Description="NSwagStudio.ViewModels.SwaggerGenerators.WebApiSwaggerGeneratorViewModel" />
-                </Class>
-                <Class Id="{34CD56E0-8963-38F0-AF41-F54B6E418724}" Context="InprocServer32" Description="NSwagStudio.ViewModels.ClientGenerators.TypeScriptCodeGeneratorViewModel" ThreadingModel="both" ForeignServer="mscoree.dll">
-                    <ProgId Id="NSwagStudio.ViewModels.ClientGenerators.TypeScriptCodeGeneratorViewModel" Description="NSwagStudio.ViewModels.ClientGenerators.TypeScriptCodeGeneratorViewModel" />
-                </Class>
-                <Class Id="{4C2F911A-5D7C-36EE-9808-3A2F21C27DA6}" Context="InprocServer32" Description="NSwagStudio.Views.MainWindow" ThreadingModel="both" ForeignServer="mscoree.dll">
-                    <ProgId Id="NSwagStudio.Views.MainWindow" Description="NSwagStudio.Views.MainWindow" />
-                </Class>
-                <Class Id="{730FC4CE-3C6E-3B5B-8A27-47866CF0207E}" Context="InprocServer32" Description="NSwagStudio.Views.ClientGenerators.CSharpClientGeneratorView" ThreadingModel="both" ForeignServer="mscoree.dll">
-                    <ProgId Id="NSwagStudio.Views.ClientGenerators.CSharpClientGeneratorView" Description="NSwagStudio.Views.ClientGenerators.CSharpClientGeneratorView" />
-                </Class>
-                <Class Id="{73A5A4A3-25EB-3AE0-B2EA-20ADC4621543}" Context="InprocServer32" Description="NSwagStudio.Views.SwaggerGenerators.SwaggerInputGeneratorView" ThreadingModel="both" ForeignServer="mscoree.dll">
-                    <ProgId Id="NSwagStudio.Views.SwaggerGenerators.SwaggerInputGeneratorView" Description="NSwagStudio.Views.SwaggerGenerators.SwaggerInputGeneratorView" />
-                </Class>
-                <Class Id="{8B7A7618-95CA-3F0A-B9E2-FA81A4D8FFF2}" Context="InprocServer32" Description="NSwagStudio.Views.SwaggerGenerators.JsonSchemaInputGeneratorView" ThreadingModel="both" ForeignServer="mscoree.dll">
-                    <ProgId Id="NSwagStudio.Views.SwaggerGenerators.JsonSchemaInputGeneratorView" Description="NSwagStudio.Views.SwaggerGenerators.JsonSchemaInputGeneratorView" />
-                </Class>
-                <Class Id="{8F7CBF9D-03B3-3E7E-8E9B-958CD3D5D0B5}" Context="InprocServer32" Description="NSwagStudio.ViewModels.ClientGenerators.CSharpClientGeneratorViewModel" ThreadingModel="both" ForeignServer="mscoree.dll">
-                    <ProgId Id="NSwagStudio.ViewModels.ClientGenerators.CSharpClientGeneratorViewModel" Description="NSwagStudio.ViewModels.ClientGenerators.CSharpClientGeneratorViewModel" />
-                </Class>
-                <Class Id="{9B1325EC-582C-3571-A0CD-9B8A2DC5E44A}" Context="InprocServer32" Description="NSwagStudio.Views.ClientGenerators.SwaggerGeneratorView" ThreadingModel="both" ForeignServer="mscoree.dll">
-                    <ProgId Id="NSwagStudio.Views.ClientGenerators.SwaggerGeneratorView" Description="NSwagStudio.Views.ClientGenerators.SwaggerGeneratorView" />
-                </Class>
-                <Class Id="{9B535E27-BB39-37F1-8428-D956EDC3BFC6}" Context="InprocServer32" Description="NSwagStudio.Views.SwaggerGenerators.WebApiSwaggerGeneratorView" ThreadingModel="both" ForeignServer="mscoree.dll">
-                    <ProgId Id="NSwagStudio.Views.SwaggerGenerators.WebApiSwaggerGeneratorView" Description="NSwagStudio.Views.SwaggerGenerators.WebApiSwaggerGeneratorView" />
-                </Class>
-                <Class Id="{9E63CB69-5ADA-383E-A27D-FE55F4C04757}" Context="InprocServer32" Description="NSwagStudio.Views.ClientGenerators.TypeScriptCodeGeneratorView" ThreadingModel="both" ForeignServer="mscoree.dll">
-                    <ProgId Id="NSwagStudio.Views.ClientGenerators.TypeScriptCodeGeneratorView" Description="NSwagStudio.Views.ClientGenerators.TypeScriptCodeGeneratorView" />
-                </Class>
-                <Class Id="{B6545328-76C6-3098-A493-4C8B167714D4}" Context="InprocServer32" Description="NSwagStudio.ViewModels.ClientGenerators.SwaggerGeneratorViewModel" ThreadingModel="both" ForeignServer="mscoree.dll">
-                    <ProgId Id="NSwagStudio.ViewModels.ClientGenerators.SwaggerGeneratorViewModel" Description="NSwagStudio.ViewModels.ClientGenerators.SwaggerGeneratorViewModel" />
-                </Class>
-                <Class Id="{B6B06EC7-B94D-34B2-BDF0-96B566EFAD33}" Context="InprocServer32" Description="NSwagStudio.ViewModels.SwaggerGenerators.AssemblySwaggerGeneratorViewModel" ThreadingModel="both" ForeignServer="mscoree.dll">
-                    <ProgId Id="NSwagStudio.ViewModels.SwaggerGenerators.AssemblySwaggerGeneratorViewModel" Description="NSwagStudio.ViewModels.SwaggerGenerators.AssemblySwaggerGeneratorViewModel" />
-                </Class>
-                <Class Id="{C3963C90-4533-32D1-86E9-03C79686EDE3}" Context="InprocServer32" Description="NSwagStudio.App" ThreadingModel="both" ForeignServer="mscoree.dll">
-                    <ProgId Id="NSwagStudio.App" Description="NSwagStudio.App" />
-                </Class>
-                <Class Id="{E9841871-94AD-3D93-A211-A122C39F5B24}" Context="InprocServer32" Description="NSwagStudio.ViewModels.MainWindowModel" ThreadingModel="both" ForeignServer="mscoree.dll">
-                    <ProgId Id="NSwagStudio.ViewModels.MainWindowModel" Description="NSwagStudio.ViewModels.MainWindowModel" />
-                </Class>
-                <Class Id="{F1401E90-2C52-3792-A46D-2D809AADAC9E}" Context="InprocServer32" Description="NSwagStudio.ViewModels.ViewModelBase" ThreadingModel="both" ForeignServer="mscoree.dll">
-                    <ProgId Id="NSwagStudio.ViewModels.ViewModelBase" Description="NSwagStudio.ViewModels.ViewModelBase" />
-                </Class>
-                <File Id="filF3BD24AA0D122986D3F6250EA6C47D5B" KeyPath="yes" Source="$(var.SourcePath)\NSwagStudio.exe" />
-                <RegistryValue Root="HKCR" Key="CLSID\{14675B22-A6B4-353B-BCAD-26FA66C230A1}\Implemented Categories\{62C8FE65-4EBB-45e7-B440-6E39B2CDBF29}" Value="" Type="string" Action="write" />
-                <RegistryValue Root="HKCR" Key="CLSID\{14675B22-A6B4-353B-BCAD-26FA66C230A1}\InprocServer32\1.1.5799.35136" Name="Class" Value="NSwagStudio.Views.SwaggerGenerators.AssemblySwaggerGeneratorView" Type="string" Action="write" />
-                <RegistryValue Root="HKCR" Key="CLSID\{14675B22-A6B4-353B-BCAD-26FA66C230A1}\InprocServer32\1.1.5799.35136" Name="Assembly" Value="NSwagStudio, Version=1.1.5799.35136, Culture=neutral, PublicKeyToken=null" Type="string" Action="write" />
-                <RegistryValue Root="HKCR" Key="CLSID\{14675B22-A6B4-353B-BCAD-26FA66C230A1}\InprocServer32\1.1.5799.35136" Name="RuntimeVersion" Value="v4.0.30319" Type="string" Action="write" />
-                <RegistryValue Root="HKCR" Key="CLSID\{14675B22-A6B4-353B-BCAD-26FA66C230A1}\InprocServer32\1.1.5799.35136" Name="CodeBase" Value="file:///[#filF3BD24AA0D122986D3F6250EA6C47D5B]" Type="string" Action="write" />
-                <RegistryValue Root="HKCR" Key="CLSID\{14675B22-A6B4-353B-BCAD-26FA66C230A1}\InprocServer32" Name="Class" Value="NSwagStudio.Views.SwaggerGenerators.AssemblySwaggerGeneratorView" Type="string" Action="write" />
-                <RegistryValue Root="HKCR" Key="CLSID\{14675B22-A6B4-353B-BCAD-26FA66C230A1}\InprocServer32" Name="Assembly" Value="NSwagStudio, Version=1.1.5799.35136, Culture=neutral, PublicKeyToken=null" Type="string" Action="write" />
-                <RegistryValue Root="HKCR" Key="CLSID\{14675B22-A6B4-353B-BCAD-26FA66C230A1}\InprocServer32" Name="RuntimeVersion" Value="v4.0.30319" Type="string" Action="write" />
-                <RegistryValue Root="HKCR" Key="CLSID\{14675B22-A6B4-353B-BCAD-26FA66C230A1}\InprocServer32" Name="CodeBase" Value="file:///[#filF3BD24AA0D122986D3F6250EA6C47D5B]" Type="string" Action="write" />
-                <RegistryValue Root="HKCR" Key="CLSID\{19F6AA9C-0BD4-3E3C-A770-564386EE537C}\Implemented Categories\{62C8FE65-4EBB-45e7-B440-6E39B2CDBF29}" Value="" Type="string" Action="write" />
-                <RegistryValue Root="HKCR" Key="CLSID\{19F6AA9C-0BD4-3E3C-A770-564386EE537C}\InprocServer32\1.1.5799.35136" Name="Class" Value="NSwagStudio.ViewModels.SwaggerGenerators.WebApiSwaggerGeneratorViewModel" Type="string" Action="write" />
-                <RegistryValue Root="HKCR" Key="CLSID\{19F6AA9C-0BD4-3E3C-A770-564386EE537C}\InprocServer32\1.1.5799.35136" Name="Assembly" Value="NSwagStudio, Version=1.1.5799.35136, Culture=neutral, PublicKeyToken=null" Type="string" Action="write" />
-                <RegistryValue Root="HKCR" Key="CLSID\{19F6AA9C-0BD4-3E3C-A770-564386EE537C}\InprocServer32\1.1.5799.35136" Name="RuntimeVersion" Value="v4.0.30319" Type="string" Action="write" />
-                <RegistryValue Root="HKCR" Key="CLSID\{19F6AA9C-0BD4-3E3C-A770-564386EE537C}\InprocServer32\1.1.5799.35136" Name="CodeBase" Value="file:///[#filF3BD24AA0D122986D3F6250EA6C47D5B]" Type="string" Action="write" />
-                <RegistryValue Root="HKCR" Key="CLSID\{19F6AA9C-0BD4-3E3C-A770-564386EE537C}\InprocServer32" Name="Class" Value="NSwagStudio.ViewModels.SwaggerGenerators.WebApiSwaggerGeneratorViewModel" Type="string" Action="write" />
-                <RegistryValue Root="HKCR" Key="CLSID\{19F6AA9C-0BD4-3E3C-A770-564386EE537C}\InprocServer32" Name="Assembly" Value="NSwagStudio, Version=1.1.5799.35136, Culture=neutral, PublicKeyToken=null" Type="string" Action="write" />
-                <RegistryValue Root="HKCR" Key="CLSID\{19F6AA9C-0BD4-3E3C-A770-564386EE537C}\InprocServer32" Name="RuntimeVersion" Value="v4.0.30319" Type="string" Action="write" />
-                <RegistryValue Root="HKCR" Key="CLSID\{19F6AA9C-0BD4-3E3C-A770-564386EE537C}\InprocServer32" Name="CodeBase" Value="file:///[#filF3BD24AA0D122986D3F6250EA6C47D5B]" Type="string" Action="write" />
-                <RegistryValue Root="HKCR" Key="CLSID\{34CD56E0-8963-38F0-AF41-F54B6E418724}\Implemented Categories\{62C8FE65-4EBB-45e7-B440-6E39B2CDBF29}" Value="" Type="string" Action="write" />
-                <RegistryValue Root="HKCR" Key="CLSID\{34CD56E0-8963-38F0-AF41-F54B6E418724}\InprocServer32\1.1.5799.35136" Name="Class" Value="NSwagStudio.ViewModels.ClientGenerators.TypeScriptCodeGeneratorViewModel" Type="string" Action="write" />
-                <RegistryValue Root="HKCR" Key="CLSID\{34CD56E0-8963-38F0-AF41-F54B6E418724}\InprocServer32\1.1.5799.35136" Name="Assembly" Value="NSwagStudio, Version=1.1.5799.35136, Culture=neutral, PublicKeyToken=null" Type="string" Action="write" />
-                <RegistryValue Root="HKCR" Key="CLSID\{34CD56E0-8963-38F0-AF41-F54B6E418724}\InprocServer32\1.1.5799.35136" Name="RuntimeVersion" Value="v4.0.30319" Type="string" Action="write" />
-                <RegistryValue Root="HKCR" Key="CLSID\{34CD56E0-8963-38F0-AF41-F54B6E418724}\InprocServer32\1.1.5799.35136" Name="CodeBase" Value="file:///[#filF3BD24AA0D122986D3F6250EA6C47D5B]" Type="string" Action="write" />
-                <RegistryValue Root="HKCR" Key="CLSID\{34CD56E0-8963-38F0-AF41-F54B6E418724}\InprocServer32" Name="Class" Value="NSwagStudio.ViewModels.ClientGenerators.TypeScriptCodeGeneratorViewModel" Type="string" Action="write" />
-                <RegistryValue Root="HKCR" Key="CLSID\{34CD56E0-8963-38F0-AF41-F54B6E418724}\InprocServer32" Name="Assembly" Value="NSwagStudio, Version=1.1.5799.35136, Culture=neutral, PublicKeyToken=null" Type="string" Action="write" />
-                <RegistryValue Root="HKCR" Key="CLSID\{34CD56E0-8963-38F0-AF41-F54B6E418724}\InprocServer32" Name="RuntimeVersion" Value="v4.0.30319" Type="string" Action="write" />
-                <RegistryValue Root="HKCR" Key="CLSID\{34CD56E0-8963-38F0-AF41-F54B6E418724}\InprocServer32" Name="CodeBase" Value="file:///[#filF3BD24AA0D122986D3F6250EA6C47D5B]" Type="string" Action="write" />
-                <RegistryValue Root="HKCR" Key="CLSID\{4C2F911A-5D7C-36EE-9808-3A2F21C27DA6}\Implemented Categories\{62C8FE65-4EBB-45e7-B440-6E39B2CDBF29}" Value="" Type="string" Action="write" />
-                <RegistryValue Root="HKCR" Key="CLSID\{4C2F911A-5D7C-36EE-9808-3A2F21C27DA6}\InprocServer32\1.1.5799.35136" Name="Class" Value="NSwagStudio.Views.MainWindow" Type="string" Action="write" />
-                <RegistryValue Root="HKCR" Key="CLSID\{4C2F911A-5D7C-36EE-9808-3A2F21C27DA6}\InprocServer32\1.1.5799.35136" Name="Assembly" Value="NSwagStudio, Version=1.1.5799.35136, Culture=neutral, PublicKeyToken=null" Type="string" Action="write" />
-                <RegistryValue Root="HKCR" Key="CLSID\{4C2F911A-5D7C-36EE-9808-3A2F21C27DA6}\InprocServer32\1.1.5799.35136" Name="RuntimeVersion" Value="v4.0.30319" Type="string" Action="write" />
-                <RegistryValue Root="HKCR" Key="CLSID\{4C2F911A-5D7C-36EE-9808-3A2F21C27DA6}\InprocServer32\1.1.5799.35136" Name="CodeBase" Value="file:///[#filF3BD24AA0D122986D3F6250EA6C47D5B]" Type="string" Action="write" />
-                <RegistryValue Root="HKCR" Key="CLSID\{4C2F911A-5D7C-36EE-9808-3A2F21C27DA6}\InprocServer32" Name="Class" Value="NSwagStudio.Views.MainWindow" Type="string" Action="write" />
-                <RegistryValue Root="HKCR" Key="CLSID\{4C2F911A-5D7C-36EE-9808-3A2F21C27DA6}\InprocServer32" Name="Assembly" Value="NSwagStudio, Version=1.1.5799.35136, Culture=neutral, PublicKeyToken=null" Type="string" Action="write" />
-                <RegistryValue Root="HKCR" Key="CLSID\{4C2F911A-5D7C-36EE-9808-3A2F21C27DA6}\InprocServer32" Name="RuntimeVersion" Value="v4.0.30319" Type="string" Action="write" />
-                <RegistryValue Root="HKCR" Key="CLSID\{4C2F911A-5D7C-36EE-9808-3A2F21C27DA6}\InprocServer32" Name="CodeBase" Value="file:///[#filF3BD24AA0D122986D3F6250EA6C47D5B]" Type="string" Action="write" />
-                <RegistryValue Root="HKCR" Key="CLSID\{730FC4CE-3C6E-3B5B-8A27-47866CF0207E}\Implemented Categories\{62C8FE65-4EBB-45e7-B440-6E39B2CDBF29}" Value="" Type="string" Action="write" />
-                <RegistryValue Root="HKCR" Key="CLSID\{730FC4CE-3C6E-3B5B-8A27-47866CF0207E}\InprocServer32\1.1.5799.35136" Name="Class" Value="NSwagStudio.Views.ClientGenerators.CSharpClientGeneratorView" Type="string" Action="write" />
-                <RegistryValue Root="HKCR" Key="CLSID\{730FC4CE-3C6E-3B5B-8A27-47866CF0207E}\InprocServer32\1.1.5799.35136" Name="Assembly" Value="NSwagStudio, Version=1.1.5799.35136, Culture=neutral, PublicKeyToken=null" Type="string" Action="write" />
-                <RegistryValue Root="HKCR" Key="CLSID\{730FC4CE-3C6E-3B5B-8A27-47866CF0207E}\InprocServer32\1.1.5799.35136" Name="RuntimeVersion" Value="v4.0.30319" Type="string" Action="write" />
-                <RegistryValue Root="HKCR" Key="CLSID\{730FC4CE-3C6E-3B5B-8A27-47866CF0207E}\InprocServer32\1.1.5799.35136" Name="CodeBase" Value="file:///[#filF3BD24AA0D122986D3F6250EA6C47D5B]" Type="string" Action="write" />
-                <RegistryValue Root="HKCR" Key="CLSID\{730FC4CE-3C6E-3B5B-8A27-47866CF0207E}\InprocServer32" Name="Class" Value="NSwagStudio.Views.ClientGenerators.CSharpClientGeneratorView" Type="string" Action="write" />
-                <RegistryValue Root="HKCR" Key="CLSID\{730FC4CE-3C6E-3B5B-8A27-47866CF0207E}\InprocServer32" Name="Assembly" Value="NSwagStudio, Version=1.1.5799.35136, Culture=neutral, PublicKeyToken=null" Type="string" Action="write" />
-                <RegistryValue Root="HKCR" Key="CLSID\{730FC4CE-3C6E-3B5B-8A27-47866CF0207E}\InprocServer32" Name="RuntimeVersion" Value="v4.0.30319" Type="string" Action="write" />
-                <RegistryValue Root="HKCR" Key="CLSID\{730FC4CE-3C6E-3B5B-8A27-47866CF0207E}\InprocServer32" Name="CodeBase" Value="file:///[#filF3BD24AA0D122986D3F6250EA6C47D5B]" Type="string" Action="write" />
-                <RegistryValue Root="HKCR" Key="CLSID\{73A5A4A3-25EB-3AE0-B2EA-20ADC4621543}\Implemented Categories\{62C8FE65-4EBB-45e7-B440-6E39B2CDBF29}" Value="" Type="string" Action="write" />
-                <RegistryValue Root="HKCR" Key="CLSID\{73A5A4A3-25EB-3AE0-B2EA-20ADC4621543}\InprocServer32\1.1.5799.35136" Name="Class" Value="NSwagStudio.Views.SwaggerGenerators.SwaggerInputGeneratorView" Type="string" Action="write" />
-                <RegistryValue Root="HKCR" Key="CLSID\{73A5A4A3-25EB-3AE0-B2EA-20ADC4621543}\InprocServer32\1.1.5799.35136" Name="Assembly" Value="NSwagStudio, Version=1.1.5799.35136, Culture=neutral, PublicKeyToken=null" Type="string" Action="write" />
-                <RegistryValue Root="HKCR" Key="CLSID\{73A5A4A3-25EB-3AE0-B2EA-20ADC4621543}\InprocServer32\1.1.5799.35136" Name="RuntimeVersion" Value="v4.0.30319" Type="string" Action="write" />
-                <RegistryValue Root="HKCR" Key="CLSID\{73A5A4A3-25EB-3AE0-B2EA-20ADC4621543}\InprocServer32\1.1.5799.35136" Name="CodeBase" Value="file:///[#filF3BD24AA0D122986D3F6250EA6C47D5B]" Type="string" Action="write" />
-                <RegistryValue Root="HKCR" Key="CLSID\{73A5A4A3-25EB-3AE0-B2EA-20ADC4621543}\InprocServer32" Name="Class" Value="NSwagStudio.Views.SwaggerGenerators.SwaggerInputGeneratorView" Type="string" Action="write" />
-                <RegistryValue Root="HKCR" Key="CLSID\{73A5A4A3-25EB-3AE0-B2EA-20ADC4621543}\InprocServer32" Name="Assembly" Value="NSwagStudio, Version=1.1.5799.35136, Culture=neutral, PublicKeyToken=null" Type="string" Action="write" />
-                <RegistryValue Root="HKCR" Key="CLSID\{73A5A4A3-25EB-3AE0-B2EA-20ADC4621543}\InprocServer32" Name="RuntimeVersion" Value="v4.0.30319" Type="string" Action="write" />
-                <RegistryValue Root="HKCR" Key="CLSID\{73A5A4A3-25EB-3AE0-B2EA-20ADC4621543}\InprocServer32" Name="CodeBase" Value="file:///[#filF3BD24AA0D122986D3F6250EA6C47D5B]" Type="string" Action="write" />
-                <RegistryValue Root="HKCR" Key="CLSID\{8B7A7618-95CA-3F0A-B9E2-FA81A4D8FFF2}\Implemented Categories\{62C8FE65-4EBB-45e7-B440-6E39B2CDBF29}" Value="" Type="string" Action="write" />
-                <RegistryValue Root="HKCR" Key="CLSID\{8B7A7618-95CA-3F0A-B9E2-FA81A4D8FFF2}\InprocServer32\1.1.5799.35136" Name="Class" Value="NSwagStudio.Views.SwaggerGenerators.JsonSchemaInputGeneratorView" Type="string" Action="write" />
-                <RegistryValue Root="HKCR" Key="CLSID\{8B7A7618-95CA-3F0A-B9E2-FA81A4D8FFF2}\InprocServer32\1.1.5799.35136" Name="Assembly" Value="NSwagStudio, Version=1.1.5799.35136, Culture=neutral, PublicKeyToken=null" Type="string" Action="write" />
-                <RegistryValue Root="HKCR" Key="CLSID\{8B7A7618-95CA-3F0A-B9E2-FA81A4D8FFF2}\InprocServer32\1.1.5799.35136" Name="RuntimeVersion" Value="v4.0.30319" Type="string" Action="write" />
-                <RegistryValue Root="HKCR" Key="CLSID\{8B7A7618-95CA-3F0A-B9E2-FA81A4D8FFF2}\InprocServer32\1.1.5799.35136" Name="CodeBase" Value="file:///[#filF3BD24AA0D122986D3F6250EA6C47D5B]" Type="string" Action="write" />
-                <RegistryValue Root="HKCR" Key="CLSID\{8B7A7618-95CA-3F0A-B9E2-FA81A4D8FFF2}\InprocServer32" Name="Class" Value="NSwagStudio.Views.SwaggerGenerators.JsonSchemaInputGeneratorView" Type="string" Action="write" />
-                <RegistryValue Root="HKCR" Key="CLSID\{8B7A7618-95CA-3F0A-B9E2-FA81A4D8FFF2}\InprocServer32" Name="Assembly" Value="NSwagStudio, Version=1.1.5799.35136, Culture=neutral, PublicKeyToken=null" Type="string" Action="write" />
-                <RegistryValue Root="HKCR" Key="CLSID\{8B7A7618-95CA-3F0A-B9E2-FA81A4D8FFF2}\InprocServer32" Name="RuntimeVersion" Value="v4.0.30319" Type="string" Action="write" />
-                <RegistryValue Root="HKCR" Key="CLSID\{8B7A7618-95CA-3F0A-B9E2-FA81A4D8FFF2}\InprocServer32" Name="CodeBase" Value="file:///[#filF3BD24AA0D122986D3F6250EA6C47D5B]" Type="string" Action="write" />
-                <RegistryValue Root="HKCR" Key="CLSID\{8F7CBF9D-03B3-3E7E-8E9B-958CD3D5D0B5}\Implemented Categories\{62C8FE65-4EBB-45e7-B440-6E39B2CDBF29}" Value="" Type="string" Action="write" />
-                <RegistryValue Root="HKCR" Key="CLSID\{8F7CBF9D-03B3-3E7E-8E9B-958CD3D5D0B5}\InprocServer32\1.1.5799.35136" Name="Class" Value="NSwagStudio.ViewModels.ClientGenerators.CSharpClientGeneratorViewModel" Type="string" Action="write" />
-                <RegistryValue Root="HKCR" Key="CLSID\{8F7CBF9D-03B3-3E7E-8E9B-958CD3D5D0B5}\InprocServer32\1.1.5799.35136" Name="Assembly" Value="NSwagStudio, Version=1.1.5799.35136, Culture=neutral, PublicKeyToken=null" Type="string" Action="write" />
-                <RegistryValue Root="HKCR" Key="CLSID\{8F7CBF9D-03B3-3E7E-8E9B-958CD3D5D0B5}\InprocServer32\1.1.5799.35136" Name="RuntimeVersion" Value="v4.0.30319" Type="string" Action="write" />
-                <RegistryValue Root="HKCR" Key="CLSID\{8F7CBF9D-03B3-3E7E-8E9B-958CD3D5D0B5}\InprocServer32\1.1.5799.35136" Name="CodeBase" Value="file:///[#filF3BD24AA0D122986D3F6250EA6C47D5B]" Type="string" Action="write" />
-                <RegistryValue Root="HKCR" Key="CLSID\{8F7CBF9D-03B3-3E7E-8E9B-958CD3D5D0B5}\InprocServer32" Name="Class" Value="NSwagStudio.ViewModels.ClientGenerators.CSharpClientGeneratorViewModel" Type="string" Action="write" />
-                <RegistryValue Root="HKCR" Key="CLSID\{8F7CBF9D-03B3-3E7E-8E9B-958CD3D5D0B5}\InprocServer32" Name="Assembly" Value="NSwagStudio, Version=1.1.5799.35136, Culture=neutral, PublicKeyToken=null" Type="string" Action="write" />
-                <RegistryValue Root="HKCR" Key="CLSID\{8F7CBF9D-03B3-3E7E-8E9B-958CD3D5D0B5}\InprocServer32" Name="RuntimeVersion" Value="v4.0.30319" Type="string" Action="write" />
-                <RegistryValue Root="HKCR" Key="CLSID\{8F7CBF9D-03B3-3E7E-8E9B-958CD3D5D0B5}\InprocServer32" Name="CodeBase" Value="file:///[#filF3BD24AA0D122986D3F6250EA6C47D5B]" Type="string" Action="write" />
-                <RegistryValue Root="HKCR" Key="CLSID\{9B1325EC-582C-3571-A0CD-9B8A2DC5E44A}\Implemented Categories\{62C8FE65-4EBB-45e7-B440-6E39B2CDBF29}" Value="" Type="string" Action="write" />
-                <RegistryValue Root="HKCR" Key="CLSID\{9B1325EC-582C-3571-A0CD-9B8A2DC5E44A}\InprocServer32\1.1.5799.35136" Name="Class" Value="NSwagStudio.Views.ClientGenerators.SwaggerGeneratorView" Type="string" Action="write" />
-                <RegistryValue Root="HKCR" Key="CLSID\{9B1325EC-582C-3571-A0CD-9B8A2DC5E44A}\InprocServer32\1.1.5799.35136" Name="Assembly" Value="NSwagStudio, Version=1.1.5799.35136, Culture=neutral, PublicKeyToken=null" Type="string" Action="write" />
-                <RegistryValue Root="HKCR" Key="CLSID\{9B1325EC-582C-3571-A0CD-9B8A2DC5E44A}\InprocServer32\1.1.5799.35136" Name="RuntimeVersion" Value="v4.0.30319" Type="string" Action="write" />
-                <RegistryValue Root="HKCR" Key="CLSID\{9B1325EC-582C-3571-A0CD-9B8A2DC5E44A}\InprocServer32\1.1.5799.35136" Name="CodeBase" Value="file:///[#filF3BD24AA0D122986D3F6250EA6C47D5B]" Type="string" Action="write" />
-                <RegistryValue Root="HKCR" Key="CLSID\{9B1325EC-582C-3571-A0CD-9B8A2DC5E44A}\InprocServer32" Name="Class" Value="NSwagStudio.Views.ClientGenerators.SwaggerGeneratorView" Type="string" Action="write" />
-                <RegistryValue Root="HKCR" Key="CLSID\{9B1325EC-582C-3571-A0CD-9B8A2DC5E44A}\InprocServer32" Name="Assembly" Value="NSwagStudio, Version=1.1.5799.35136, Culture=neutral, PublicKeyToken=null" Type="string" Action="write" />
-                <RegistryValue Root="HKCR" Key="CLSID\{9B1325EC-582C-3571-A0CD-9B8A2DC5E44A}\InprocServer32" Name="RuntimeVersion" Value="v4.0.30319" Type="string" Action="write" />
-                <RegistryValue Root="HKCR" Key="CLSID\{9B1325EC-582C-3571-A0CD-9B8A2DC5E44A}\InprocServer32" Name="CodeBase" Value="file:///[#filF3BD24AA0D122986D3F6250EA6C47D5B]" Type="string" Action="write" />
-                <RegistryValue Root="HKCR" Key="CLSID\{9B535E27-BB39-37F1-8428-D956EDC3BFC6}\Implemented Categories\{62C8FE65-4EBB-45e7-B440-6E39B2CDBF29}" Value="" Type="string" Action="write" />
-                <RegistryValue Root="HKCR" Key="CLSID\{9B535E27-BB39-37F1-8428-D956EDC3BFC6}\InprocServer32\1.1.5799.35136" Name="Class" Value="NSwagStudio.Views.SwaggerGenerators.WebApiSwaggerGeneratorView" Type="string" Action="write" />
-                <RegistryValue Root="HKCR" Key="CLSID\{9B535E27-BB39-37F1-8428-D956EDC3BFC6}\InprocServer32\1.1.5799.35136" Name="Assembly" Value="NSwagStudio, Version=1.1.5799.35136, Culture=neutral, PublicKeyToken=null" Type="string" Action="write" />
-                <RegistryValue Root="HKCR" Key="CLSID\{9B535E27-BB39-37F1-8428-D956EDC3BFC6}\InprocServer32\1.1.5799.35136" Name="RuntimeVersion" Value="v4.0.30319" Type="string" Action="write" />
-                <RegistryValue Root="HKCR" Key="CLSID\{9B535E27-BB39-37F1-8428-D956EDC3BFC6}\InprocServer32\1.1.5799.35136" Name="CodeBase" Value="file:///[#filF3BD24AA0D122986D3F6250EA6C47D5B]" Type="string" Action="write" />
-                <RegistryValue Root="HKCR" Key="CLSID\{9B535E27-BB39-37F1-8428-D956EDC3BFC6}\InprocServer32" Name="Class" Value="NSwagStudio.Views.SwaggerGenerators.WebApiSwaggerGeneratorView" Type="string" Action="write" />
-                <RegistryValue Root="HKCR" Key="CLSID\{9B535E27-BB39-37F1-8428-D956EDC3BFC6}\InprocServer32" Name="Assembly" Value="NSwagStudio, Version=1.1.5799.35136, Culture=neutral, PublicKeyToken=null" Type="string" Action="write" />
-                <RegistryValue Root="HKCR" Key="CLSID\{9B535E27-BB39-37F1-8428-D956EDC3BFC6}\InprocServer32" Name="RuntimeVersion" Value="v4.0.30319" Type="string" Action="write" />
-                <RegistryValue Root="HKCR" Key="CLSID\{9B535E27-BB39-37F1-8428-D956EDC3BFC6}\InprocServer32" Name="CodeBase" Value="file:///[#filF3BD24AA0D122986D3F6250EA6C47D5B]" Type="string" Action="write" />
-                <RegistryValue Root="HKCR" Key="CLSID\{9E63CB69-5ADA-383E-A27D-FE55F4C04757}\Implemented Categories\{62C8FE65-4EBB-45e7-B440-6E39B2CDBF29}" Value="" Type="string" Action="write" />
-                <RegistryValue Root="HKCR" Key="CLSID\{9E63CB69-5ADA-383E-A27D-FE55F4C04757}\InprocServer32\1.1.5799.35136" Name="Class" Value="NSwagStudio.Views.ClientGenerators.TypeScriptCodeGeneratorView" Type="string" Action="write" />
-                <RegistryValue Root="HKCR" Key="CLSID\{9E63CB69-5ADA-383E-A27D-FE55F4C04757}\InprocServer32\1.1.5799.35136" Name="Assembly" Value="NSwagStudio, Version=1.1.5799.35136, Culture=neutral, PublicKeyToken=null" Type="string" Action="write" />
-                <RegistryValue Root="HKCR" Key="CLSID\{9E63CB69-5ADA-383E-A27D-FE55F4C04757}\InprocServer32\1.1.5799.35136" Name="RuntimeVersion" Value="v4.0.30319" Type="string" Action="write" />
-                <RegistryValue Root="HKCR" Key="CLSID\{9E63CB69-5ADA-383E-A27D-FE55F4C04757}\InprocServer32\1.1.5799.35136" Name="CodeBase" Value="file:///[#filF3BD24AA0D122986D3F6250EA6C47D5B]" Type="string" Action="write" />
-                <RegistryValue Root="HKCR" Key="CLSID\{9E63CB69-5ADA-383E-A27D-FE55F4C04757}\InprocServer32" Name="Class" Value="NSwagStudio.Views.ClientGenerators.TypeScriptCodeGeneratorView" Type="string" Action="write" />
-                <RegistryValue Root="HKCR" Key="CLSID\{9E63CB69-5ADA-383E-A27D-FE55F4C04757}\InprocServer32" Name="Assembly" Value="NSwagStudio, Version=1.1.5799.35136, Culture=neutral, PublicKeyToken=null" Type="string" Action="write" />
-                <RegistryValue Root="HKCR" Key="CLSID\{9E63CB69-5ADA-383E-A27D-FE55F4C04757}\InprocServer32" Name="RuntimeVersion" Value="v4.0.30319" Type="string" Action="write" />
-                <RegistryValue Root="HKCR" Key="CLSID\{9E63CB69-5ADA-383E-A27D-FE55F4C04757}\InprocServer32" Name="CodeBase" Value="file:///[#filF3BD24AA0D122986D3F6250EA6C47D5B]" Type="string" Action="write" />
-                <RegistryValue Root="HKCR" Key="CLSID\{B6545328-76C6-3098-A493-4C8B167714D4}\Implemented Categories\{62C8FE65-4EBB-45e7-B440-6E39B2CDBF29}" Value="" Type="string" Action="write" />
-                <RegistryValue Root="HKCR" Key="CLSID\{B6545328-76C6-3098-A493-4C8B167714D4}\InprocServer32\1.1.5799.35136" Name="Class" Value="NSwagStudio.ViewModels.ClientGenerators.SwaggerGeneratorViewModel" Type="string" Action="write" />
-                <RegistryValue Root="HKCR" Key="CLSID\{B6545328-76C6-3098-A493-4C8B167714D4}\InprocServer32\1.1.5799.35136" Name="Assembly" Value="NSwagStudio, Version=1.1.5799.35136, Culture=neutral, PublicKeyToken=null" Type="string" Action="write" />
-                <RegistryValue Root="HKCR" Key="CLSID\{B6545328-76C6-3098-A493-4C8B167714D4}\InprocServer32\1.1.5799.35136" Name="RuntimeVersion" Value="v4.0.30319" Type="string" Action="write" />
-                <RegistryValue Root="HKCR" Key="CLSID\{B6545328-76C6-3098-A493-4C8B167714D4}\InprocServer32\1.1.5799.35136" Name="CodeBase" Value="file:///[#filF3BD24AA0D122986D3F6250EA6C47D5B]" Type="string" Action="write" />
-                <RegistryValue Root="HKCR" Key="CLSID\{B6545328-76C6-3098-A493-4C8B167714D4}\InprocServer32" Name="Class" Value="NSwagStudio.ViewModels.ClientGenerators.SwaggerGeneratorViewModel" Type="string" Action="write" />
-                <RegistryValue Root="HKCR" Key="CLSID\{B6545328-76C6-3098-A493-4C8B167714D4}\InprocServer32" Name="Assembly" Value="NSwagStudio, Version=1.1.5799.35136, Culture=neutral, PublicKeyToken=null" Type="string" Action="write" />
-                <RegistryValue Root="HKCR" Key="CLSID\{B6545328-76C6-3098-A493-4C8B167714D4}\InprocServer32" Name="RuntimeVersion" Value="v4.0.30319" Type="string" Action="write" />
-                <RegistryValue Root="HKCR" Key="CLSID\{B6545328-76C6-3098-A493-4C8B167714D4}\InprocServer32" Name="CodeBase" Value="file:///[#filF3BD24AA0D122986D3F6250EA6C47D5B]" Type="string" Action="write" />
-                <RegistryValue Root="HKCR" Key="CLSID\{B6B06EC7-B94D-34B2-BDF0-96B566EFAD33}\Implemented Categories\{62C8FE65-4EBB-45e7-B440-6E39B2CDBF29}" Value="" Type="string" Action="write" />
-                <RegistryValue Root="HKCR" Key="CLSID\{B6B06EC7-B94D-34B2-BDF0-96B566EFAD33}\InprocServer32\1.1.5799.35136" Name="Class" Value="NSwagStudio.ViewModels.SwaggerGenerators.AssemblySwaggerGeneratorViewModel" Type="string" Action="write" />
-                <RegistryValue Root="HKCR" Key="CLSID\{B6B06EC7-B94D-34B2-BDF0-96B566EFAD33}\InprocServer32\1.1.5799.35136" Name="Assembly" Value="NSwagStudio, Version=1.1.5799.35136, Culture=neutral, PublicKeyToken=null" Type="string" Action="write" />
-                <RegistryValue Root="HKCR" Key="CLSID\{B6B06EC7-B94D-34B2-BDF0-96B566EFAD33}\InprocServer32\1.1.5799.35136" Name="RuntimeVersion" Value="v4.0.30319" Type="string" Action="write" />
-                <RegistryValue Root="HKCR" Key="CLSID\{B6B06EC7-B94D-34B2-BDF0-96B566EFAD33}\InprocServer32\1.1.5799.35136" Name="CodeBase" Value="file:///[#filF3BD24AA0D122986D3F6250EA6C47D5B]" Type="string" Action="write" />
-                <RegistryValue Root="HKCR" Key="CLSID\{B6B06EC7-B94D-34B2-BDF0-96B566EFAD33}\InprocServer32" Name="Class" Value="NSwagStudio.ViewModels.SwaggerGenerators.AssemblySwaggerGeneratorViewModel" Type="string" Action="write" />
-                <RegistryValue Root="HKCR" Key="CLSID\{B6B06EC7-B94D-34B2-BDF0-96B566EFAD33}\InprocServer32" Name="Assembly" Value="NSwagStudio, Version=1.1.5799.35136, Culture=neutral, PublicKeyToken=null" Type="string" Action="write" />
-                <RegistryValue Root="HKCR" Key="CLSID\{B6B06EC7-B94D-34B2-BDF0-96B566EFAD33}\InprocServer32" Name="RuntimeVersion" Value="v4.0.30319" Type="string" Action="write" />
-                <RegistryValue Root="HKCR" Key="CLSID\{B6B06EC7-B94D-34B2-BDF0-96B566EFAD33}\InprocServer32" Name="CodeBase" Value="file:///[#filF3BD24AA0D122986D3F6250EA6C47D5B]" Type="string" Action="write" />
-                <RegistryValue Root="HKCR" Key="CLSID\{C3963C90-4533-32D1-86E9-03C79686EDE3}\Implemented Categories\{62C8FE65-4EBB-45e7-B440-6E39B2CDBF29}" Value="" Type="string" Action="write" />
-                <RegistryValue Root="HKCR" Key="CLSID\{C3963C90-4533-32D1-86E9-03C79686EDE3}\InprocServer32\1.1.5799.35136" Name="Class" Value="NSwagStudio.App" Type="string" Action="write" />
-                <RegistryValue Root="HKCR" Key="CLSID\{C3963C90-4533-32D1-86E9-03C79686EDE3}\InprocServer32\1.1.5799.35136" Name="Assembly" Value="NSwagStudio, Version=1.1.5799.35136, Culture=neutral, PublicKeyToken=null" Type="string" Action="write" />
-                <RegistryValue Root="HKCR" Key="CLSID\{C3963C90-4533-32D1-86E9-03C79686EDE3}\InprocServer32\1.1.5799.35136" Name="RuntimeVersion" Value="v4.0.30319" Type="string" Action="write" />
-                <RegistryValue Root="HKCR" Key="CLSID\{C3963C90-4533-32D1-86E9-03C79686EDE3}\InprocServer32\1.1.5799.35136" Name="CodeBase" Value="file:///[#filF3BD24AA0D122986D3F6250EA6C47D5B]" Type="string" Action="write" />
-                <RegistryValue Root="HKCR" Key="CLSID\{C3963C90-4533-32D1-86E9-03C79686EDE3}\InprocServer32" Name="Class" Value="NSwagStudio.App" Type="string" Action="write" />
-                <RegistryValue Root="HKCR" Key="CLSID\{C3963C90-4533-32D1-86E9-03C79686EDE3}\InprocServer32" Name="Assembly" Value="NSwagStudio, Version=1.1.5799.35136, Culture=neutral, PublicKeyToken=null" Type="string" Action="write" />
-                <RegistryValue Root="HKCR" Key="CLSID\{C3963C90-4533-32D1-86E9-03C79686EDE3}\InprocServer32" Name="RuntimeVersion" Value="v4.0.30319" Type="string" Action="write" />
-                <RegistryValue Root="HKCR" Key="CLSID\{C3963C90-4533-32D1-86E9-03C79686EDE3}\InprocServer32" Name="CodeBase" Value="file:///[#filF3BD24AA0D122986D3F6250EA6C47D5B]" Type="string" Action="write" />
-                <RegistryValue Root="HKCR" Key="CLSID\{E9841871-94AD-3D93-A211-A122C39F5B24}\Implemented Categories\{62C8FE65-4EBB-45e7-B440-6E39B2CDBF29}" Value="" Type="string" Action="write" />
-                <RegistryValue Root="HKCR" Key="CLSID\{E9841871-94AD-3D93-A211-A122C39F5B24}\InprocServer32\1.1.5799.35136" Name="Class" Value="NSwagStudio.ViewModels.MainWindowModel" Type="string" Action="write" />
-                <RegistryValue Root="HKCR" Key="CLSID\{E9841871-94AD-3D93-A211-A122C39F5B24}\InprocServer32\1.1.5799.35136" Name="Assembly" Value="NSwagStudio, Version=1.1.5799.35136, Culture=neutral, PublicKeyToken=null" Type="string" Action="write" />
-                <RegistryValue Root="HKCR" Key="CLSID\{E9841871-94AD-3D93-A211-A122C39F5B24}\InprocServer32\1.1.5799.35136" Name="RuntimeVersion" Value="v4.0.30319" Type="string" Action="write" />
-                <RegistryValue Root="HKCR" Key="CLSID\{E9841871-94AD-3D93-A211-A122C39F5B24}\InprocServer32\1.1.5799.35136" Name="CodeBase" Value="file:///[#filF3BD24AA0D122986D3F6250EA6C47D5B]" Type="string" Action="write" />
-                <RegistryValue Root="HKCR" Key="CLSID\{E9841871-94AD-3D93-A211-A122C39F5B24}\InprocServer32" Name="Class" Value="NSwagStudio.ViewModels.MainWindowModel" Type="string" Action="write" />
-                <RegistryValue Root="HKCR" Key="CLSID\{E9841871-94AD-3D93-A211-A122C39F5B24}\InprocServer32" Name="Assembly" Value="NSwagStudio, Version=1.1.5799.35136, Culture=neutral, PublicKeyToken=null" Type="string" Action="write" />
-                <RegistryValue Root="HKCR" Key="CLSID\{E9841871-94AD-3D93-A211-A122C39F5B24}\InprocServer32" Name="RuntimeVersion" Value="v4.0.30319" Type="string" Action="write" />
-                <RegistryValue Root="HKCR" Key="CLSID\{E9841871-94AD-3D93-A211-A122C39F5B24}\InprocServer32" Name="CodeBase" Value="file:///[#filF3BD24AA0D122986D3F6250EA6C47D5B]" Type="string" Action="write" />
-                <RegistryValue Root="HKCR" Key="CLSID\{F1401E90-2C52-3792-A46D-2D809AADAC9E}\Implemented Categories\{62C8FE65-4EBB-45e7-B440-6E39B2CDBF29}" Value="" Type="string" Action="write" />
-                <RegistryValue Root="HKCR" Key="CLSID\{F1401E90-2C52-3792-A46D-2D809AADAC9E}\InprocServer32\1.1.5799.35136" Name="Class" Value="NSwagStudio.ViewModels.ViewModelBase" Type="string" Action="write" />
-                <RegistryValue Root="HKCR" Key="CLSID\{F1401E90-2C52-3792-A46D-2D809AADAC9E}\InprocServer32\1.1.5799.35136" Name="Assembly" Value="NSwagStudio, Version=1.1.5799.35136, Culture=neutral, PublicKeyToken=null" Type="string" Action="write" />
-                <RegistryValue Root="HKCR" Key="CLSID\{F1401E90-2C52-3792-A46D-2D809AADAC9E}\InprocServer32\1.1.5799.35136" Name="RuntimeVersion" Value="v4.0.30319" Type="string" Action="write" />
-                <RegistryValue Root="HKCR" Key="CLSID\{F1401E90-2C52-3792-A46D-2D809AADAC9E}\InprocServer32\1.1.5799.35136" Name="CodeBase" Value="file:///[#filF3BD24AA0D122986D3F6250EA6C47D5B]" Type="string" Action="write" />
-                <RegistryValue Root="HKCR" Key="CLSID\{F1401E90-2C52-3792-A46D-2D809AADAC9E}\InprocServer32" Name="Class" Value="NSwagStudio.ViewModels.ViewModelBase" Type="string" Action="write" />
-                <RegistryValue Root="HKCR" Key="CLSID\{F1401E90-2C52-3792-A46D-2D809AADAC9E}\InprocServer32" Name="Assembly" Value="NSwagStudio, Version=1.1.5799.35136, Culture=neutral, PublicKeyToken=null" Type="string" Action="write" />
-                <RegistryValue Root="HKCR" Key="CLSID\{F1401E90-2C52-3792-A46D-2D809AADAC9E}\InprocServer32" Name="RuntimeVersion" Value="v4.0.30319" Type="string" Action="write" />
-                <RegistryValue Root="HKCR" Key="CLSID\{F1401E90-2C52-3792-A46D-2D809AADAC9E}\InprocServer32" Name="CodeBase" Value="file:///[#filF3BD24AA0D122986D3F6250EA6C47D5B]" Type="string" Action="write" />
-=======
-                <Class Id="{174393B9-F17D-3EBC-8541-55FFAC7059D2}" Context="InprocServer32" Description="NSwagStudio.Views.SwaggerGenerators.SwaggerInputGeneratorView" ThreadingModel="both" ForeignServer="mscoree.dll">
-                    <ProgId Id="NSwagStudio.Views.SwaggerGenerators.SwaggerInputGeneratorView" Description="NSwagStudio.Views.SwaggerGenerators.SwaggerInputGeneratorView" />
-                </Class>
-                <Class Id="{20CA42E4-7CD6-3140-B578-A48297FF0B44}" Context="InprocServer32" Description="NSwagStudio.App" ThreadingModel="both" ForeignServer="mscoree.dll">
-                    <ProgId Id="NSwagStudio.App" Description="NSwagStudio.App" />
-                </Class>
-                <Class Id="{23CD41C0-5819-317E-BA20-F22E03D765C6}" Context="InprocServer32" Description="NSwagStudio.Views.MainWindow" ThreadingModel="both" ForeignServer="mscoree.dll">
-                    <ProgId Id="NSwagStudio.Views.MainWindow" Description="NSwagStudio.Views.MainWindow" />
-                </Class>
-                <Class Id="{32B3475C-CB18-3C79-B2B9-18BF9B492035}" Context="InprocServer32" Description="NSwagStudio.ViewModels.ClientGenerators.CSharpClientGeneratorViewModel" ThreadingModel="both" ForeignServer="mscoree.dll">
-                    <ProgId Id="NSwagStudio.ViewModels.ClientGenerators.CSharpClientGeneratorViewModel" Description="NSwagStudio.ViewModels.ClientGenerators.CSharpClientGeneratorViewModel" />
-                </Class>
-                <Class Id="{34192ECB-0123-352A-8B3A-D42B3575570D}" Context="InprocServer32" Description="NSwagStudio.Views.SwaggerGenerators.WebApiSwaggerGeneratorView" ThreadingModel="both" ForeignServer="mscoree.dll">
-                    <ProgId Id="NSwagStudio.Views.SwaggerGenerators.WebApiSwaggerGeneratorView" Description="NSwagStudio.Views.SwaggerGenerators.WebApiSwaggerGeneratorView" />
-                </Class>
-                <Class Id="{5120DF64-DE96-3A2F-8250-43899EF43A72}" Context="InprocServer32" Description="NSwagStudio.ViewModels.ClientGenerators.TypeScriptCodeGeneratorViewModel" ThreadingModel="both" ForeignServer="mscoree.dll">
-                    <ProgId Id="NSwagStudio.ViewModels.ClientGenerators.TypeScriptCodeGeneratorViewModel" Description="NSwagStudio.ViewModels.ClientGenerators.TypeScriptCodeGeneratorViewModel" />
-                </Class>
-                <Class Id="{55F5780F-094B-3B03-8932-4CE6BE111F89}" Context="InprocServer32" Description="NSwagStudio.Views.ClientGenerators.TypeScriptCodeGeneratorView" ThreadingModel="both" ForeignServer="mscoree.dll">
-                    <ProgId Id="NSwagStudio.Views.ClientGenerators.TypeScriptCodeGeneratorView" Description="NSwagStudio.Views.ClientGenerators.TypeScriptCodeGeneratorView" />
-                </Class>
-                <Class Id="{566E7553-1FAF-33A9-83B6-01B2902E7874}" Context="InprocServer32" Description="NSwagStudio.ViewModels.SwaggerGenerators.WebApiSwaggerGeneratorViewModel" ThreadingModel="both" ForeignServer="mscoree.dll">
-                    <ProgId Id="NSwagStudio.ViewModels.SwaggerGenerators.WebApiSwaggerGeneratorViewModel" Description="NSwagStudio.ViewModels.SwaggerGenerators.WebApiSwaggerGeneratorViewModel" />
-                </Class>
-                <Class Id="{5FEA0C38-1AD0-3056-83DF-1D1097A3F230}" Context="InprocServer32" Description="NSwagStudio.ViewModels.MainWindowModel" ThreadingModel="both" ForeignServer="mscoree.dll">
-                    <ProgId Id="NSwagStudio.ViewModels.MainWindowModel" Description="NSwagStudio.ViewModels.MainWindowModel" />
-                </Class>
-                <Class Id="{88A6697F-13AB-33DE-AEC8-EA8CD19D0916}" Context="InprocServer32" Description="NSwagStudio.ViewModels.ViewModelBase" ThreadingModel="both" ForeignServer="mscoree.dll">
-                    <ProgId Id="NSwagStudio.ViewModels.ViewModelBase" Description="NSwagStudio.ViewModels.ViewModelBase" />
-                </Class>
-                <Class Id="{C0884D5E-A0F9-3787-A605-A7AE9313957F}" Context="InprocServer32" Description="NSwagStudio.ViewModels.ClientGenerators.SwaggerGeneratorViewModel" ThreadingModel="both" ForeignServer="mscoree.dll">
-                    <ProgId Id="NSwagStudio.ViewModels.ClientGenerators.SwaggerGeneratorViewModel" Description="NSwagStudio.ViewModels.ClientGenerators.SwaggerGeneratorViewModel" />
-                </Class>
-                <Class Id="{D48A0D1E-C9B0-34CD-8415-4E5063B3ED67}" Context="InprocServer32" Description="NSwagStudio.Views.ClientGenerators.CSharpClientGeneratorView" ThreadingModel="both" ForeignServer="mscoree.dll">
-                    <ProgId Id="NSwagStudio.Views.ClientGenerators.CSharpClientGeneratorView" Description="NSwagStudio.Views.ClientGenerators.CSharpClientGeneratorView" />
-                </Class>
-                <Class Id="{D53F3CE8-654C-3201-8435-6AABA2B39CC9}" Context="InprocServer32" Description="NSwagStudio.Views.SwaggerGenerators.JsonSchemaInputGeneratorView" ThreadingModel="both" ForeignServer="mscoree.dll">
-                    <ProgId Id="NSwagStudio.Views.SwaggerGenerators.JsonSchemaInputGeneratorView" Description="NSwagStudio.Views.SwaggerGenerators.JsonSchemaInputGeneratorView" />
-                </Class>
-                <Class Id="{E0E408EB-55C9-370E-95E9-B244C31D16A9}" Context="InprocServer32" Description="NSwagStudio.Views.ClientGenerators.SwaggerGeneratorView" ThreadingModel="both" ForeignServer="mscoree.dll">
-                    <ProgId Id="NSwagStudio.Views.ClientGenerators.SwaggerGeneratorView" Description="NSwagStudio.Views.ClientGenerators.SwaggerGeneratorView" />
-                </Class>
-                <Class Id="{EA889B40-F822-3B3D-92FC-9002CB06DE3A}" Context="InprocServer32" Description="NSwagStudio.Views.SwaggerGenerators.AssemblySwaggerGeneratorView" ThreadingModel="both" ForeignServer="mscoree.dll">
-                    <ProgId Id="NSwagStudio.Views.SwaggerGenerators.AssemblySwaggerGeneratorView" Description="NSwagStudio.Views.SwaggerGenerators.AssemblySwaggerGeneratorView" />
-                </Class>
-                <Class Id="{F525960E-F182-39E4-AB8F-9A959EF05ADF}" Context="InprocServer32" Description="NSwagStudio.ViewModels.SwaggerGenerators.AssemblySwaggerGeneratorViewModel" ThreadingModel="both" ForeignServer="mscoree.dll">
-                    <ProgId Id="NSwagStudio.ViewModels.SwaggerGenerators.AssemblySwaggerGeneratorViewModel" Description="NSwagStudio.ViewModels.SwaggerGenerators.AssemblySwaggerGeneratorViewModel" />
-                </Class>
-                <File Id="filF3BD24AA0D122986D3F6250EA6C47D5B" KeyPath="yes" Source="$(var.SourcePath)\NSwagStudio.exe" />
-                <RegistryValue Root="HKCR" Key="CLSID\{174393B9-F17D-3EBC-8541-55FFAC7059D2}\Implemented Categories\{62C8FE65-4EBB-45e7-B440-6E39B2CDBF29}" Value="" Type="string" Action="write" />
-                <RegistryValue Root="HKCR" Key="CLSID\{174393B9-F17D-3EBC-8541-55FFAC7059D2}\InprocServer32\1.2.5798.34393" Name="Class" Value="NSwagStudio.Views.SwaggerGenerators.SwaggerInputGeneratorView" Type="string" Action="write" />
-                <RegistryValue Root="HKCR" Key="CLSID\{174393B9-F17D-3EBC-8541-55FFAC7059D2}\InprocServer32\1.2.5798.34393" Name="Assembly" Value="NSwagStudio, Version=1.2.5798.34393, Culture=neutral, PublicKeyToken=null" Type="string" Action="write" />
-                <RegistryValue Root="HKCR" Key="CLSID\{174393B9-F17D-3EBC-8541-55FFAC7059D2}\InprocServer32\1.2.5798.34393" Name="RuntimeVersion" Value="v4.0.30319" Type="string" Action="write" />
-                <RegistryValue Root="HKCR" Key="CLSID\{174393B9-F17D-3EBC-8541-55FFAC7059D2}\InprocServer32\1.2.5798.34393" Name="CodeBase" Value="file:///[#filF3BD24AA0D122986D3F6250EA6C47D5B]" Type="string" Action="write" />
-                <RegistryValue Root="HKCR" Key="CLSID\{174393B9-F17D-3EBC-8541-55FFAC7059D2}\InprocServer32" Name="Class" Value="NSwagStudio.Views.SwaggerGenerators.SwaggerInputGeneratorView" Type="string" Action="write" />
-                <RegistryValue Root="HKCR" Key="CLSID\{174393B9-F17D-3EBC-8541-55FFAC7059D2}\InprocServer32" Name="Assembly" Value="NSwagStudio, Version=1.2.5798.34393, Culture=neutral, PublicKeyToken=null" Type="string" Action="write" />
-                <RegistryValue Root="HKCR" Key="CLSID\{174393B9-F17D-3EBC-8541-55FFAC7059D2}\InprocServer32" Name="RuntimeVersion" Value="v4.0.30319" Type="string" Action="write" />
-                <RegistryValue Root="HKCR" Key="CLSID\{174393B9-F17D-3EBC-8541-55FFAC7059D2}\InprocServer32" Name="CodeBase" Value="file:///[#filF3BD24AA0D122986D3F6250EA6C47D5B]" Type="string" Action="write" />
-                <RegistryValue Root="HKCR" Key="CLSID\{20CA42E4-7CD6-3140-B578-A48297FF0B44}\Implemented Categories\{62C8FE65-4EBB-45e7-B440-6E39B2CDBF29}" Value="" Type="string" Action="write" />
-                <RegistryValue Root="HKCR" Key="CLSID\{20CA42E4-7CD6-3140-B578-A48297FF0B44}\InprocServer32\1.2.5798.34393" Name="Class" Value="NSwagStudio.App" Type="string" Action="write" />
-                <RegistryValue Root="HKCR" Key="CLSID\{20CA42E4-7CD6-3140-B578-A48297FF0B44}\InprocServer32\1.2.5798.34393" Name="Assembly" Value="NSwagStudio, Version=1.2.5798.34393, Culture=neutral, PublicKeyToken=null" Type="string" Action="write" />
-                <RegistryValue Root="HKCR" Key="CLSID\{20CA42E4-7CD6-3140-B578-A48297FF0B44}\InprocServer32\1.2.5798.34393" Name="RuntimeVersion" Value="v4.0.30319" Type="string" Action="write" />
-                <RegistryValue Root="HKCR" Key="CLSID\{20CA42E4-7CD6-3140-B578-A48297FF0B44}\InprocServer32\1.2.5798.34393" Name="CodeBase" Value="file:///[#filF3BD24AA0D122986D3F6250EA6C47D5B]" Type="string" Action="write" />
-                <RegistryValue Root="HKCR" Key="CLSID\{20CA42E4-7CD6-3140-B578-A48297FF0B44}\InprocServer32" Name="Class" Value="NSwagStudio.App" Type="string" Action="write" />
-                <RegistryValue Root="HKCR" Key="CLSID\{20CA42E4-7CD6-3140-B578-A48297FF0B44}\InprocServer32" Name="Assembly" Value="NSwagStudio, Version=1.2.5798.34393, Culture=neutral, PublicKeyToken=null" Type="string" Action="write" />
-                <RegistryValue Root="HKCR" Key="CLSID\{20CA42E4-7CD6-3140-B578-A48297FF0B44}\InprocServer32" Name="RuntimeVersion" Value="v4.0.30319" Type="string" Action="write" />
-                <RegistryValue Root="HKCR" Key="CLSID\{20CA42E4-7CD6-3140-B578-A48297FF0B44}\InprocServer32" Name="CodeBase" Value="file:///[#filF3BD24AA0D122986D3F6250EA6C47D5B]" Type="string" Action="write" />
-                <RegistryValue Root="HKCR" Key="CLSID\{23CD41C0-5819-317E-BA20-F22E03D765C6}\Implemented Categories\{62C8FE65-4EBB-45e7-B440-6E39B2CDBF29}" Value="" Type="string" Action="write" />
-                <RegistryValue Root="HKCR" Key="CLSID\{23CD41C0-5819-317E-BA20-F22E03D765C6}\InprocServer32\1.2.5798.34393" Name="Class" Value="NSwagStudio.Views.MainWindow" Type="string" Action="write" />
-                <RegistryValue Root="HKCR" Key="CLSID\{23CD41C0-5819-317E-BA20-F22E03D765C6}\InprocServer32\1.2.5798.34393" Name="Assembly" Value="NSwagStudio, Version=1.2.5798.34393, Culture=neutral, PublicKeyToken=null" Type="string" Action="write" />
-                <RegistryValue Root="HKCR" Key="CLSID\{23CD41C0-5819-317E-BA20-F22E03D765C6}\InprocServer32\1.2.5798.34393" Name="RuntimeVersion" Value="v4.0.30319" Type="string" Action="write" />
-                <RegistryValue Root="HKCR" Key="CLSID\{23CD41C0-5819-317E-BA20-F22E03D765C6}\InprocServer32\1.2.5798.34393" Name="CodeBase" Value="file:///[#filF3BD24AA0D122986D3F6250EA6C47D5B]" Type="string" Action="write" />
-                <RegistryValue Root="HKCR" Key="CLSID\{23CD41C0-5819-317E-BA20-F22E03D765C6}\InprocServer32" Name="Class" Value="NSwagStudio.Views.MainWindow" Type="string" Action="write" />
-                <RegistryValue Root="HKCR" Key="CLSID\{23CD41C0-5819-317E-BA20-F22E03D765C6}\InprocServer32" Name="Assembly" Value="NSwagStudio, Version=1.2.5798.34393, Culture=neutral, PublicKeyToken=null" Type="string" Action="write" />
-                <RegistryValue Root="HKCR" Key="CLSID\{23CD41C0-5819-317E-BA20-F22E03D765C6}\InprocServer32" Name="RuntimeVersion" Value="v4.0.30319" Type="string" Action="write" />
-                <RegistryValue Root="HKCR" Key="CLSID\{23CD41C0-5819-317E-BA20-F22E03D765C6}\InprocServer32" Name="CodeBase" Value="file:///[#filF3BD24AA0D122986D3F6250EA6C47D5B]" Type="string" Action="write" />
-                <RegistryValue Root="HKCR" Key="CLSID\{32B3475C-CB18-3C79-B2B9-18BF9B492035}\Implemented Categories\{62C8FE65-4EBB-45e7-B440-6E39B2CDBF29}" Value="" Type="string" Action="write" />
-                <RegistryValue Root="HKCR" Key="CLSID\{32B3475C-CB18-3C79-B2B9-18BF9B492035}\InprocServer32\1.2.5798.34393" Name="Class" Value="NSwagStudio.ViewModels.ClientGenerators.CSharpClientGeneratorViewModel" Type="string" Action="write" />
-                <RegistryValue Root="HKCR" Key="CLSID\{32B3475C-CB18-3C79-B2B9-18BF9B492035}\InprocServer32\1.2.5798.34393" Name="Assembly" Value="NSwagStudio, Version=1.2.5798.34393, Culture=neutral, PublicKeyToken=null" Type="string" Action="write" />
-                <RegistryValue Root="HKCR" Key="CLSID\{32B3475C-CB18-3C79-B2B9-18BF9B492035}\InprocServer32\1.2.5798.34393" Name="RuntimeVersion" Value="v4.0.30319" Type="string" Action="write" />
-                <RegistryValue Root="HKCR" Key="CLSID\{32B3475C-CB18-3C79-B2B9-18BF9B492035}\InprocServer32\1.2.5798.34393" Name="CodeBase" Value="file:///[#filF3BD24AA0D122986D3F6250EA6C47D5B]" Type="string" Action="write" />
-                <RegistryValue Root="HKCR" Key="CLSID\{32B3475C-CB18-3C79-B2B9-18BF9B492035}\InprocServer32" Name="Class" Value="NSwagStudio.ViewModels.ClientGenerators.CSharpClientGeneratorViewModel" Type="string" Action="write" />
-                <RegistryValue Root="HKCR" Key="CLSID\{32B3475C-CB18-3C79-B2B9-18BF9B492035}\InprocServer32" Name="Assembly" Value="NSwagStudio, Version=1.2.5798.34393, Culture=neutral, PublicKeyToken=null" Type="string" Action="write" />
-                <RegistryValue Root="HKCR" Key="CLSID\{32B3475C-CB18-3C79-B2B9-18BF9B492035}\InprocServer32" Name="RuntimeVersion" Value="v4.0.30319" Type="string" Action="write" />
-                <RegistryValue Root="HKCR" Key="CLSID\{32B3475C-CB18-3C79-B2B9-18BF9B492035}\InprocServer32" Name="CodeBase" Value="file:///[#filF3BD24AA0D122986D3F6250EA6C47D5B]" Type="string" Action="write" />
-                <RegistryValue Root="HKCR" Key="CLSID\{34192ECB-0123-352A-8B3A-D42B3575570D}\Implemented Categories\{62C8FE65-4EBB-45e7-B440-6E39B2CDBF29}" Value="" Type="string" Action="write" />
-                <RegistryValue Root="HKCR" Key="CLSID\{34192ECB-0123-352A-8B3A-D42B3575570D}\InprocServer32\1.2.5798.34393" Name="Class" Value="NSwagStudio.Views.SwaggerGenerators.WebApiSwaggerGeneratorView" Type="string" Action="write" />
-                <RegistryValue Root="HKCR" Key="CLSID\{34192ECB-0123-352A-8B3A-D42B3575570D}\InprocServer32\1.2.5798.34393" Name="Assembly" Value="NSwagStudio, Version=1.2.5798.34393, Culture=neutral, PublicKeyToken=null" Type="string" Action="write" />
-                <RegistryValue Root="HKCR" Key="CLSID\{34192ECB-0123-352A-8B3A-D42B3575570D}\InprocServer32\1.2.5798.34393" Name="RuntimeVersion" Value="v4.0.30319" Type="string" Action="write" />
-                <RegistryValue Root="HKCR" Key="CLSID\{34192ECB-0123-352A-8B3A-D42B3575570D}\InprocServer32\1.2.5798.34393" Name="CodeBase" Value="file:///[#filF3BD24AA0D122986D3F6250EA6C47D5B]" Type="string" Action="write" />
-                <RegistryValue Root="HKCR" Key="CLSID\{34192ECB-0123-352A-8B3A-D42B3575570D}\InprocServer32" Name="Class" Value="NSwagStudio.Views.SwaggerGenerators.WebApiSwaggerGeneratorView" Type="string" Action="write" />
-                <RegistryValue Root="HKCR" Key="CLSID\{34192ECB-0123-352A-8B3A-D42B3575570D}\InprocServer32" Name="Assembly" Value="NSwagStudio, Version=1.2.5798.34393, Culture=neutral, PublicKeyToken=null" Type="string" Action="write" />
-                <RegistryValue Root="HKCR" Key="CLSID\{34192ECB-0123-352A-8B3A-D42B3575570D}\InprocServer32" Name="RuntimeVersion" Value="v4.0.30319" Type="string" Action="write" />
-                <RegistryValue Root="HKCR" Key="CLSID\{34192ECB-0123-352A-8B3A-D42B3575570D}\InprocServer32" Name="CodeBase" Value="file:///[#filF3BD24AA0D122986D3F6250EA6C47D5B]" Type="string" Action="write" />
-                <RegistryValue Root="HKCR" Key="CLSID\{5120DF64-DE96-3A2F-8250-43899EF43A72}\Implemented Categories\{62C8FE65-4EBB-45e7-B440-6E39B2CDBF29}" Value="" Type="string" Action="write" />
-                <RegistryValue Root="HKCR" Key="CLSID\{5120DF64-DE96-3A2F-8250-43899EF43A72}\InprocServer32\1.2.5798.34393" Name="Class" Value="NSwagStudio.ViewModels.ClientGenerators.TypeScriptCodeGeneratorViewModel" Type="string" Action="write" />
-                <RegistryValue Root="HKCR" Key="CLSID\{5120DF64-DE96-3A2F-8250-43899EF43A72}\InprocServer32\1.2.5798.34393" Name="Assembly" Value="NSwagStudio, Version=1.2.5798.34393, Culture=neutral, PublicKeyToken=null" Type="string" Action="write" />
-                <RegistryValue Root="HKCR" Key="CLSID\{5120DF64-DE96-3A2F-8250-43899EF43A72}\InprocServer32\1.2.5798.34393" Name="RuntimeVersion" Value="v4.0.30319" Type="string" Action="write" />
-                <RegistryValue Root="HKCR" Key="CLSID\{5120DF64-DE96-3A2F-8250-43899EF43A72}\InprocServer32\1.2.5798.34393" Name="CodeBase" Value="file:///[#filF3BD24AA0D122986D3F6250EA6C47D5B]" Type="string" Action="write" />
-                <RegistryValue Root="HKCR" Key="CLSID\{5120DF64-DE96-3A2F-8250-43899EF43A72}\InprocServer32" Name="Class" Value="NSwagStudio.ViewModels.ClientGenerators.TypeScriptCodeGeneratorViewModel" Type="string" Action="write" />
-                <RegistryValue Root="HKCR" Key="CLSID\{5120DF64-DE96-3A2F-8250-43899EF43A72}\InprocServer32" Name="Assembly" Value="NSwagStudio, Version=1.2.5798.34393, Culture=neutral, PublicKeyToken=null" Type="string" Action="write" />
-                <RegistryValue Root="HKCR" Key="CLSID\{5120DF64-DE96-3A2F-8250-43899EF43A72}\InprocServer32" Name="RuntimeVersion" Value="v4.0.30319" Type="string" Action="write" />
-                <RegistryValue Root="HKCR" Key="CLSID\{5120DF64-DE96-3A2F-8250-43899EF43A72}\InprocServer32" Name="CodeBase" Value="file:///[#filF3BD24AA0D122986D3F6250EA6C47D5B]" Type="string" Action="write" />
-                <RegistryValue Root="HKCR" Key="CLSID\{55F5780F-094B-3B03-8932-4CE6BE111F89}\Implemented Categories\{62C8FE65-4EBB-45e7-B440-6E39B2CDBF29}" Value="" Type="string" Action="write" />
-                <RegistryValue Root="HKCR" Key="CLSID\{55F5780F-094B-3B03-8932-4CE6BE111F89}\InprocServer32\1.2.5798.34393" Name="Class" Value="NSwagStudio.Views.ClientGenerators.TypeScriptCodeGeneratorView" Type="string" Action="write" />
-                <RegistryValue Root="HKCR" Key="CLSID\{55F5780F-094B-3B03-8932-4CE6BE111F89}\InprocServer32\1.2.5798.34393" Name="Assembly" Value="NSwagStudio, Version=1.2.5798.34393, Culture=neutral, PublicKeyToken=null" Type="string" Action="write" />
-                <RegistryValue Root="HKCR" Key="CLSID\{55F5780F-094B-3B03-8932-4CE6BE111F89}\InprocServer32\1.2.5798.34393" Name="RuntimeVersion" Value="v4.0.30319" Type="string" Action="write" />
-                <RegistryValue Root="HKCR" Key="CLSID\{55F5780F-094B-3B03-8932-4CE6BE111F89}\InprocServer32\1.2.5798.34393" Name="CodeBase" Value="file:///[#filF3BD24AA0D122986D3F6250EA6C47D5B]" Type="string" Action="write" />
-                <RegistryValue Root="HKCR" Key="CLSID\{55F5780F-094B-3B03-8932-4CE6BE111F89}\InprocServer32" Name="Class" Value="NSwagStudio.Views.ClientGenerators.TypeScriptCodeGeneratorView" Type="string" Action="write" />
-                <RegistryValue Root="HKCR" Key="CLSID\{55F5780F-094B-3B03-8932-4CE6BE111F89}\InprocServer32" Name="Assembly" Value="NSwagStudio, Version=1.2.5798.34393, Culture=neutral, PublicKeyToken=null" Type="string" Action="write" />
-                <RegistryValue Root="HKCR" Key="CLSID\{55F5780F-094B-3B03-8932-4CE6BE111F89}\InprocServer32" Name="RuntimeVersion" Value="v4.0.30319" Type="string" Action="write" />
-                <RegistryValue Root="HKCR" Key="CLSID\{55F5780F-094B-3B03-8932-4CE6BE111F89}\InprocServer32" Name="CodeBase" Value="file:///[#filF3BD24AA0D122986D3F6250EA6C47D5B]" Type="string" Action="write" />
-                <RegistryValue Root="HKCR" Key="CLSID\{566E7553-1FAF-33A9-83B6-01B2902E7874}\Implemented Categories\{62C8FE65-4EBB-45e7-B440-6E39B2CDBF29}" Value="" Type="string" Action="write" />
-                <RegistryValue Root="HKCR" Key="CLSID\{566E7553-1FAF-33A9-83B6-01B2902E7874}\InprocServer32\1.2.5798.34393" Name="Class" Value="NSwagStudio.ViewModels.SwaggerGenerators.WebApiSwaggerGeneratorViewModel" Type="string" Action="write" />
-                <RegistryValue Root="HKCR" Key="CLSID\{566E7553-1FAF-33A9-83B6-01B2902E7874}\InprocServer32\1.2.5798.34393" Name="Assembly" Value="NSwagStudio, Version=1.2.5798.34393, Culture=neutral, PublicKeyToken=null" Type="string" Action="write" />
-                <RegistryValue Root="HKCR" Key="CLSID\{566E7553-1FAF-33A9-83B6-01B2902E7874}\InprocServer32\1.2.5798.34393" Name="RuntimeVersion" Value="v4.0.30319" Type="string" Action="write" />
-                <RegistryValue Root="HKCR" Key="CLSID\{566E7553-1FAF-33A9-83B6-01B2902E7874}\InprocServer32\1.2.5798.34393" Name="CodeBase" Value="file:///[#filF3BD24AA0D122986D3F6250EA6C47D5B]" Type="string" Action="write" />
-                <RegistryValue Root="HKCR" Key="CLSID\{566E7553-1FAF-33A9-83B6-01B2902E7874}\InprocServer32" Name="Class" Value="NSwagStudio.ViewModels.SwaggerGenerators.WebApiSwaggerGeneratorViewModel" Type="string" Action="write" />
-                <RegistryValue Root="HKCR" Key="CLSID\{566E7553-1FAF-33A9-83B6-01B2902E7874}\InprocServer32" Name="Assembly" Value="NSwagStudio, Version=1.2.5798.34393, Culture=neutral, PublicKeyToken=null" Type="string" Action="write" />
-                <RegistryValue Root="HKCR" Key="CLSID\{566E7553-1FAF-33A9-83B6-01B2902E7874}\InprocServer32" Name="RuntimeVersion" Value="v4.0.30319" Type="string" Action="write" />
-                <RegistryValue Root="HKCR" Key="CLSID\{566E7553-1FAF-33A9-83B6-01B2902E7874}\InprocServer32" Name="CodeBase" Value="file:///[#filF3BD24AA0D122986D3F6250EA6C47D5B]" Type="string" Action="write" />
-                <RegistryValue Root="HKCR" Key="CLSID\{5FEA0C38-1AD0-3056-83DF-1D1097A3F230}\Implemented Categories\{62C8FE65-4EBB-45e7-B440-6E39B2CDBF29}" Value="" Type="string" Action="write" />
-                <RegistryValue Root="HKCR" Key="CLSID\{5FEA0C38-1AD0-3056-83DF-1D1097A3F230}\InprocServer32\1.2.5798.34393" Name="Class" Value="NSwagStudio.ViewModels.MainWindowModel" Type="string" Action="write" />
-                <RegistryValue Root="HKCR" Key="CLSID\{5FEA0C38-1AD0-3056-83DF-1D1097A3F230}\InprocServer32\1.2.5798.34393" Name="Assembly" Value="NSwagStudio, Version=1.2.5798.34393, Culture=neutral, PublicKeyToken=null" Type="string" Action="write" />
-                <RegistryValue Root="HKCR" Key="CLSID\{5FEA0C38-1AD0-3056-83DF-1D1097A3F230}\InprocServer32\1.2.5798.34393" Name="RuntimeVersion" Value="v4.0.30319" Type="string" Action="write" />
-                <RegistryValue Root="HKCR" Key="CLSID\{5FEA0C38-1AD0-3056-83DF-1D1097A3F230}\InprocServer32\1.2.5798.34393" Name="CodeBase" Value="file:///[#filF3BD24AA0D122986D3F6250EA6C47D5B]" Type="string" Action="write" />
-                <RegistryValue Root="HKCR" Key="CLSID\{5FEA0C38-1AD0-3056-83DF-1D1097A3F230}\InprocServer32" Name="Class" Value="NSwagStudio.ViewModels.MainWindowModel" Type="string" Action="write" />
-                <RegistryValue Root="HKCR" Key="CLSID\{5FEA0C38-1AD0-3056-83DF-1D1097A3F230}\InprocServer32" Name="Assembly" Value="NSwagStudio, Version=1.2.5798.34393, Culture=neutral, PublicKeyToken=null" Type="string" Action="write" />
-                <RegistryValue Root="HKCR" Key="CLSID\{5FEA0C38-1AD0-3056-83DF-1D1097A3F230}\InprocServer32" Name="RuntimeVersion" Value="v4.0.30319" Type="string" Action="write" />
-                <RegistryValue Root="HKCR" Key="CLSID\{5FEA0C38-1AD0-3056-83DF-1D1097A3F230}\InprocServer32" Name="CodeBase" Value="file:///[#filF3BD24AA0D122986D3F6250EA6C47D5B]" Type="string" Action="write" />
-                <RegistryValue Root="HKCR" Key="CLSID\{88A6697F-13AB-33DE-AEC8-EA8CD19D0916}\Implemented Categories\{62C8FE65-4EBB-45e7-B440-6E39B2CDBF29}" Value="" Type="string" Action="write" />
-                <RegistryValue Root="HKCR" Key="CLSID\{88A6697F-13AB-33DE-AEC8-EA8CD19D0916}\InprocServer32\1.2.5798.34393" Name="Class" Value="NSwagStudio.ViewModels.ViewModelBase" Type="string" Action="write" />
-                <RegistryValue Root="HKCR" Key="CLSID\{88A6697F-13AB-33DE-AEC8-EA8CD19D0916}\InprocServer32\1.2.5798.34393" Name="Assembly" Value="NSwagStudio, Version=1.2.5798.34393, Culture=neutral, PublicKeyToken=null" Type="string" Action="write" />
-                <RegistryValue Root="HKCR" Key="CLSID\{88A6697F-13AB-33DE-AEC8-EA8CD19D0916}\InprocServer32\1.2.5798.34393" Name="RuntimeVersion" Value="v4.0.30319" Type="string" Action="write" />
-                <RegistryValue Root="HKCR" Key="CLSID\{88A6697F-13AB-33DE-AEC8-EA8CD19D0916}\InprocServer32\1.2.5798.34393" Name="CodeBase" Value="file:///[#filF3BD24AA0D122986D3F6250EA6C47D5B]" Type="string" Action="write" />
-                <RegistryValue Root="HKCR" Key="CLSID\{88A6697F-13AB-33DE-AEC8-EA8CD19D0916}\InprocServer32" Name="Class" Value="NSwagStudio.ViewModels.ViewModelBase" Type="string" Action="write" />
-                <RegistryValue Root="HKCR" Key="CLSID\{88A6697F-13AB-33DE-AEC8-EA8CD19D0916}\InprocServer32" Name="Assembly" Value="NSwagStudio, Version=1.2.5798.34393, Culture=neutral, PublicKeyToken=null" Type="string" Action="write" />
-                <RegistryValue Root="HKCR" Key="CLSID\{88A6697F-13AB-33DE-AEC8-EA8CD19D0916}\InprocServer32" Name="RuntimeVersion" Value="v4.0.30319" Type="string" Action="write" />
-                <RegistryValue Root="HKCR" Key="CLSID\{88A6697F-13AB-33DE-AEC8-EA8CD19D0916}\InprocServer32" Name="CodeBase" Value="file:///[#filF3BD24AA0D122986D3F6250EA6C47D5B]" Type="string" Action="write" />
-                <RegistryValue Root="HKCR" Key="CLSID\{C0884D5E-A0F9-3787-A605-A7AE9313957F}\Implemented Categories\{62C8FE65-4EBB-45e7-B440-6E39B2CDBF29}" Value="" Type="string" Action="write" />
-                <RegistryValue Root="HKCR" Key="CLSID\{C0884D5E-A0F9-3787-A605-A7AE9313957F}\InprocServer32\1.2.5798.34393" Name="Class" Value="NSwagStudio.ViewModels.ClientGenerators.SwaggerGeneratorViewModel" Type="string" Action="write" />
-                <RegistryValue Root="HKCR" Key="CLSID\{C0884D5E-A0F9-3787-A605-A7AE9313957F}\InprocServer32\1.2.5798.34393" Name="Assembly" Value="NSwagStudio, Version=1.2.5798.34393, Culture=neutral, PublicKeyToken=null" Type="string" Action="write" />
-                <RegistryValue Root="HKCR" Key="CLSID\{C0884D5E-A0F9-3787-A605-A7AE9313957F}\InprocServer32\1.2.5798.34393" Name="RuntimeVersion" Value="v4.0.30319" Type="string" Action="write" />
-                <RegistryValue Root="HKCR" Key="CLSID\{C0884D5E-A0F9-3787-A605-A7AE9313957F}\InprocServer32\1.2.5798.34393" Name="CodeBase" Value="file:///[#filF3BD24AA0D122986D3F6250EA6C47D5B]" Type="string" Action="write" />
-                <RegistryValue Root="HKCR" Key="CLSID\{C0884D5E-A0F9-3787-A605-A7AE9313957F}\InprocServer32" Name="Class" Value="NSwagStudio.ViewModels.ClientGenerators.SwaggerGeneratorViewModel" Type="string" Action="write" />
-                <RegistryValue Root="HKCR" Key="CLSID\{C0884D5E-A0F9-3787-A605-A7AE9313957F}\InprocServer32" Name="Assembly" Value="NSwagStudio, Version=1.2.5798.34393, Culture=neutral, PublicKeyToken=null" Type="string" Action="write" />
-                <RegistryValue Root="HKCR" Key="CLSID\{C0884D5E-A0F9-3787-A605-A7AE9313957F}\InprocServer32" Name="RuntimeVersion" Value="v4.0.30319" Type="string" Action="write" />
-                <RegistryValue Root="HKCR" Key="CLSID\{C0884D5E-A0F9-3787-A605-A7AE9313957F}\InprocServer32" Name="CodeBase" Value="file:///[#filF3BD24AA0D122986D3F6250EA6C47D5B]" Type="string" Action="write" />
-                <RegistryValue Root="HKCR" Key="CLSID\{D48A0D1E-C9B0-34CD-8415-4E5063B3ED67}\Implemented Categories\{62C8FE65-4EBB-45e7-B440-6E39B2CDBF29}" Value="" Type="string" Action="write" />
-                <RegistryValue Root="HKCR" Key="CLSID\{D48A0D1E-C9B0-34CD-8415-4E5063B3ED67}\InprocServer32\1.2.5798.34393" Name="Class" Value="NSwagStudio.Views.ClientGenerators.CSharpClientGeneratorView" Type="string" Action="write" />
-                <RegistryValue Root="HKCR" Key="CLSID\{D48A0D1E-C9B0-34CD-8415-4E5063B3ED67}\InprocServer32\1.2.5798.34393" Name="Assembly" Value="NSwagStudio, Version=1.2.5798.34393, Culture=neutral, PublicKeyToken=null" Type="string" Action="write" />
-                <RegistryValue Root="HKCR" Key="CLSID\{D48A0D1E-C9B0-34CD-8415-4E5063B3ED67}\InprocServer32\1.2.5798.34393" Name="RuntimeVersion" Value="v4.0.30319" Type="string" Action="write" />
-                <RegistryValue Root="HKCR" Key="CLSID\{D48A0D1E-C9B0-34CD-8415-4E5063B3ED67}\InprocServer32\1.2.5798.34393" Name="CodeBase" Value="file:///[#filF3BD24AA0D122986D3F6250EA6C47D5B]" Type="string" Action="write" />
-                <RegistryValue Root="HKCR" Key="CLSID\{D48A0D1E-C9B0-34CD-8415-4E5063B3ED67}\InprocServer32" Name="Class" Value="NSwagStudio.Views.ClientGenerators.CSharpClientGeneratorView" Type="string" Action="write" />
-                <RegistryValue Root="HKCR" Key="CLSID\{D48A0D1E-C9B0-34CD-8415-4E5063B3ED67}\InprocServer32" Name="Assembly" Value="NSwagStudio, Version=1.2.5798.34393, Culture=neutral, PublicKeyToken=null" Type="string" Action="write" />
-                <RegistryValue Root="HKCR" Key="CLSID\{D48A0D1E-C9B0-34CD-8415-4E5063B3ED67}\InprocServer32" Name="RuntimeVersion" Value="v4.0.30319" Type="string" Action="write" />
-                <RegistryValue Root="HKCR" Key="CLSID\{D48A0D1E-C9B0-34CD-8415-4E5063B3ED67}\InprocServer32" Name="CodeBase" Value="file:///[#filF3BD24AA0D122986D3F6250EA6C47D5B]" Type="string" Action="write" />
-                <RegistryValue Root="HKCR" Key="CLSID\{D53F3CE8-654C-3201-8435-6AABA2B39CC9}\Implemented Categories\{62C8FE65-4EBB-45e7-B440-6E39B2CDBF29}" Value="" Type="string" Action="write" />
-                <RegistryValue Root="HKCR" Key="CLSID\{D53F3CE8-654C-3201-8435-6AABA2B39CC9}\InprocServer32\1.2.5798.34393" Name="Class" Value="NSwagStudio.Views.SwaggerGenerators.JsonSchemaInputGeneratorView" Type="string" Action="write" />
-                <RegistryValue Root="HKCR" Key="CLSID\{D53F3CE8-654C-3201-8435-6AABA2B39CC9}\InprocServer32\1.2.5798.34393" Name="Assembly" Value="NSwagStudio, Version=1.2.5798.34393, Culture=neutral, PublicKeyToken=null" Type="string" Action="write" />
-                <RegistryValue Root="HKCR" Key="CLSID\{D53F3CE8-654C-3201-8435-6AABA2B39CC9}\InprocServer32\1.2.5798.34393" Name="RuntimeVersion" Value="v4.0.30319" Type="string" Action="write" />
-                <RegistryValue Root="HKCR" Key="CLSID\{D53F3CE8-654C-3201-8435-6AABA2B39CC9}\InprocServer32\1.2.5798.34393" Name="CodeBase" Value="file:///[#filF3BD24AA0D122986D3F6250EA6C47D5B]" Type="string" Action="write" />
-                <RegistryValue Root="HKCR" Key="CLSID\{D53F3CE8-654C-3201-8435-6AABA2B39CC9}\InprocServer32" Name="Class" Value="NSwagStudio.Views.SwaggerGenerators.JsonSchemaInputGeneratorView" Type="string" Action="write" />
-                <RegistryValue Root="HKCR" Key="CLSID\{D53F3CE8-654C-3201-8435-6AABA2B39CC9}\InprocServer32" Name="Assembly" Value="NSwagStudio, Version=1.2.5798.34393, Culture=neutral, PublicKeyToken=null" Type="string" Action="write" />
-                <RegistryValue Root="HKCR" Key="CLSID\{D53F3CE8-654C-3201-8435-6AABA2B39CC9}\InprocServer32" Name="RuntimeVersion" Value="v4.0.30319" Type="string" Action="write" />
-                <RegistryValue Root="HKCR" Key="CLSID\{D53F3CE8-654C-3201-8435-6AABA2B39CC9}\InprocServer32" Name="CodeBase" Value="file:///[#filF3BD24AA0D122986D3F6250EA6C47D5B]" Type="string" Action="write" />
-                <RegistryValue Root="HKCR" Key="CLSID\{E0E408EB-55C9-370E-95E9-B244C31D16A9}\Implemented Categories\{62C8FE65-4EBB-45e7-B440-6E39B2CDBF29}" Value="" Type="string" Action="write" />
-                <RegistryValue Root="HKCR" Key="CLSID\{E0E408EB-55C9-370E-95E9-B244C31D16A9}\InprocServer32\1.2.5798.34393" Name="Class" Value="NSwagStudio.Views.ClientGenerators.SwaggerGeneratorView" Type="string" Action="write" />
-                <RegistryValue Root="HKCR" Key="CLSID\{E0E408EB-55C9-370E-95E9-B244C31D16A9}\InprocServer32\1.2.5798.34393" Name="Assembly" Value="NSwagStudio, Version=1.2.5798.34393, Culture=neutral, PublicKeyToken=null" Type="string" Action="write" />
-                <RegistryValue Root="HKCR" Key="CLSID\{E0E408EB-55C9-370E-95E9-B244C31D16A9}\InprocServer32\1.2.5798.34393" Name="RuntimeVersion" Value="v4.0.30319" Type="string" Action="write" />
-                <RegistryValue Root="HKCR" Key="CLSID\{E0E408EB-55C9-370E-95E9-B244C31D16A9}\InprocServer32\1.2.5798.34393" Name="CodeBase" Value="file:///[#filF3BD24AA0D122986D3F6250EA6C47D5B]" Type="string" Action="write" />
-                <RegistryValue Root="HKCR" Key="CLSID\{E0E408EB-55C9-370E-95E9-B244C31D16A9}\InprocServer32" Name="Class" Value="NSwagStudio.Views.ClientGenerators.SwaggerGeneratorView" Type="string" Action="write" />
-                <RegistryValue Root="HKCR" Key="CLSID\{E0E408EB-55C9-370E-95E9-B244C31D16A9}\InprocServer32" Name="Assembly" Value="NSwagStudio, Version=1.2.5798.34393, Culture=neutral, PublicKeyToken=null" Type="string" Action="write" />
-                <RegistryValue Root="HKCR" Key="CLSID\{E0E408EB-55C9-370E-95E9-B244C31D16A9}\InprocServer32" Name="RuntimeVersion" Value="v4.0.30319" Type="string" Action="write" />
-                <RegistryValue Root="HKCR" Key="CLSID\{E0E408EB-55C9-370E-95E9-B244C31D16A9}\InprocServer32" Name="CodeBase" Value="file:///[#filF3BD24AA0D122986D3F6250EA6C47D5B]" Type="string" Action="write" />
-                <RegistryValue Root="HKCR" Key="CLSID\{EA889B40-F822-3B3D-92FC-9002CB06DE3A}\Implemented Categories\{62C8FE65-4EBB-45e7-B440-6E39B2CDBF29}" Value="" Type="string" Action="write" />
-                <RegistryValue Root="HKCR" Key="CLSID\{EA889B40-F822-3B3D-92FC-9002CB06DE3A}\InprocServer32\1.2.5798.34393" Name="Class" Value="NSwagStudio.Views.SwaggerGenerators.AssemblySwaggerGeneratorView" Type="string" Action="write" />
-                <RegistryValue Root="HKCR" Key="CLSID\{EA889B40-F822-3B3D-92FC-9002CB06DE3A}\InprocServer32\1.2.5798.34393" Name="Assembly" Value="NSwagStudio, Version=1.2.5798.34393, Culture=neutral, PublicKeyToken=null" Type="string" Action="write" />
-                <RegistryValue Root="HKCR" Key="CLSID\{EA889B40-F822-3B3D-92FC-9002CB06DE3A}\InprocServer32\1.2.5798.34393" Name="RuntimeVersion" Value="v4.0.30319" Type="string" Action="write" />
-                <RegistryValue Root="HKCR" Key="CLSID\{EA889B40-F822-3B3D-92FC-9002CB06DE3A}\InprocServer32\1.2.5798.34393" Name="CodeBase" Value="file:///[#filF3BD24AA0D122986D3F6250EA6C47D5B]" Type="string" Action="write" />
-                <RegistryValue Root="HKCR" Key="CLSID\{EA889B40-F822-3B3D-92FC-9002CB06DE3A}\InprocServer32" Name="Class" Value="NSwagStudio.Views.SwaggerGenerators.AssemblySwaggerGeneratorView" Type="string" Action="write" />
-                <RegistryValue Root="HKCR" Key="CLSID\{EA889B40-F822-3B3D-92FC-9002CB06DE3A}\InprocServer32" Name="Assembly" Value="NSwagStudio, Version=1.2.5798.34393, Culture=neutral, PublicKeyToken=null" Type="string" Action="write" />
-                <RegistryValue Root="HKCR" Key="CLSID\{EA889B40-F822-3B3D-92FC-9002CB06DE3A}\InprocServer32" Name="RuntimeVersion" Value="v4.0.30319" Type="string" Action="write" />
-                <RegistryValue Root="HKCR" Key="CLSID\{EA889B40-F822-3B3D-92FC-9002CB06DE3A}\InprocServer32" Name="CodeBase" Value="file:///[#filF3BD24AA0D122986D3F6250EA6C47D5B]" Type="string" Action="write" />
-                <RegistryValue Root="HKCR" Key="CLSID\{F525960E-F182-39E4-AB8F-9A959EF05ADF}\Implemented Categories\{62C8FE65-4EBB-45e7-B440-6E39B2CDBF29}" Value="" Type="string" Action="write" />
-                <RegistryValue Root="HKCR" Key="CLSID\{F525960E-F182-39E4-AB8F-9A959EF05ADF}\InprocServer32\1.2.5798.34393" Name="Class" Value="NSwagStudio.ViewModels.SwaggerGenerators.AssemblySwaggerGeneratorViewModel" Type="string" Action="write" />
-                <RegistryValue Root="HKCR" Key="CLSID\{F525960E-F182-39E4-AB8F-9A959EF05ADF}\InprocServer32\1.2.5798.34393" Name="Assembly" Value="NSwagStudio, Version=1.2.5798.34393, Culture=neutral, PublicKeyToken=null" Type="string" Action="write" />
-                <RegistryValue Root="HKCR" Key="CLSID\{F525960E-F182-39E4-AB8F-9A959EF05ADF}\InprocServer32\1.2.5798.34393" Name="RuntimeVersion" Value="v4.0.30319" Type="string" Action="write" />
-                <RegistryValue Root="HKCR" Key="CLSID\{F525960E-F182-39E4-AB8F-9A959EF05ADF}\InprocServer32\1.2.5798.34393" Name="CodeBase" Value="file:///[#filF3BD24AA0D122986D3F6250EA6C47D5B]" Type="string" Action="write" />
-                <RegistryValue Root="HKCR" Key="CLSID\{F525960E-F182-39E4-AB8F-9A959EF05ADF}\InprocServer32" Name="Class" Value="NSwagStudio.ViewModels.SwaggerGenerators.AssemblySwaggerGeneratorViewModel" Type="string" Action="write" />
-                <RegistryValue Root="HKCR" Key="CLSID\{F525960E-F182-39E4-AB8F-9A959EF05ADF}\InprocServer32" Name="Assembly" Value="NSwagStudio, Version=1.2.5798.34393, Culture=neutral, PublicKeyToken=null" Type="string" Action="write" />
-                <RegistryValue Root="HKCR" Key="CLSID\{F525960E-F182-39E4-AB8F-9A959EF05ADF}\InprocServer32" Name="RuntimeVersion" Value="v4.0.30319" Type="string" Action="write" />
-                <RegistryValue Root="HKCR" Key="CLSID\{F525960E-F182-39E4-AB8F-9A959EF05ADF}\InprocServer32" Name="CodeBase" Value="file:///[#filF3BD24AA0D122986D3F6250EA6C47D5B]" Type="string" Action="write" />
->>>>>>> 4d98af28
-            </Component>
-            <Component Id="cmpE1AD57291ECD76446C08E80324E18C52" Directory="RootDirectory" Guid="*">
-                <File Id="fil3D998DFDF0171F45FA4994B3076A1BE3" KeyPath="yes" Source="$(var.SourcePath)\NSwagStudio.exe.config" />
-            </Component>
-            <Component Id="cmpAF99E5EDE3366C322A0C4A1D460F492A" Directory="RootDirectory" Guid="*">
-                <File Id="fil7363F15332F1A0AE5B714E0BDBE8069F" KeyPath="yes" Source="$(var.SourcePath)\NSwagStudio.pdb" />
-            </Component>
-            <Component Id="cmp32C1339D08859DC7796F4EE23E0819F0" Directory="RootDirectory" Guid="*">
-                <File Id="fil72A10A3701F72ECAD8968E45C6295B9D" KeyPath="yes" Source="$(var.SourcePath)\NSwagStudio.vshost.exe" />
-            </Component>
-            <Component Id="cmp474BA1F5E4041B6B55B1AA38BE12A2E5" Directory="RootDirectory" Guid="*">
-                <File Id="filFA7E5A03A21F54B9AD53663AF2F9AB79" KeyPath="yes" Source="$(var.SourcePath)\NSwagStudio.vshost.exe.config" />
-            </Component>
-        </ComponentGroup>
-    </Fragment>
+﻿<?xml version="1.0" encoding="utf-8"?>
+<Wix xmlns="http://schemas.microsoft.com/wix/2006/wi">
+    <Fragment>
+        <DirectoryRef Id="RootDirectory" />
+    </Fragment>
+    <Fragment>
+        <ComponentGroup Id="SourceComponentGroup">
+            <Component Id="cmp176A2E239A34C8C385636B4CB874ED08" Directory="RootDirectory" Guid="*">
+                <File Id="fil25B5FD11D857CE5AD4B27C65FE0D4AFC" KeyPath="yes" Source="$(var.SourcePath)\Antlr4.StringTemplate.dll" />
+            </Component>
+            <Component Id="cmpF050811B3510C3795202BC265FF9BFE6" Directory="RootDirectory" Guid="*">
+                <File Id="fil3BA9517E5091439B691BC6A1A7363DA8" KeyPath="yes" Source="$(var.SourcePath)\Antlr4.StringTemplate.pdb" />
+            </Component>
+            <Component Id="cmp87CFDEF2C1748359777E98EF2DE59090" Directory="RootDirectory" Guid="*">
+                <File Id="filBB90AF377506520F6D8B60A0568383B4" KeyPath="yes" Source="$(var.SourcePath)\ApplicationIcon.ico" />
+            </Component>
+            <Component Id="cmp47425D20B2F391879642B80A90278AAC" Directory="RootDirectory" Guid="*">
+                <File Id="fil8C2DCF70057F8D63A2AB43A9F8CDF0BD" KeyPath="yes" Source="$(var.SourcePath)\Microsoft.ApplicationInsights.dll" />
+            </Component>
+            <Component Id="cmp22963C55268924B7FEB12573FA62BD93" Directory="RootDirectory" Guid="*">
+                <File Id="fil21E58DDA50D7E6ADFBE0F2991B2A28F1" KeyPath="yes" Source="$(var.SourcePath)\Microsoft.ApplicationInsights.xml" />
+            </Component>
+            <Component Id="cmp0AD7778AC85723AB7C1079D0D66319E0" Directory="RootDirectory" Guid="*">
+                <Class Id="{099F9171-50B6-3401-A382-88EC6B4F34AA}" Context="InprocServer32" Description="MyToolkit.MVVM.BaseViewModel" ThreadingModel="both" ForeignServer="mscoree.dll">
+                    <ProgId Id="MyToolkit.MVVM.BaseViewModel" Description="MyToolkit.MVVM.BaseViewModel" />
+                </Class>
+                <Class Id="{0D761B39-DE87-3CAF-A30D-9E572A541C76}" Context="InprocServer32" Description="MyToolkit.Model.GraphObservableObject" ThreadingModel="both" ForeignServer="mscoree.dll">
+                    <ProgId Id="MyToolkit.Model.GraphObservableObject" Description="MyToolkit.Model.GraphObservableObject" />
+                </Class>
+                <Class Id="{12F135C0-4DBA-35F3-8777-32295EC6CC1F}" Context="InprocServer32" Description="MyToolkit.WorkflowEngine.WorkflowActivityOutput" ThreadingModel="both" ForeignServer="mscoree.dll">
+                    <ProgId Id="MyToolkit.WorkflowEngine.WorkflowActivityOutput" Description="MyToolkit.WorkflowEngine.WorkflowActivityOutput" />
+                </Class>
+                <Class Id="{133FE9DB-BBD8-34A0-AC16-EFD356879086}" Context="InprocServer32" Description="MyToolkit.Events.EventUtilities" ThreadingModel="both" ForeignServer="mscoree.dll">
+                    <ProgId Id="MyToolkit.Events.EventUtilities" Description="MyToolkit.Events.EventUtilities" />
+                </Class>
+                <Class Id="{1676FA1A-738E-3CB2-AB8B-2099E2C795F5}" Context="InprocServer32" Description="MyToolkit.Model.ValidatedObservableObject" ThreadingModel="both" ForeignServer="mscoree.dll">
+                    <ProgId Id="MyToolkit.Model.ValidatedObservableObject" Description="MyToolkit.Model.ValidatedObservableObject" />
+                </Class>
+                <Class Id="{16DA2496-072D-3A2B-9E70-D913A812533A}" Context="InprocServer32" Description="MyToolkit.Utilities.TaskSynchronizationScope" ThreadingModel="both" ForeignServer="mscoree.dll">
+                    <ProgId Id="MyToolkit.Utilities.TaskSynchronizationScope" Description="MyToolkit.Utilities.TaskSynchronizationScope" />
+                </Class>
+                <Class Id="{293EAF25-E6D8-3708-9CA4-DB374A740D57}" Context="InprocServer32" Description="MyToolkit.WorkflowEngine.WorkflowDefinition" ThreadingModel="both" ForeignServer="mscoree.dll">
+                    <ProgId Id="MyToolkit.WorkflowEngine.WorkflowDefinition" Description="MyToolkit.WorkflowEngine.WorkflowDefinition" />
+                </Class>
+                <Class Id="{30BA7672-054B-32D9-B40C-019C0CFD3142}" Context="InprocServer32" Description="MyToolkit.WorkflowEngine.Activities.JoinActivity" ThreadingModel="both" ForeignServer="mscoree.dll">
+                    <ProgId Id="MyToolkit.WorkflowEngine.Activities.JoinActivity" Description="MyToolkit.WorkflowEngine.Activities.JoinActivity" />
+                </Class>
+                <Class Id="{35C0EED2-5CFB-3590-BCEE-49B7F135C7F4}" Context="InprocServer32" Description="MyToolkit.Messaging.GoBackMessage" ThreadingModel="both" ForeignServer="mscoree.dll">
+                    <ProgId Id="MyToolkit.Messaging.GoBackMessage" Description="MyToolkit.Messaging.GoBackMessage" />
+                </Class>
+                <Class Id="{415F2862-A45A-3052-9328-17477F4A0CB4}" Context="InprocServer32" Description="MyToolkit.WorkflowEngine.CurrentActivitiesChangedEventArgs" ThreadingModel="both" ForeignServer="mscoree.dll">
+                    <ProgId Id="MyToolkit.WorkflowEngine.CurrentActivitiesChangedEventArgs" Description="MyToolkit.WorkflowEngine.CurrentActivitiesChangedEventArgs" />
+                </Class>
+                <Class Id="{437504C0-0821-304C-BCE8-EE9B87B561CB}" Context="InprocServer32" Description="MyToolkit.Utilities.ExpressionHelper" ThreadingModel="both" ForeignServer="mscoree.dll">
+                    <ProgId Id="MyToolkit.Utilities.ExpressionHelper" Description="MyToolkit.Utilities.ExpressionHelper" />
+                </Class>
+                <Class Id="{4F1A2B09-4E74-32FD-8763-DA5AAC8E6C7A}" Context="InprocServer32" Description="MyToolkit.IO.Utf8StringWriter" ThreadingModel="both" ForeignServer="mscoree.dll">
+                    <ProgId Id="MyToolkit.IO.Utf8StringWriter" Description="MyToolkit.IO.Utf8StringWriter" />
+                </Class>
+                <Class Id="{5C2334F7-61AC-370B-B38F-FDDE8026FE38}" Context="InprocServer32" Description="MyToolkit.WorkflowEngine.ActivityData" ThreadingModel="both" ForeignServer="mscoree.dll">
+                    <ProgId Id="MyToolkit.WorkflowEngine.ActivityData" Description="MyToolkit.WorkflowEngine.ActivityData" />
+                </Class>
+                <Class Id="{5C4760F8-BBD4-3404-9BCE-B4552D8B0960}" Context="InprocServer32" Description="MyToolkit.Model.AsyncValidatedObservableObject" ThreadingModel="both" ForeignServer="mscoree.dll">
+                    <ProgId Id="MyToolkit.Model.AsyncValidatedObservableObject" Description="MyToolkit.Model.AsyncValidatedObservableObject" />
+                </Class>
+                <Class Id="{6F75CBDD-C936-33C3-A2AB-06C17CBEB172}" Context="InprocServer32" Description="MyToolkit.Model.ExtendedObservableObject" ThreadingModel="both" ForeignServer="mscoree.dll">
+                    <ProgId Id="MyToolkit.Model.ExtendedObservableObject" Description="MyToolkit.Model.ExtendedObservableObject" />
+                </Class>
+                <Class Id="{70D06964-8498-3535-B050-343E9D02D502}" Context="InprocServer32" Description="MyToolkit.Utilities.CommandProcessor" ThreadingModel="both" ForeignServer="mscoree.dll">
+                    <ProgId Id="MyToolkit.Utilities.CommandProcessor" Description="MyToolkit.Utilities.CommandProcessor" />
+                </Class>
+                <Class Id="{74CA5C3D-E6A5-36D0-A58F-2D0A7013C0F5}" Context="InprocServer32" Description="MyToolkit.WorkflowEngine.WorkflowTransition" ThreadingModel="both" ForeignServer="mscoree.dll">
+                    <ProgId Id="MyToolkit.WorkflowEngine.WorkflowTransition" Description="MyToolkit.WorkflowEngine.WorkflowTransition" />
+                </Class>
+                <Class Id="{7C4D99A7-586A-3837-BE43-A32335A741EE}" Context="InprocServer32" Description="MyToolkit.Mvvm.ViewModelBase" ThreadingModel="both" ForeignServer="mscoree.dll">
+                    <ProgId Id="MyToolkit.Mvvm.ViewModelBase" Description="MyToolkit.Mvvm.ViewModelBase" />
+                </Class>
+                <Class Id="{8EAB2152-908F-3D0A-A6B2-08A7D42952D7}" Context="InprocServer32" Description="MyToolkit.Model.ObservableObject" ThreadingModel="both" ForeignServer="mscoree.dll">
+                    <ProgId Id="MyToolkit.Model.ObservableObject" Description="MyToolkit.Model.ObservableObject" />
+                </Class>
+                <Class Id="{8F3D7735-E8F5-3DA1-861C-88B70B52D8F9}" Context="InprocServer32" Description="MyToolkit.WorkflowEngine.WorkflowActivityBase" ThreadingModel="both" ForeignServer="mscoree.dll">
+                    <ProgId Id="MyToolkit.WorkflowEngine.WorkflowActivityBase" Description="MyToolkit.WorkflowEngine.WorkflowActivityBase" />
+                </Class>
+                <Class Id="{945E3923-72D8-3312-AA5A-78A5D30C0BD7}" Context="InprocServer32" Description="MyToolkit.Utilities.ReflectionUtilities" ThreadingModel="both" ForeignServer="mscoree.dll">
+                    <ProgId Id="MyToolkit.Utilities.ReflectionUtilities" Description="MyToolkit.Utilities.ReflectionUtilities" />
+                </Class>
+                <Class Id="{9FB670B3-969B-307B-87BD-2A52EA52E4D1}" Context="InprocServer32" Description="MyToolkit.MVVM.NotifyPropertyChanged" ThreadingModel="both" ForeignServer="mscoree.dll">
+                    <ProgId Id="MyToolkit.MVVM.NotifyPropertyChanged" Description="MyToolkit.MVVM.NotifyPropertyChanged" />
+                </Class>
+                <Class Id="{A48F7D84-9A1E-39C4-B474-63370B8527F0}" Context="InprocServer32" Description="MyToolkit.Composition.CompositionContext" ThreadingModel="both" ForeignServer="mscoree.dll">
+                    <ProgId Id="MyToolkit.Composition.CompositionContext" Description="MyToolkit.Composition.CompositionContext" />
+                </Class>
+                <Class Id="{C0A568DA-817B-3FAE-8231-3C11273D66F6}" Context="InprocServer32" Description="MyToolkit.WorkflowEngine.Activities.ForkActivity" ThreadingModel="both" ForeignServer="mscoree.dll">
+                    <ProgId Id="MyToolkit.WorkflowEngine.Activities.ForkActivity" Description="MyToolkit.WorkflowEngine.Activities.ForkActivity" />
+                </Class>
+                <Class Id="{CB2FEE40-23B3-3DC6-AFAE-280B8D5B3A68}" Context="InprocServer32" Description="MyToolkit.Html.HtmlParser" ThreadingModel="both" ForeignServer="mscoree.dll">
+                    <ProgId Id="MyToolkit.Html.HtmlParser" Description="MyToolkit.Html.HtmlParser" />
+                </Class>
+                <Class Id="{CC015092-115F-3143-A38F-595B401B3FA6}" Context="InprocServer32" Description="MyToolkit.Composition.ServiceLocator" ThreadingModel="both" ForeignServer="mscoree.dll">
+                    <ProgId Id="MyToolkit.Composition.ServiceLocator" Description="MyToolkit.Composition.ServiceLocator" />
+                </Class>
+                <Class Id="{D551B52F-A5BB-3BE1-A0F7-4AC2DB7744FD}" Context="InprocServer32" Description="MyToolkit.WorkflowEngine.Activities.EmptyActivity" ThreadingModel="both" ForeignServer="mscoree.dll">
+                    <ProgId Id="MyToolkit.WorkflowEngine.Activities.EmptyActivity" Description="MyToolkit.WorkflowEngine.Activities.EmptyActivity" />
+                </Class>
+                <Class Id="{D58E5165-E619-3C3D-B25F-6772ACE6445B}" Context="InprocServer32" Description="MyToolkit.WorkflowEngine.Activities.EmptyAutomaticActivity" ThreadingModel="both" ForeignServer="mscoree.dll">
+                    <ProgId Id="MyToolkit.WorkflowEngine.Activities.EmptyAutomaticActivity" Description="MyToolkit.WorkflowEngine.Activities.EmptyAutomaticActivity" />
+                </Class>
+                <Class Id="{E0AA0E61-EAB8-3E24-9FBC-15D5E8AADAF4}" Context="InprocServer32" Description="MyToolkit.Utilities.ExpressionUtilities" ThreadingModel="both" ForeignServer="mscoree.dll">
+                    <ProgId Id="MyToolkit.Utilities.ExpressionUtilities" Description="MyToolkit.Utilities.ExpressionUtilities" />
+                </Class>
+                <Class Id="{E745942B-3142-37DF-98B9-C0DF0CFAEBCE}" Context="InprocServer32" Description="MyToolkit.Messaging.Messenger" ThreadingModel="both" ForeignServer="mscoree.dll">
+                    <ProgId Id="MyToolkit.Messaging.Messenger" Description="MyToolkit.Messaging.Messenger" />
+                </Class>
+                <Class Id="{EC5D19A2-4317-330B-B582-0A005B15F4BF}" Context="InprocServer32" Description="MyToolkit.WorkflowEngine.WorkflowActivityInput" ThreadingModel="both" ForeignServer="mscoree.dll">
+                    <ProgId Id="MyToolkit.WorkflowEngine.WorkflowActivityInput" Description="MyToolkit.WorkflowEngine.WorkflowActivityInput" />
+                </Class>
+                <Class Id="{FBFDCC06-E952-3A29-A91E-417AD3FB6881}" Context="InprocServer32" Description="MyToolkit.Utilities.CodeContractExtensions+ValidatedNotNullAttribute" ThreadingModel="both" ForeignServer="mscoree.dll">
+                    <ProgId Id="MyToolkit.Utilities.CodeContractExtensions+ValidatedNotNullAttribute" Description="MyToolkit.Utilities.CodeContractExtensions+ValidatedNotNullAttribute" />
+                </Class>
+                <File Id="fil62CEF58587643A2DDA67E24E70D86586" KeyPath="yes" Source="$(var.SourcePath)\MyToolkit.dll" />
+                <ProgId Id="Record" />
+                <RegistryValue Root="HKCR" Key="CLSID\{099F9171-50B6-3401-A382-88EC6B4F34AA}\Implemented Categories\{62C8FE65-4EBB-45e7-B440-6E39B2CDBF29}" Value="" Type="string" Action="write" />
+                <RegistryValue Root="HKCR" Key="CLSID\{099F9171-50B6-3401-A382-88EC6B4F34AA}\InprocServer32\2.5.5.0" Name="Class" Value="MyToolkit.MVVM.BaseViewModel" Type="string" Action="write" />
+                <RegistryValue Root="HKCR" Key="CLSID\{099F9171-50B6-3401-A382-88EC6B4F34AA}\InprocServer32\2.5.5.0" Name="Assembly" Value="MyToolkit, Version=2.5.5.0, Culture=neutral, PublicKeyToken=3e349a1360994d26" Type="string" Action="write" />
+                <RegistryValue Root="HKCR" Key="CLSID\{099F9171-50B6-3401-A382-88EC6B4F34AA}\InprocServer32\2.5.5.0" Name="RuntimeVersion" Value="v4.0.30319" Type="string" Action="write" />
+                <RegistryValue Root="HKCR" Key="CLSID\{099F9171-50B6-3401-A382-88EC6B4F34AA}\InprocServer32\2.5.5.0" Name="CodeBase" Value="file:///[#fil62CEF58587643A2DDA67E24E70D86586]" Type="string" Action="write" />
+                <RegistryValue Root="HKCR" Key="CLSID\{099F9171-50B6-3401-A382-88EC6B4F34AA}\InprocServer32" Name="Class" Value="MyToolkit.MVVM.BaseViewModel" Type="string" Action="write" />
+                <RegistryValue Root="HKCR" Key="CLSID\{099F9171-50B6-3401-A382-88EC6B4F34AA}\InprocServer32" Name="Assembly" Value="MyToolkit, Version=2.5.5.0, Culture=neutral, PublicKeyToken=3e349a1360994d26" Type="string" Action="write" />
+                <RegistryValue Root="HKCR" Key="CLSID\{099F9171-50B6-3401-A382-88EC6B4F34AA}\InprocServer32" Name="RuntimeVersion" Value="v4.0.30319" Type="string" Action="write" />
+                <RegistryValue Root="HKCR" Key="CLSID\{099F9171-50B6-3401-A382-88EC6B4F34AA}\InprocServer32" Name="CodeBase" Value="file:///[#fil62CEF58587643A2DDA67E24E70D86586]" Type="string" Action="write" />
+                <RegistryValue Root="HKCR" Key="CLSID\{0D761B39-DE87-3CAF-A30D-9E572A541C76}\Implemented Categories\{62C8FE65-4EBB-45e7-B440-6E39B2CDBF29}" Value="" Type="string" Action="write" />
+                <RegistryValue Root="HKCR" Key="CLSID\{0D761B39-DE87-3CAF-A30D-9E572A541C76}\InprocServer32\2.5.5.0" Name="Class" Value="MyToolkit.Model.GraphObservableObject" Type="string" Action="write" />
+                <RegistryValue Root="HKCR" Key="CLSID\{0D761B39-DE87-3CAF-A30D-9E572A541C76}\InprocServer32\2.5.5.0" Name="Assembly" Value="MyToolkit, Version=2.5.5.0, Culture=neutral, PublicKeyToken=3e349a1360994d26" Type="string" Action="write" />
+                <RegistryValue Root="HKCR" Key="CLSID\{0D761B39-DE87-3CAF-A30D-9E572A541C76}\InprocServer32\2.5.5.0" Name="RuntimeVersion" Value="v4.0.30319" Type="string" Action="write" />
+                <RegistryValue Root="HKCR" Key="CLSID\{0D761B39-DE87-3CAF-A30D-9E572A541C76}\InprocServer32\2.5.5.0" Name="CodeBase" Value="file:///[#fil62CEF58587643A2DDA67E24E70D86586]" Type="string" Action="write" />
+                <RegistryValue Root="HKCR" Key="CLSID\{0D761B39-DE87-3CAF-A30D-9E572A541C76}\InprocServer32" Name="Class" Value="MyToolkit.Model.GraphObservableObject" Type="string" Action="write" />
+                <RegistryValue Root="HKCR" Key="CLSID\{0D761B39-DE87-3CAF-A30D-9E572A541C76}\InprocServer32" Name="Assembly" Value="MyToolkit, Version=2.5.5.0, Culture=neutral, PublicKeyToken=3e349a1360994d26" Type="string" Action="write" />
+                <RegistryValue Root="HKCR" Key="CLSID\{0D761B39-DE87-3CAF-A30D-9E572A541C76}\InprocServer32" Name="RuntimeVersion" Value="v4.0.30319" Type="string" Action="write" />
+                <RegistryValue Root="HKCR" Key="CLSID\{0D761B39-DE87-3CAF-A30D-9E572A541C76}\InprocServer32" Name="CodeBase" Value="file:///[#fil62CEF58587643A2DDA67E24E70D86586]" Type="string" Action="write" />
+                <RegistryValue Root="HKCR" Key="CLSID\{12F135C0-4DBA-35F3-8777-32295EC6CC1F}\Implemented Categories\{62C8FE65-4EBB-45e7-B440-6E39B2CDBF29}" Value="" Type="string" Action="write" />
+                <RegistryValue Root="HKCR" Key="CLSID\{12F135C0-4DBA-35F3-8777-32295EC6CC1F}\InprocServer32\2.5.5.0" Name="Class" Value="MyToolkit.WorkflowEngine.WorkflowActivityOutput" Type="string" Action="write" />
+                <RegistryValue Root="HKCR" Key="CLSID\{12F135C0-4DBA-35F3-8777-32295EC6CC1F}\InprocServer32\2.5.5.0" Name="Assembly" Value="MyToolkit, Version=2.5.5.0, Culture=neutral, PublicKeyToken=3e349a1360994d26" Type="string" Action="write" />
+                <RegistryValue Root="HKCR" Key="CLSID\{12F135C0-4DBA-35F3-8777-32295EC6CC1F}\InprocServer32\2.5.5.0" Name="RuntimeVersion" Value="v4.0.30319" Type="string" Action="write" />
+                <RegistryValue Root="HKCR" Key="CLSID\{12F135C0-4DBA-35F3-8777-32295EC6CC1F}\InprocServer32\2.5.5.0" Name="CodeBase" Value="file:///[#fil62CEF58587643A2DDA67E24E70D86586]" Type="string" Action="write" />
+                <RegistryValue Root="HKCR" Key="CLSID\{12F135C0-4DBA-35F3-8777-32295EC6CC1F}\InprocServer32" Name="Class" Value="MyToolkit.WorkflowEngine.WorkflowActivityOutput" Type="string" Action="write" />
+                <RegistryValue Root="HKCR" Key="CLSID\{12F135C0-4DBA-35F3-8777-32295EC6CC1F}\InprocServer32" Name="Assembly" Value="MyToolkit, Version=2.5.5.0, Culture=neutral, PublicKeyToken=3e349a1360994d26" Type="string" Action="write" />
+                <RegistryValue Root="HKCR" Key="CLSID\{12F135C0-4DBA-35F3-8777-32295EC6CC1F}\InprocServer32" Name="RuntimeVersion" Value="v4.0.30319" Type="string" Action="write" />
+                <RegistryValue Root="HKCR" Key="CLSID\{12F135C0-4DBA-35F3-8777-32295EC6CC1F}\InprocServer32" Name="CodeBase" Value="file:///[#fil62CEF58587643A2DDA67E24E70D86586]" Type="string" Action="write" />
+                <RegistryValue Root="HKCR" Key="CLSID\{133FE9DB-BBD8-34A0-AC16-EFD356879086}\Implemented Categories\{62C8FE65-4EBB-45e7-B440-6E39B2CDBF29}" Value="" Type="string" Action="write" />
+                <RegistryValue Root="HKCR" Key="CLSID\{133FE9DB-BBD8-34A0-AC16-EFD356879086}\InprocServer32\2.5.5.0" Name="Class" Value="MyToolkit.Events.EventUtilities" Type="string" Action="write" />
+                <RegistryValue Root="HKCR" Key="CLSID\{133FE9DB-BBD8-34A0-AC16-EFD356879086}\InprocServer32\2.5.5.0" Name="Assembly" Value="MyToolkit, Version=2.5.5.0, Culture=neutral, PublicKeyToken=3e349a1360994d26" Type="string" Action="write" />
+                <RegistryValue Root="HKCR" Key="CLSID\{133FE9DB-BBD8-34A0-AC16-EFD356879086}\InprocServer32\2.5.5.0" Name="RuntimeVersion" Value="v4.0.30319" Type="string" Action="write" />
+                <RegistryValue Root="HKCR" Key="CLSID\{133FE9DB-BBD8-34A0-AC16-EFD356879086}\InprocServer32\2.5.5.0" Name="CodeBase" Value="file:///[#fil62CEF58587643A2DDA67E24E70D86586]" Type="string" Action="write" />
+                <RegistryValue Root="HKCR" Key="CLSID\{133FE9DB-BBD8-34A0-AC16-EFD356879086}\InprocServer32" Name="Class" Value="MyToolkit.Events.EventUtilities" Type="string" Action="write" />
+                <RegistryValue Root="HKCR" Key="CLSID\{133FE9DB-BBD8-34A0-AC16-EFD356879086}\InprocServer32" Name="Assembly" Value="MyToolkit, Version=2.5.5.0, Culture=neutral, PublicKeyToken=3e349a1360994d26" Type="string" Action="write" />
+                <RegistryValue Root="HKCR" Key="CLSID\{133FE9DB-BBD8-34A0-AC16-EFD356879086}\InprocServer32" Name="RuntimeVersion" Value="v4.0.30319" Type="string" Action="write" />
+                <RegistryValue Root="HKCR" Key="CLSID\{133FE9DB-BBD8-34A0-AC16-EFD356879086}\InprocServer32" Name="CodeBase" Value="file:///[#fil62CEF58587643A2DDA67E24E70D86586]" Type="string" Action="write" />
+                <RegistryValue Root="HKCR" Key="CLSID\{1676FA1A-738E-3CB2-AB8B-2099E2C795F5}\Implemented Categories\{62C8FE65-4EBB-45e7-B440-6E39B2CDBF29}" Value="" Type="string" Action="write" />
+                <RegistryValue Root="HKCR" Key="CLSID\{1676FA1A-738E-3CB2-AB8B-2099E2C795F5}\InprocServer32\2.5.5.0" Name="Class" Value="MyToolkit.Model.ValidatedObservableObject" Type="string" Action="write" />
+                <RegistryValue Root="HKCR" Key="CLSID\{1676FA1A-738E-3CB2-AB8B-2099E2C795F5}\InprocServer32\2.5.5.0" Name="Assembly" Value="MyToolkit, Version=2.5.5.0, Culture=neutral, PublicKeyToken=3e349a1360994d26" Type="string" Action="write" />
+                <RegistryValue Root="HKCR" Key="CLSID\{1676FA1A-738E-3CB2-AB8B-2099E2C795F5}\InprocServer32\2.5.5.0" Name="RuntimeVersion" Value="v4.0.30319" Type="string" Action="write" />
+                <RegistryValue Root="HKCR" Key="CLSID\{1676FA1A-738E-3CB2-AB8B-2099E2C795F5}\InprocServer32\2.5.5.0" Name="CodeBase" Value="file:///[#fil62CEF58587643A2DDA67E24E70D86586]" Type="string" Action="write" />
+                <RegistryValue Root="HKCR" Key="CLSID\{1676FA1A-738E-3CB2-AB8B-2099E2C795F5}\InprocServer32" Name="Class" Value="MyToolkit.Model.ValidatedObservableObject" Type="string" Action="write" />
+                <RegistryValue Root="HKCR" Key="CLSID\{1676FA1A-738E-3CB2-AB8B-2099E2C795F5}\InprocServer32" Name="Assembly" Value="MyToolkit, Version=2.5.5.0, Culture=neutral, PublicKeyToken=3e349a1360994d26" Type="string" Action="write" />
+                <RegistryValue Root="HKCR" Key="CLSID\{1676FA1A-738E-3CB2-AB8B-2099E2C795F5}\InprocServer32" Name="RuntimeVersion" Value="v4.0.30319" Type="string" Action="write" />
+                <RegistryValue Root="HKCR" Key="CLSID\{1676FA1A-738E-3CB2-AB8B-2099E2C795F5}\InprocServer32" Name="CodeBase" Value="file:///[#fil62CEF58587643A2DDA67E24E70D86586]" Type="string" Action="write" />
+                <RegistryValue Root="HKCR" Key="CLSID\{16DA2496-072D-3A2B-9E70-D913A812533A}\Implemented Categories\{62C8FE65-4EBB-45e7-B440-6E39B2CDBF29}" Value="" Type="string" Action="write" />
+                <RegistryValue Root="HKCR" Key="CLSID\{16DA2496-072D-3A2B-9E70-D913A812533A}\InprocServer32\2.5.5.0" Name="Class" Value="MyToolkit.Utilities.TaskSynchronizationScope" Type="string" Action="write" />
+                <RegistryValue Root="HKCR" Key="CLSID\{16DA2496-072D-3A2B-9E70-D913A812533A}\InprocServer32\2.5.5.0" Name="Assembly" Value="MyToolkit, Version=2.5.5.0, Culture=neutral, PublicKeyToken=3e349a1360994d26" Type="string" Action="write" />
+                <RegistryValue Root="HKCR" Key="CLSID\{16DA2496-072D-3A2B-9E70-D913A812533A}\InprocServer32\2.5.5.0" Name="RuntimeVersion" Value="v4.0.30319" Type="string" Action="write" />
+                <RegistryValue Root="HKCR" Key="CLSID\{16DA2496-072D-3A2B-9E70-D913A812533A}\InprocServer32\2.5.5.0" Name="CodeBase" Value="file:///[#fil62CEF58587643A2DDA67E24E70D86586]" Type="string" Action="write" />
+                <RegistryValue Root="HKCR" Key="CLSID\{16DA2496-072D-3A2B-9E70-D913A812533A}\InprocServer32" Name="Class" Value="MyToolkit.Utilities.TaskSynchronizationScope" Type="string" Action="write" />
+                <RegistryValue Root="HKCR" Key="CLSID\{16DA2496-072D-3A2B-9E70-D913A812533A}\InprocServer32" Name="Assembly" Value="MyToolkit, Version=2.5.5.0, Culture=neutral, PublicKeyToken=3e349a1360994d26" Type="string" Action="write" />
+                <RegistryValue Root="HKCR" Key="CLSID\{16DA2496-072D-3A2B-9E70-D913A812533A}\InprocServer32" Name="RuntimeVersion" Value="v4.0.30319" Type="string" Action="write" />
+                <RegistryValue Root="HKCR" Key="CLSID\{16DA2496-072D-3A2B-9E70-D913A812533A}\InprocServer32" Name="CodeBase" Value="file:///[#fil62CEF58587643A2DDA67E24E70D86586]" Type="string" Action="write" />
+                <RegistryValue Root="HKCR" Key="CLSID\{293EAF25-E6D8-3708-9CA4-DB374A740D57}\Implemented Categories\{62C8FE65-4EBB-45e7-B440-6E39B2CDBF29}" Value="" Type="string" Action="write" />
+                <RegistryValue Root="HKCR" Key="CLSID\{293EAF25-E6D8-3708-9CA4-DB374A740D57}\InprocServer32\2.5.5.0" Name="Class" Value="MyToolkit.WorkflowEngine.WorkflowDefinition" Type="string" Action="write" />
+                <RegistryValue Root="HKCR" Key="CLSID\{293EAF25-E6D8-3708-9CA4-DB374A740D57}\InprocServer32\2.5.5.0" Name="Assembly" Value="MyToolkit, Version=2.5.5.0, Culture=neutral, PublicKeyToken=3e349a1360994d26" Type="string" Action="write" />
+                <RegistryValue Root="HKCR" Key="CLSID\{293EAF25-E6D8-3708-9CA4-DB374A740D57}\InprocServer32\2.5.5.0" Name="RuntimeVersion" Value="v4.0.30319" Type="string" Action="write" />
+                <RegistryValue Root="HKCR" Key="CLSID\{293EAF25-E6D8-3708-9CA4-DB374A740D57}\InprocServer32\2.5.5.0" Name="CodeBase" Value="file:///[#fil62CEF58587643A2DDA67E24E70D86586]" Type="string" Action="write" />
+                <RegistryValue Root="HKCR" Key="CLSID\{293EAF25-E6D8-3708-9CA4-DB374A740D57}\InprocServer32" Name="Class" Value="MyToolkit.WorkflowEngine.WorkflowDefinition" Type="string" Action="write" />
+                <RegistryValue Root="HKCR" Key="CLSID\{293EAF25-E6D8-3708-9CA4-DB374A740D57}\InprocServer32" Name="Assembly" Value="MyToolkit, Version=2.5.5.0, Culture=neutral, PublicKeyToken=3e349a1360994d26" Type="string" Action="write" />
+                <RegistryValue Root="HKCR" Key="CLSID\{293EAF25-E6D8-3708-9CA4-DB374A740D57}\InprocServer32" Name="RuntimeVersion" Value="v4.0.30319" Type="string" Action="write" />
+                <RegistryValue Root="HKCR" Key="CLSID\{293EAF25-E6D8-3708-9CA4-DB374A740D57}\InprocServer32" Name="CodeBase" Value="file:///[#fil62CEF58587643A2DDA67E24E70D86586]" Type="string" Action="write" />
+                <RegistryValue Root="HKCR" Key="CLSID\{30BA7672-054B-32D9-B40C-019C0CFD3142}\Implemented Categories\{62C8FE65-4EBB-45e7-B440-6E39B2CDBF29}" Value="" Type="string" Action="write" />
+                <RegistryValue Root="HKCR" Key="CLSID\{30BA7672-054B-32D9-B40C-019C0CFD3142}\InprocServer32\2.5.5.0" Name="Class" Value="MyToolkit.WorkflowEngine.Activities.JoinActivity" Type="string" Action="write" />
+                <RegistryValue Root="HKCR" Key="CLSID\{30BA7672-054B-32D9-B40C-019C0CFD3142}\InprocServer32\2.5.5.0" Name="Assembly" Value="MyToolkit, Version=2.5.5.0, Culture=neutral, PublicKeyToken=3e349a1360994d26" Type="string" Action="write" />
+                <RegistryValue Root="HKCR" Key="CLSID\{30BA7672-054B-32D9-B40C-019C0CFD3142}\InprocServer32\2.5.5.0" Name="RuntimeVersion" Value="v4.0.30319" Type="string" Action="write" />
+                <RegistryValue Root="HKCR" Key="CLSID\{30BA7672-054B-32D9-B40C-019C0CFD3142}\InprocServer32\2.5.5.0" Name="CodeBase" Value="file:///[#fil62CEF58587643A2DDA67E24E70D86586]" Type="string" Action="write" />
+                <RegistryValue Root="HKCR" Key="CLSID\{30BA7672-054B-32D9-B40C-019C0CFD3142}\InprocServer32" Name="Class" Value="MyToolkit.WorkflowEngine.Activities.JoinActivity" Type="string" Action="write" />
+                <RegistryValue Root="HKCR" Key="CLSID\{30BA7672-054B-32D9-B40C-019C0CFD3142}\InprocServer32" Name="Assembly" Value="MyToolkit, Version=2.5.5.0, Culture=neutral, PublicKeyToken=3e349a1360994d26" Type="string" Action="write" />
+                <RegistryValue Root="HKCR" Key="CLSID\{30BA7672-054B-32D9-B40C-019C0CFD3142}\InprocServer32" Name="RuntimeVersion" Value="v4.0.30319" Type="string" Action="write" />
+                <RegistryValue Root="HKCR" Key="CLSID\{30BA7672-054B-32D9-B40C-019C0CFD3142}\InprocServer32" Name="CodeBase" Value="file:///[#fil62CEF58587643A2DDA67E24E70D86586]" Type="string" Action="write" />
+                <RegistryValue Root="HKCR" Key="CLSID\{35C0EED2-5CFB-3590-BCEE-49B7F135C7F4}\Implemented Categories\{62C8FE65-4EBB-45e7-B440-6E39B2CDBF29}" Value="" Type="string" Action="write" />
+                <RegistryValue Root="HKCR" Key="CLSID\{35C0EED2-5CFB-3590-BCEE-49B7F135C7F4}\InprocServer32\2.5.5.0" Name="Class" Value="MyToolkit.Messaging.GoBackMessage" Type="string" Action="write" />
+                <RegistryValue Root="HKCR" Key="CLSID\{35C0EED2-5CFB-3590-BCEE-49B7F135C7F4}\InprocServer32\2.5.5.0" Name="Assembly" Value="MyToolkit, Version=2.5.5.0, Culture=neutral, PublicKeyToken=3e349a1360994d26" Type="string" Action="write" />
+                <RegistryValue Root="HKCR" Key="CLSID\{35C0EED2-5CFB-3590-BCEE-49B7F135C7F4}\InprocServer32\2.5.5.0" Name="RuntimeVersion" Value="v4.0.30319" Type="string" Action="write" />
+                <RegistryValue Root="HKCR" Key="CLSID\{35C0EED2-5CFB-3590-BCEE-49B7F135C7F4}\InprocServer32\2.5.5.0" Name="CodeBase" Value="file:///[#fil62CEF58587643A2DDA67E24E70D86586]" Type="string" Action="write" />
+                <RegistryValue Root="HKCR" Key="CLSID\{35C0EED2-5CFB-3590-BCEE-49B7F135C7F4}\InprocServer32" Name="Class" Value="MyToolkit.Messaging.GoBackMessage" Type="string" Action="write" />
+                <RegistryValue Root="HKCR" Key="CLSID\{35C0EED2-5CFB-3590-BCEE-49B7F135C7F4}\InprocServer32" Name="Assembly" Value="MyToolkit, Version=2.5.5.0, Culture=neutral, PublicKeyToken=3e349a1360994d26" Type="string" Action="write" />
+                <RegistryValue Root="HKCR" Key="CLSID\{35C0EED2-5CFB-3590-BCEE-49B7F135C7F4}\InprocServer32" Name="RuntimeVersion" Value="v4.0.30319" Type="string" Action="write" />
+                <RegistryValue Root="HKCR" Key="CLSID\{35C0EED2-5CFB-3590-BCEE-49B7F135C7F4}\InprocServer32" Name="CodeBase" Value="file:///[#fil62CEF58587643A2DDA67E24E70D86586]" Type="string" Action="write" />
+                <RegistryValue Root="HKCR" Key="CLSID\{415F2862-A45A-3052-9328-17477F4A0CB4}\Implemented Categories\{62C8FE65-4EBB-45e7-B440-6E39B2CDBF29}" Value="" Type="string" Action="write" />
+                <RegistryValue Root="HKCR" Key="CLSID\{415F2862-A45A-3052-9328-17477F4A0CB4}\InprocServer32\2.5.5.0" Name="Class" Value="MyToolkit.WorkflowEngine.CurrentActivitiesChangedEventArgs" Type="string" Action="write" />
+                <RegistryValue Root="HKCR" Key="CLSID\{415F2862-A45A-3052-9328-17477F4A0CB4}\InprocServer32\2.5.5.0" Name="Assembly" Value="MyToolkit, Version=2.5.5.0, Culture=neutral, PublicKeyToken=3e349a1360994d26" Type="string" Action="write" />
+                <RegistryValue Root="HKCR" Key="CLSID\{415F2862-A45A-3052-9328-17477F4A0CB4}\InprocServer32\2.5.5.0" Name="RuntimeVersion" Value="v4.0.30319" Type="string" Action="write" />
+                <RegistryValue Root="HKCR" Key="CLSID\{415F2862-A45A-3052-9328-17477F4A0CB4}\InprocServer32\2.5.5.0" Name="CodeBase" Value="file:///[#fil62CEF58587643A2DDA67E24E70D86586]" Type="string" Action="write" />
+                <RegistryValue Root="HKCR" Key="CLSID\{415F2862-A45A-3052-9328-17477F4A0CB4}\InprocServer32" Name="Class" Value="MyToolkit.WorkflowEngine.CurrentActivitiesChangedEventArgs" Type="string" Action="write" />
+                <RegistryValue Root="HKCR" Key="CLSID\{415F2862-A45A-3052-9328-17477F4A0CB4}\InprocServer32" Name="Assembly" Value="MyToolkit, Version=2.5.5.0, Culture=neutral, PublicKeyToken=3e349a1360994d26" Type="string" Action="write" />
+                <RegistryValue Root="HKCR" Key="CLSID\{415F2862-A45A-3052-9328-17477F4A0CB4}\InprocServer32" Name="RuntimeVersion" Value="v4.0.30319" Type="string" Action="write" />
+                <RegistryValue Root="HKCR" Key="CLSID\{415F2862-A45A-3052-9328-17477F4A0CB4}\InprocServer32" Name="CodeBase" Value="file:///[#fil62CEF58587643A2DDA67E24E70D86586]" Type="string" Action="write" />
+                <RegistryValue Root="HKCR" Key="CLSID\{437504C0-0821-304C-BCE8-EE9B87B561CB}\Implemented Categories\{62C8FE65-4EBB-45e7-B440-6E39B2CDBF29}" Value="" Type="string" Action="write" />
+                <RegistryValue Root="HKCR" Key="CLSID\{437504C0-0821-304C-BCE8-EE9B87B561CB}\InprocServer32\2.5.5.0" Name="Class" Value="MyToolkit.Utilities.ExpressionHelper" Type="string" Action="write" />
+                <RegistryValue Root="HKCR" Key="CLSID\{437504C0-0821-304C-BCE8-EE9B87B561CB}\InprocServer32\2.5.5.0" Name="Assembly" Value="MyToolkit, Version=2.5.5.0, Culture=neutral, PublicKeyToken=3e349a1360994d26" Type="string" Action="write" />
+                <RegistryValue Root="HKCR" Key="CLSID\{437504C0-0821-304C-BCE8-EE9B87B561CB}\InprocServer32\2.5.5.0" Name="RuntimeVersion" Value="v4.0.30319" Type="string" Action="write" />
+                <RegistryValue Root="HKCR" Key="CLSID\{437504C0-0821-304C-BCE8-EE9B87B561CB}\InprocServer32\2.5.5.0" Name="CodeBase" Value="file:///[#fil62CEF58587643A2DDA67E24E70D86586]" Type="string" Action="write" />
+                <RegistryValue Root="HKCR" Key="CLSID\{437504C0-0821-304C-BCE8-EE9B87B561CB}\InprocServer32" Name="Class" Value="MyToolkit.Utilities.ExpressionHelper" Type="string" Action="write" />
+                <RegistryValue Root="HKCR" Key="CLSID\{437504C0-0821-304C-BCE8-EE9B87B561CB}\InprocServer32" Name="Assembly" Value="MyToolkit, Version=2.5.5.0, Culture=neutral, PublicKeyToken=3e349a1360994d26" Type="string" Action="write" />
+                <RegistryValue Root="HKCR" Key="CLSID\{437504C0-0821-304C-BCE8-EE9B87B561CB}\InprocServer32" Name="RuntimeVersion" Value="v4.0.30319" Type="string" Action="write" />
+                <RegistryValue Root="HKCR" Key="CLSID\{437504C0-0821-304C-BCE8-EE9B87B561CB}\InprocServer32" Name="CodeBase" Value="file:///[#fil62CEF58587643A2DDA67E24E70D86586]" Type="string" Action="write" />
+                <RegistryValue Root="HKCR" Key="CLSID\{4F1A2B09-4E74-32FD-8763-DA5AAC8E6C7A}\Implemented Categories\{62C8FE65-4EBB-45e7-B440-6E39B2CDBF29}" Value="" Type="string" Action="write" />
+                <RegistryValue Root="HKCR" Key="CLSID\{4F1A2B09-4E74-32FD-8763-DA5AAC8E6C7A}\InprocServer32\2.5.5.0" Name="Class" Value="MyToolkit.IO.Utf8StringWriter" Type="string" Action="write" />
+                <RegistryValue Root="HKCR" Key="CLSID\{4F1A2B09-4E74-32FD-8763-DA5AAC8E6C7A}\InprocServer32\2.5.5.0" Name="Assembly" Value="MyToolkit, Version=2.5.5.0, Culture=neutral, PublicKeyToken=3e349a1360994d26" Type="string" Action="write" />
+                <RegistryValue Root="HKCR" Key="CLSID\{4F1A2B09-4E74-32FD-8763-DA5AAC8E6C7A}\InprocServer32\2.5.5.0" Name="RuntimeVersion" Value="v4.0.30319" Type="string" Action="write" />
+                <RegistryValue Root="HKCR" Key="CLSID\{4F1A2B09-4E74-32FD-8763-DA5AAC8E6C7A}\InprocServer32\2.5.5.0" Name="CodeBase" Value="file:///[#fil62CEF58587643A2DDA67E24E70D86586]" Type="string" Action="write" />
+                <RegistryValue Root="HKCR" Key="CLSID\{4F1A2B09-4E74-32FD-8763-DA5AAC8E6C7A}\InprocServer32" Name="Class" Value="MyToolkit.IO.Utf8StringWriter" Type="string" Action="write" />
+                <RegistryValue Root="HKCR" Key="CLSID\{4F1A2B09-4E74-32FD-8763-DA5AAC8E6C7A}\InprocServer32" Name="Assembly" Value="MyToolkit, Version=2.5.5.0, Culture=neutral, PublicKeyToken=3e349a1360994d26" Type="string" Action="write" />
+                <RegistryValue Root="HKCR" Key="CLSID\{4F1A2B09-4E74-32FD-8763-DA5AAC8E6C7A}\InprocServer32" Name="RuntimeVersion" Value="v4.0.30319" Type="string" Action="write" />
+                <RegistryValue Root="HKCR" Key="CLSID\{4F1A2B09-4E74-32FD-8763-DA5AAC8E6C7A}\InprocServer32" Name="CodeBase" Value="file:///[#fil62CEF58587643A2DDA67E24E70D86586]" Type="string" Action="write" />
+                <RegistryValue Root="HKCR" Key="CLSID\{5C2334F7-61AC-370B-B38F-FDDE8026FE38}\Implemented Categories\{62C8FE65-4EBB-45e7-B440-6E39B2CDBF29}" Value="" Type="string" Action="write" />
+                <RegistryValue Root="HKCR" Key="CLSID\{5C2334F7-61AC-370B-B38F-FDDE8026FE38}\InprocServer32\2.5.5.0" Name="Class" Value="MyToolkit.WorkflowEngine.ActivityData" Type="string" Action="write" />
+                <RegistryValue Root="HKCR" Key="CLSID\{5C2334F7-61AC-370B-B38F-FDDE8026FE38}\InprocServer32\2.5.5.0" Name="Assembly" Value="MyToolkit, Version=2.5.5.0, Culture=neutral, PublicKeyToken=3e349a1360994d26" Type="string" Action="write" />
+                <RegistryValue Root="HKCR" Key="CLSID\{5C2334F7-61AC-370B-B38F-FDDE8026FE38}\InprocServer32\2.5.5.0" Name="RuntimeVersion" Value="v4.0.30319" Type="string" Action="write" />
+                <RegistryValue Root="HKCR" Key="CLSID\{5C2334F7-61AC-370B-B38F-FDDE8026FE38}\InprocServer32\2.5.5.0" Name="CodeBase" Value="file:///[#fil62CEF58587643A2DDA67E24E70D86586]" Type="string" Action="write" />
+                <RegistryValue Root="HKCR" Key="CLSID\{5C2334F7-61AC-370B-B38F-FDDE8026FE38}\InprocServer32" Name="Class" Value="MyToolkit.WorkflowEngine.ActivityData" Type="string" Action="write" />
+                <RegistryValue Root="HKCR" Key="CLSID\{5C2334F7-61AC-370B-B38F-FDDE8026FE38}\InprocServer32" Name="Assembly" Value="MyToolkit, Version=2.5.5.0, Culture=neutral, PublicKeyToken=3e349a1360994d26" Type="string" Action="write" />
+                <RegistryValue Root="HKCR" Key="CLSID\{5C2334F7-61AC-370B-B38F-FDDE8026FE38}\InprocServer32" Name="RuntimeVersion" Value="v4.0.30319" Type="string" Action="write" />
+                <RegistryValue Root="HKCR" Key="CLSID\{5C2334F7-61AC-370B-B38F-FDDE8026FE38}\InprocServer32" Name="CodeBase" Value="file:///[#fil62CEF58587643A2DDA67E24E70D86586]" Type="string" Action="write" />
+                <RegistryValue Root="HKCR" Key="CLSID\{5C4760F8-BBD4-3404-9BCE-B4552D8B0960}\Implemented Categories\{62C8FE65-4EBB-45e7-B440-6E39B2CDBF29}" Value="" Type="string" Action="write" />
+                <RegistryValue Root="HKCR" Key="CLSID\{5C4760F8-BBD4-3404-9BCE-B4552D8B0960}\InprocServer32\2.5.5.0" Name="Class" Value="MyToolkit.Model.AsyncValidatedObservableObject" Type="string" Action="write" />
+                <RegistryValue Root="HKCR" Key="CLSID\{5C4760F8-BBD4-3404-9BCE-B4552D8B0960}\InprocServer32\2.5.5.0" Name="Assembly" Value="MyToolkit, Version=2.5.5.0, Culture=neutral, PublicKeyToken=3e349a1360994d26" Type="string" Action="write" />
+                <RegistryValue Root="HKCR" Key="CLSID\{5C4760F8-BBD4-3404-9BCE-B4552D8B0960}\InprocServer32\2.5.5.0" Name="RuntimeVersion" Value="v4.0.30319" Type="string" Action="write" />
+                <RegistryValue Root="HKCR" Key="CLSID\{5C4760F8-BBD4-3404-9BCE-B4552D8B0960}\InprocServer32\2.5.5.0" Name="CodeBase" Value="file:///[#fil62CEF58587643A2DDA67E24E70D86586]" Type="string" Action="write" />
+                <RegistryValue Root="HKCR" Key="CLSID\{5C4760F8-BBD4-3404-9BCE-B4552D8B0960}\InprocServer32" Name="Class" Value="MyToolkit.Model.AsyncValidatedObservableObject" Type="string" Action="write" />
+                <RegistryValue Root="HKCR" Key="CLSID\{5C4760F8-BBD4-3404-9BCE-B4552D8B0960}\InprocServer32" Name="Assembly" Value="MyToolkit, Version=2.5.5.0, Culture=neutral, PublicKeyToken=3e349a1360994d26" Type="string" Action="write" />
+                <RegistryValue Root="HKCR" Key="CLSID\{5C4760F8-BBD4-3404-9BCE-B4552D8B0960}\InprocServer32" Name="RuntimeVersion" Value="v4.0.30319" Type="string" Action="write" />
+                <RegistryValue Root="HKCR" Key="CLSID\{5C4760F8-BBD4-3404-9BCE-B4552D8B0960}\InprocServer32" Name="CodeBase" Value="file:///[#fil62CEF58587643A2DDA67E24E70D86586]" Type="string" Action="write" />
+                <RegistryValue Root="HKCR" Key="CLSID\{6F75CBDD-C936-33C3-A2AB-06C17CBEB172}\Implemented Categories\{62C8FE65-4EBB-45e7-B440-6E39B2CDBF29}" Value="" Type="string" Action="write" />
+                <RegistryValue Root="HKCR" Key="CLSID\{6F75CBDD-C936-33C3-A2AB-06C17CBEB172}\InprocServer32\2.5.5.0" Name="Class" Value="MyToolkit.Model.ExtendedObservableObject" Type="string" Action="write" />
+                <RegistryValue Root="HKCR" Key="CLSID\{6F75CBDD-C936-33C3-A2AB-06C17CBEB172}\InprocServer32\2.5.5.0" Name="Assembly" Value="MyToolkit, Version=2.5.5.0, Culture=neutral, PublicKeyToken=3e349a1360994d26" Type="string" Action="write" />
+                <RegistryValue Root="HKCR" Key="CLSID\{6F75CBDD-C936-33C3-A2AB-06C17CBEB172}\InprocServer32\2.5.5.0" Name="RuntimeVersion" Value="v4.0.30319" Type="string" Action="write" />
+                <RegistryValue Root="HKCR" Key="CLSID\{6F75CBDD-C936-33C3-A2AB-06C17CBEB172}\InprocServer32\2.5.5.0" Name="CodeBase" Value="file:///[#fil62CEF58587643A2DDA67E24E70D86586]" Type="string" Action="write" />
+                <RegistryValue Root="HKCR" Key="CLSID\{6F75CBDD-C936-33C3-A2AB-06C17CBEB172}\InprocServer32" Name="Class" Value="MyToolkit.Model.ExtendedObservableObject" Type="string" Action="write" />
+                <RegistryValue Root="HKCR" Key="CLSID\{6F75CBDD-C936-33C3-A2AB-06C17CBEB172}\InprocServer32" Name="Assembly" Value="MyToolkit, Version=2.5.5.0, Culture=neutral, PublicKeyToken=3e349a1360994d26" Type="string" Action="write" />
+                <RegistryValue Root="HKCR" Key="CLSID\{6F75CBDD-C936-33C3-A2AB-06C17CBEB172}\InprocServer32" Name="RuntimeVersion" Value="v4.0.30319" Type="string" Action="write" />
+                <RegistryValue Root="HKCR" Key="CLSID\{6F75CBDD-C936-33C3-A2AB-06C17CBEB172}\InprocServer32" Name="CodeBase" Value="file:///[#fil62CEF58587643A2DDA67E24E70D86586]" Type="string" Action="write" />
+                <RegistryValue Root="HKCR" Key="CLSID\{70D06964-8498-3535-B050-343E9D02D502}\Implemented Categories\{62C8FE65-4EBB-45e7-B440-6E39B2CDBF29}" Value="" Type="string" Action="write" />
+                <RegistryValue Root="HKCR" Key="CLSID\{70D06964-8498-3535-B050-343E9D02D502}\InprocServer32\2.5.5.0" Name="Class" Value="MyToolkit.Utilities.CommandProcessor" Type="string" Action="write" />
+                <RegistryValue Root="HKCR" Key="CLSID\{70D06964-8498-3535-B050-343E9D02D502}\InprocServer32\2.5.5.0" Name="Assembly" Value="MyToolkit, Version=2.5.5.0, Culture=neutral, PublicKeyToken=3e349a1360994d26" Type="string" Action="write" />
+                <RegistryValue Root="HKCR" Key="CLSID\{70D06964-8498-3535-B050-343E9D02D502}\InprocServer32\2.5.5.0" Name="RuntimeVersion" Value="v4.0.30319" Type="string" Action="write" />
+                <RegistryValue Root="HKCR" Key="CLSID\{70D06964-8498-3535-B050-343E9D02D502}\InprocServer32\2.5.5.0" Name="CodeBase" Value="file:///[#fil62CEF58587643A2DDA67E24E70D86586]" Type="string" Action="write" />
+                <RegistryValue Root="HKCR" Key="CLSID\{70D06964-8498-3535-B050-343E9D02D502}\InprocServer32" Name="Class" Value="MyToolkit.Utilities.CommandProcessor" Type="string" Action="write" />
+                <RegistryValue Root="HKCR" Key="CLSID\{70D06964-8498-3535-B050-343E9D02D502}\InprocServer32" Name="Assembly" Value="MyToolkit, Version=2.5.5.0, Culture=neutral, PublicKeyToken=3e349a1360994d26" Type="string" Action="write" />
+                <RegistryValue Root="HKCR" Key="CLSID\{70D06964-8498-3535-B050-343E9D02D502}\InprocServer32" Name="RuntimeVersion" Value="v4.0.30319" Type="string" Action="write" />
+                <RegistryValue Root="HKCR" Key="CLSID\{70D06964-8498-3535-B050-343E9D02D502}\InprocServer32" Name="CodeBase" Value="file:///[#fil62CEF58587643A2DDA67E24E70D86586]" Type="string" Action="write" />
+                <RegistryValue Root="HKCR" Key="CLSID\{74CA5C3D-E6A5-36D0-A58F-2D0A7013C0F5}\Implemented Categories\{62C8FE65-4EBB-45e7-B440-6E39B2CDBF29}" Value="" Type="string" Action="write" />
+                <RegistryValue Root="HKCR" Key="CLSID\{74CA5C3D-E6A5-36D0-A58F-2D0A7013C0F5}\InprocServer32\2.5.5.0" Name="Class" Value="MyToolkit.WorkflowEngine.WorkflowTransition" Type="string" Action="write" />
+                <RegistryValue Root="HKCR" Key="CLSID\{74CA5C3D-E6A5-36D0-A58F-2D0A7013C0F5}\InprocServer32\2.5.5.0" Name="Assembly" Value="MyToolkit, Version=2.5.5.0, Culture=neutral, PublicKeyToken=3e349a1360994d26" Type="string" Action="write" />
+                <RegistryValue Root="HKCR" Key="CLSID\{74CA5C3D-E6A5-36D0-A58F-2D0A7013C0F5}\InprocServer32\2.5.5.0" Name="RuntimeVersion" Value="v4.0.30319" Type="string" Action="write" />
+                <RegistryValue Root="HKCR" Key="CLSID\{74CA5C3D-E6A5-36D0-A58F-2D0A7013C0F5}\InprocServer32\2.5.5.0" Name="CodeBase" Value="file:///[#fil62CEF58587643A2DDA67E24E70D86586]" Type="string" Action="write" />
+                <RegistryValue Root="HKCR" Key="CLSID\{74CA5C3D-E6A5-36D0-A58F-2D0A7013C0F5}\InprocServer32" Name="Class" Value="MyToolkit.WorkflowEngine.WorkflowTransition" Type="string" Action="write" />
+                <RegistryValue Root="HKCR" Key="CLSID\{74CA5C3D-E6A5-36D0-A58F-2D0A7013C0F5}\InprocServer32" Name="Assembly" Value="MyToolkit, Version=2.5.5.0, Culture=neutral, PublicKeyToken=3e349a1360994d26" Type="string" Action="write" />
+                <RegistryValue Root="HKCR" Key="CLSID\{74CA5C3D-E6A5-36D0-A58F-2D0A7013C0F5}\InprocServer32" Name="RuntimeVersion" Value="v4.0.30319" Type="string" Action="write" />
+                <RegistryValue Root="HKCR" Key="CLSID\{74CA5C3D-E6A5-36D0-A58F-2D0A7013C0F5}\InprocServer32" Name="CodeBase" Value="file:///[#fil62CEF58587643A2DDA67E24E70D86586]" Type="string" Action="write" />
+                <RegistryValue Root="HKCR" Key="CLSID\{7C4D99A7-586A-3837-BE43-A32335A741EE}\Implemented Categories\{62C8FE65-4EBB-45e7-B440-6E39B2CDBF29}" Value="" Type="string" Action="write" />
+                <RegistryValue Root="HKCR" Key="CLSID\{7C4D99A7-586A-3837-BE43-A32335A741EE}\InprocServer32\2.5.5.0" Name="Class" Value="MyToolkit.Mvvm.ViewModelBase" Type="string" Action="write" />
+                <RegistryValue Root="HKCR" Key="CLSID\{7C4D99A7-586A-3837-BE43-A32335A741EE}\InprocServer32\2.5.5.0" Name="Assembly" Value="MyToolkit, Version=2.5.5.0, Culture=neutral, PublicKeyToken=3e349a1360994d26" Type="string" Action="write" />
+                <RegistryValue Root="HKCR" Key="CLSID\{7C4D99A7-586A-3837-BE43-A32335A741EE}\InprocServer32\2.5.5.0" Name="RuntimeVersion" Value="v4.0.30319" Type="string" Action="write" />
+                <RegistryValue Root="HKCR" Key="CLSID\{7C4D99A7-586A-3837-BE43-A32335A741EE}\InprocServer32\2.5.5.0" Name="CodeBase" Value="file:///[#fil62CEF58587643A2DDA67E24E70D86586]" Type="string" Action="write" />
+                <RegistryValue Root="HKCR" Key="CLSID\{7C4D99A7-586A-3837-BE43-A32335A741EE}\InprocServer32" Name="Class" Value="MyToolkit.Mvvm.ViewModelBase" Type="string" Action="write" />
+                <RegistryValue Root="HKCR" Key="CLSID\{7C4D99A7-586A-3837-BE43-A32335A741EE}\InprocServer32" Name="Assembly" Value="MyToolkit, Version=2.5.5.0, Culture=neutral, PublicKeyToken=3e349a1360994d26" Type="string" Action="write" />
+                <RegistryValue Root="HKCR" Key="CLSID\{7C4D99A7-586A-3837-BE43-A32335A741EE}\InprocServer32" Name="RuntimeVersion" Value="v4.0.30319" Type="string" Action="write" />
+                <RegistryValue Root="HKCR" Key="CLSID\{7C4D99A7-586A-3837-BE43-A32335A741EE}\InprocServer32" Name="CodeBase" Value="file:///[#fil62CEF58587643A2DDA67E24E70D86586]" Type="string" Action="write" />
+                <RegistryValue Root="HKCR" Key="CLSID\{8EAB2152-908F-3D0A-A6B2-08A7D42952D7}\Implemented Categories\{62C8FE65-4EBB-45e7-B440-6E39B2CDBF29}" Value="" Type="string" Action="write" />
+                <RegistryValue Root="HKCR" Key="CLSID\{8EAB2152-908F-3D0A-A6B2-08A7D42952D7}\InprocServer32\2.5.5.0" Name="Class" Value="MyToolkit.Model.ObservableObject" Type="string" Action="write" />
+                <RegistryValue Root="HKCR" Key="CLSID\{8EAB2152-908F-3D0A-A6B2-08A7D42952D7}\InprocServer32\2.5.5.0" Name="Assembly" Value="MyToolkit, Version=2.5.5.0, Culture=neutral, PublicKeyToken=3e349a1360994d26" Type="string" Action="write" />
+                <RegistryValue Root="HKCR" Key="CLSID\{8EAB2152-908F-3D0A-A6B2-08A7D42952D7}\InprocServer32\2.5.5.0" Name="RuntimeVersion" Value="v4.0.30319" Type="string" Action="write" />
+                <RegistryValue Root="HKCR" Key="CLSID\{8EAB2152-908F-3D0A-A6B2-08A7D42952D7}\InprocServer32\2.5.5.0" Name="CodeBase" Value="file:///[#fil62CEF58587643A2DDA67E24E70D86586]" Type="string" Action="write" />
+                <RegistryValue Root="HKCR" Key="CLSID\{8EAB2152-908F-3D0A-A6B2-08A7D42952D7}\InprocServer32" Name="Class" Value="MyToolkit.Model.ObservableObject" Type="string" Action="write" />
+                <RegistryValue Root="HKCR" Key="CLSID\{8EAB2152-908F-3D0A-A6B2-08A7D42952D7}\InprocServer32" Name="Assembly" Value="MyToolkit, Version=2.5.5.0, Culture=neutral, PublicKeyToken=3e349a1360994d26" Type="string" Action="write" />
+                <RegistryValue Root="HKCR" Key="CLSID\{8EAB2152-908F-3D0A-A6B2-08A7D42952D7}\InprocServer32" Name="RuntimeVersion" Value="v4.0.30319" Type="string" Action="write" />
+                <RegistryValue Root="HKCR" Key="CLSID\{8EAB2152-908F-3D0A-A6B2-08A7D42952D7}\InprocServer32" Name="CodeBase" Value="file:///[#fil62CEF58587643A2DDA67E24E70D86586]" Type="string" Action="write" />
+                <RegistryValue Root="HKCR" Key="CLSID\{8F3D7735-E8F5-3DA1-861C-88B70B52D8F9}\Implemented Categories\{62C8FE65-4EBB-45e7-B440-6E39B2CDBF29}" Value="" Type="string" Action="write" />
+                <RegistryValue Root="HKCR" Key="CLSID\{8F3D7735-E8F5-3DA1-861C-88B70B52D8F9}\InprocServer32\2.5.5.0" Name="Class" Value="MyToolkit.WorkflowEngine.WorkflowActivityBase" Type="string" Action="write" />
+                <RegistryValue Root="HKCR" Key="CLSID\{8F3D7735-E8F5-3DA1-861C-88B70B52D8F9}\InprocServer32\2.5.5.0" Name="Assembly" Value="MyToolkit, Version=2.5.5.0, Culture=neutral, PublicKeyToken=3e349a1360994d26" Type="string" Action="write" />
+                <RegistryValue Root="HKCR" Key="CLSID\{8F3D7735-E8F5-3DA1-861C-88B70B52D8F9}\InprocServer32\2.5.5.0" Name="RuntimeVersion" Value="v4.0.30319" Type="string" Action="write" />
+                <RegistryValue Root="HKCR" Key="CLSID\{8F3D7735-E8F5-3DA1-861C-88B70B52D8F9}\InprocServer32\2.5.5.0" Name="CodeBase" Value="file:///[#fil62CEF58587643A2DDA67E24E70D86586]" Type="string" Action="write" />
+                <RegistryValue Root="HKCR" Key="CLSID\{8F3D7735-E8F5-3DA1-861C-88B70B52D8F9}\InprocServer32" Name="Class" Value="MyToolkit.WorkflowEngine.WorkflowActivityBase" Type="string" Action="write" />
+                <RegistryValue Root="HKCR" Key="CLSID\{8F3D7735-E8F5-3DA1-861C-88B70B52D8F9}\InprocServer32" Name="Assembly" Value="MyToolkit, Version=2.5.5.0, Culture=neutral, PublicKeyToken=3e349a1360994d26" Type="string" Action="write" />
+                <RegistryValue Root="HKCR" Key="CLSID\{8F3D7735-E8F5-3DA1-861C-88B70B52D8F9}\InprocServer32" Name="RuntimeVersion" Value="v4.0.30319" Type="string" Action="write" />
+                <RegistryValue Root="HKCR" Key="CLSID\{8F3D7735-E8F5-3DA1-861C-88B70B52D8F9}\InprocServer32" Name="CodeBase" Value="file:///[#fil62CEF58587643A2DDA67E24E70D86586]" Type="string" Action="write" />
+                <RegistryValue Root="HKCR" Key="CLSID\{945E3923-72D8-3312-AA5A-78A5D30C0BD7}\Implemented Categories\{62C8FE65-4EBB-45e7-B440-6E39B2CDBF29}" Value="" Type="string" Action="write" />
+                <RegistryValue Root="HKCR" Key="CLSID\{945E3923-72D8-3312-AA5A-78A5D30C0BD7}\InprocServer32\2.5.5.0" Name="Class" Value="MyToolkit.Utilities.ReflectionUtilities" Type="string" Action="write" />
+                <RegistryValue Root="HKCR" Key="CLSID\{945E3923-72D8-3312-AA5A-78A5D30C0BD7}\InprocServer32\2.5.5.0" Name="Assembly" Value="MyToolkit, Version=2.5.5.0, Culture=neutral, PublicKeyToken=3e349a1360994d26" Type="string" Action="write" />
+                <RegistryValue Root="HKCR" Key="CLSID\{945E3923-72D8-3312-AA5A-78A5D30C0BD7}\InprocServer32\2.5.5.0" Name="RuntimeVersion" Value="v4.0.30319" Type="string" Action="write" />
+                <RegistryValue Root="HKCR" Key="CLSID\{945E3923-72D8-3312-AA5A-78A5D30C0BD7}\InprocServer32\2.5.5.0" Name="CodeBase" Value="file:///[#fil62CEF58587643A2DDA67E24E70D86586]" Type="string" Action="write" />
+                <RegistryValue Root="HKCR" Key="CLSID\{945E3923-72D8-3312-AA5A-78A5D30C0BD7}\InprocServer32" Name="Class" Value="MyToolkit.Utilities.ReflectionUtilities" Type="string" Action="write" />
+                <RegistryValue Root="HKCR" Key="CLSID\{945E3923-72D8-3312-AA5A-78A5D30C0BD7}\InprocServer32" Name="Assembly" Value="MyToolkit, Version=2.5.5.0, Culture=neutral, PublicKeyToken=3e349a1360994d26" Type="string" Action="write" />
+                <RegistryValue Root="HKCR" Key="CLSID\{945E3923-72D8-3312-AA5A-78A5D30C0BD7}\InprocServer32" Name="RuntimeVersion" Value="v4.0.30319" Type="string" Action="write" />
+                <RegistryValue Root="HKCR" Key="CLSID\{945E3923-72D8-3312-AA5A-78A5D30C0BD7}\InprocServer32" Name="CodeBase" Value="file:///[#fil62CEF58587643A2DDA67E24E70D86586]" Type="string" Action="write" />
+                <RegistryValue Root="HKCR" Key="CLSID\{9FB670B3-969B-307B-87BD-2A52EA52E4D1}\Implemented Categories\{62C8FE65-4EBB-45e7-B440-6E39B2CDBF29}" Value="" Type="string" Action="write" />
+                <RegistryValue Root="HKCR" Key="CLSID\{9FB670B3-969B-307B-87BD-2A52EA52E4D1}\InprocServer32\2.5.5.0" Name="Class" Value="MyToolkit.MVVM.NotifyPropertyChanged" Type="string" Action="write" />
+                <RegistryValue Root="HKCR" Key="CLSID\{9FB670B3-969B-307B-87BD-2A52EA52E4D1}\InprocServer32\2.5.5.0" Name="Assembly" Value="MyToolkit, Version=2.5.5.0, Culture=neutral, PublicKeyToken=3e349a1360994d26" Type="string" Action="write" />
+                <RegistryValue Root="HKCR" Key="CLSID\{9FB670B3-969B-307B-87BD-2A52EA52E4D1}\InprocServer32\2.5.5.0" Name="RuntimeVersion" Value="v4.0.30319" Type="string" Action="write" />
+                <RegistryValue Root="HKCR" Key="CLSID\{9FB670B3-969B-307B-87BD-2A52EA52E4D1}\InprocServer32\2.5.5.0" Name="CodeBase" Value="file:///[#fil62CEF58587643A2DDA67E24E70D86586]" Type="string" Action="write" />
+                <RegistryValue Root="HKCR" Key="CLSID\{9FB670B3-969B-307B-87BD-2A52EA52E4D1}\InprocServer32" Name="Class" Value="MyToolkit.MVVM.NotifyPropertyChanged" Type="string" Action="write" />
+                <RegistryValue Root="HKCR" Key="CLSID\{9FB670B3-969B-307B-87BD-2A52EA52E4D1}\InprocServer32" Name="Assembly" Value="MyToolkit, Version=2.5.5.0, Culture=neutral, PublicKeyToken=3e349a1360994d26" Type="string" Action="write" />
+                <RegistryValue Root="HKCR" Key="CLSID\{9FB670B3-969B-307B-87BD-2A52EA52E4D1}\InprocServer32" Name="RuntimeVersion" Value="v4.0.30319" Type="string" Action="write" />
+                <RegistryValue Root="HKCR" Key="CLSID\{9FB670B3-969B-307B-87BD-2A52EA52E4D1}\InprocServer32" Name="CodeBase" Value="file:///[#fil62CEF58587643A2DDA67E24E70D86586]" Type="string" Action="write" />
+                <RegistryValue Root="HKCR" Key="CLSID\{A48F7D84-9A1E-39C4-B474-63370B8527F0}\Implemented Categories\{62C8FE65-4EBB-45e7-B440-6E39B2CDBF29}" Value="" Type="string" Action="write" />
+                <RegistryValue Root="HKCR" Key="CLSID\{A48F7D84-9A1E-39C4-B474-63370B8527F0}\InprocServer32\2.5.5.0" Name="Class" Value="MyToolkit.Composition.CompositionContext" Type="string" Action="write" />
+                <RegistryValue Root="HKCR" Key="CLSID\{A48F7D84-9A1E-39C4-B474-63370B8527F0}\InprocServer32\2.5.5.0" Name="Assembly" Value="MyToolkit, Version=2.5.5.0, Culture=neutral, PublicKeyToken=3e349a1360994d26" Type="string" Action="write" />
+                <RegistryValue Root="HKCR" Key="CLSID\{A48F7D84-9A1E-39C4-B474-63370B8527F0}\InprocServer32\2.5.5.0" Name="RuntimeVersion" Value="v4.0.30319" Type="string" Action="write" />
+                <RegistryValue Root="HKCR" Key="CLSID\{A48F7D84-9A1E-39C4-B474-63370B8527F0}\InprocServer32\2.5.5.0" Name="CodeBase" Value="file:///[#fil62CEF58587643A2DDA67E24E70D86586]" Type="string" Action="write" />
+                <RegistryValue Root="HKCR" Key="CLSID\{A48F7D84-9A1E-39C4-B474-63370B8527F0}\InprocServer32" Name="Class" Value="MyToolkit.Composition.CompositionContext" Type="string" Action="write" />
+                <RegistryValue Root="HKCR" Key="CLSID\{A48F7D84-9A1E-39C4-B474-63370B8527F0}\InprocServer32" Name="Assembly" Value="MyToolkit, Version=2.5.5.0, Culture=neutral, PublicKeyToken=3e349a1360994d26" Type="string" Action="write" />
+                <RegistryValue Root="HKCR" Key="CLSID\{A48F7D84-9A1E-39C4-B474-63370B8527F0}\InprocServer32" Name="RuntimeVersion" Value="v4.0.30319" Type="string" Action="write" />
+                <RegistryValue Root="HKCR" Key="CLSID\{A48F7D84-9A1E-39C4-B474-63370B8527F0}\InprocServer32" Name="CodeBase" Value="file:///[#fil62CEF58587643A2DDA67E24E70D86586]" Type="string" Action="write" />
+                <RegistryValue Root="HKCR" Key="CLSID\{C0A568DA-817B-3FAE-8231-3C11273D66F6}\Implemented Categories\{62C8FE65-4EBB-45e7-B440-6E39B2CDBF29}" Value="" Type="string" Action="write" />
+                <RegistryValue Root="HKCR" Key="CLSID\{C0A568DA-817B-3FAE-8231-3C11273D66F6}\InprocServer32\2.5.5.0" Name="Class" Value="MyToolkit.WorkflowEngine.Activities.ForkActivity" Type="string" Action="write" />
+                <RegistryValue Root="HKCR" Key="CLSID\{C0A568DA-817B-3FAE-8231-3C11273D66F6}\InprocServer32\2.5.5.0" Name="Assembly" Value="MyToolkit, Version=2.5.5.0, Culture=neutral, PublicKeyToken=3e349a1360994d26" Type="string" Action="write" />
+                <RegistryValue Root="HKCR" Key="CLSID\{C0A568DA-817B-3FAE-8231-3C11273D66F6}\InprocServer32\2.5.5.0" Name="RuntimeVersion" Value="v4.0.30319" Type="string" Action="write" />
+                <RegistryValue Root="HKCR" Key="CLSID\{C0A568DA-817B-3FAE-8231-3C11273D66F6}\InprocServer32\2.5.5.0" Name="CodeBase" Value="file:///[#fil62CEF58587643A2DDA67E24E70D86586]" Type="string" Action="write" />
+                <RegistryValue Root="HKCR" Key="CLSID\{C0A568DA-817B-3FAE-8231-3C11273D66F6}\InprocServer32" Name="Class" Value="MyToolkit.WorkflowEngine.Activities.ForkActivity" Type="string" Action="write" />
+                <RegistryValue Root="HKCR" Key="CLSID\{C0A568DA-817B-3FAE-8231-3C11273D66F6}\InprocServer32" Name="Assembly" Value="MyToolkit, Version=2.5.5.0, Culture=neutral, PublicKeyToken=3e349a1360994d26" Type="string" Action="write" />
+                <RegistryValue Root="HKCR" Key="CLSID\{C0A568DA-817B-3FAE-8231-3C11273D66F6}\InprocServer32" Name="RuntimeVersion" Value="v4.0.30319" Type="string" Action="write" />
+                <RegistryValue Root="HKCR" Key="CLSID\{C0A568DA-817B-3FAE-8231-3C11273D66F6}\InprocServer32" Name="CodeBase" Value="file:///[#fil62CEF58587643A2DDA67E24E70D86586]" Type="string" Action="write" />
+                <RegistryValue Root="HKCR" Key="CLSID\{CB2FEE40-23B3-3DC6-AFAE-280B8D5B3A68}\Implemented Categories\{62C8FE65-4EBB-45e7-B440-6E39B2CDBF29}" Value="" Type="string" Action="write" />
+                <RegistryValue Root="HKCR" Key="CLSID\{CB2FEE40-23B3-3DC6-AFAE-280B8D5B3A68}\InprocServer32\2.5.5.0" Name="Class" Value="MyToolkit.Html.HtmlParser" Type="string" Action="write" />
+                <RegistryValue Root="HKCR" Key="CLSID\{CB2FEE40-23B3-3DC6-AFAE-280B8D5B3A68}\InprocServer32\2.5.5.0" Name="Assembly" Value="MyToolkit, Version=2.5.5.0, Culture=neutral, PublicKeyToken=3e349a1360994d26" Type="string" Action="write" />
+                <RegistryValue Root="HKCR" Key="CLSID\{CB2FEE40-23B3-3DC6-AFAE-280B8D5B3A68}\InprocServer32\2.5.5.0" Name="RuntimeVersion" Value="v4.0.30319" Type="string" Action="write" />
+                <RegistryValue Root="HKCR" Key="CLSID\{CB2FEE40-23B3-3DC6-AFAE-280B8D5B3A68}\InprocServer32\2.5.5.0" Name="CodeBase" Value="file:///[#fil62CEF58587643A2DDA67E24E70D86586]" Type="string" Action="write" />
+                <RegistryValue Root="HKCR" Key="CLSID\{CB2FEE40-23B3-3DC6-AFAE-280B8D5B3A68}\InprocServer32" Name="Class" Value="MyToolkit.Html.HtmlParser" Type="string" Action="write" />
+                <RegistryValue Root="HKCR" Key="CLSID\{CB2FEE40-23B3-3DC6-AFAE-280B8D5B3A68}\InprocServer32" Name="Assembly" Value="MyToolkit, Version=2.5.5.0, Culture=neutral, PublicKeyToken=3e349a1360994d26" Type="string" Action="write" />
+                <RegistryValue Root="HKCR" Key="CLSID\{CB2FEE40-23B3-3DC6-AFAE-280B8D5B3A68}\InprocServer32" Name="RuntimeVersion" Value="v4.0.30319" Type="string" Action="write" />
+                <RegistryValue Root="HKCR" Key="CLSID\{CB2FEE40-23B3-3DC6-AFAE-280B8D5B3A68}\InprocServer32" Name="CodeBase" Value="file:///[#fil62CEF58587643A2DDA67E24E70D86586]" Type="string" Action="write" />
+                <RegistryValue Root="HKCR" Key="CLSID\{CC015092-115F-3143-A38F-595B401B3FA6}\Implemented Categories\{62C8FE65-4EBB-45e7-B440-6E39B2CDBF29}" Value="" Type="string" Action="write" />
+                <RegistryValue Root="HKCR" Key="CLSID\{CC015092-115F-3143-A38F-595B401B3FA6}\InprocServer32\2.5.5.0" Name="Class" Value="MyToolkit.Composition.ServiceLocator" Type="string" Action="write" />
+                <RegistryValue Root="HKCR" Key="CLSID\{CC015092-115F-3143-A38F-595B401B3FA6}\InprocServer32\2.5.5.0" Name="Assembly" Value="MyToolkit, Version=2.5.5.0, Culture=neutral, PublicKeyToken=3e349a1360994d26" Type="string" Action="write" />
+                <RegistryValue Root="HKCR" Key="CLSID\{CC015092-115F-3143-A38F-595B401B3FA6}\InprocServer32\2.5.5.0" Name="RuntimeVersion" Value="v4.0.30319" Type="string" Action="write" />
+                <RegistryValue Root="HKCR" Key="CLSID\{CC015092-115F-3143-A38F-595B401B3FA6}\InprocServer32\2.5.5.0" Name="CodeBase" Value="file:///[#fil62CEF58587643A2DDA67E24E70D86586]" Type="string" Action="write" />
+                <RegistryValue Root="HKCR" Key="CLSID\{CC015092-115F-3143-A38F-595B401B3FA6}\InprocServer32" Name="Class" Value="MyToolkit.Composition.ServiceLocator" Type="string" Action="write" />
+                <RegistryValue Root="HKCR" Key="CLSID\{CC015092-115F-3143-A38F-595B401B3FA6}\InprocServer32" Name="Assembly" Value="MyToolkit, Version=2.5.5.0, Culture=neutral, PublicKeyToken=3e349a1360994d26" Type="string" Action="write" />
+                <RegistryValue Root="HKCR" Key="CLSID\{CC015092-115F-3143-A38F-595B401B3FA6}\InprocServer32" Name="RuntimeVersion" Value="v4.0.30319" Type="string" Action="write" />
+                <RegistryValue Root="HKCR" Key="CLSID\{CC015092-115F-3143-A38F-595B401B3FA6}\InprocServer32" Name="CodeBase" Value="file:///[#fil62CEF58587643A2DDA67E24E70D86586]" Type="string" Action="write" />
+                <RegistryValue Root="HKCR" Key="CLSID\{D551B52F-A5BB-3BE1-A0F7-4AC2DB7744FD}\Implemented Categories\{62C8FE65-4EBB-45e7-B440-6E39B2CDBF29}" Value="" Type="string" Action="write" />
+                <RegistryValue Root="HKCR" Key="CLSID\{D551B52F-A5BB-3BE1-A0F7-4AC2DB7744FD}\InprocServer32\2.5.5.0" Name="Class" Value="MyToolkit.WorkflowEngine.Activities.EmptyActivity" Type="string" Action="write" />
+                <RegistryValue Root="HKCR" Key="CLSID\{D551B52F-A5BB-3BE1-A0F7-4AC2DB7744FD}\InprocServer32\2.5.5.0" Name="Assembly" Value="MyToolkit, Version=2.5.5.0, Culture=neutral, PublicKeyToken=3e349a1360994d26" Type="string" Action="write" />
+                <RegistryValue Root="HKCR" Key="CLSID\{D551B52F-A5BB-3BE1-A0F7-4AC2DB7744FD}\InprocServer32\2.5.5.0" Name="RuntimeVersion" Value="v4.0.30319" Type="string" Action="write" />
+                <RegistryValue Root="HKCR" Key="CLSID\{D551B52F-A5BB-3BE1-A0F7-4AC2DB7744FD}\InprocServer32\2.5.5.0" Name="CodeBase" Value="file:///[#fil62CEF58587643A2DDA67E24E70D86586]" Type="string" Action="write" />
+                <RegistryValue Root="HKCR" Key="CLSID\{D551B52F-A5BB-3BE1-A0F7-4AC2DB7744FD}\InprocServer32" Name="Class" Value="MyToolkit.WorkflowEngine.Activities.EmptyActivity" Type="string" Action="write" />
+                <RegistryValue Root="HKCR" Key="CLSID\{D551B52F-A5BB-3BE1-A0F7-4AC2DB7744FD}\InprocServer32" Name="Assembly" Value="MyToolkit, Version=2.5.5.0, Culture=neutral, PublicKeyToken=3e349a1360994d26" Type="string" Action="write" />
+                <RegistryValue Root="HKCR" Key="CLSID\{D551B52F-A5BB-3BE1-A0F7-4AC2DB7744FD}\InprocServer32" Name="RuntimeVersion" Value="v4.0.30319" Type="string" Action="write" />
+                <RegistryValue Root="HKCR" Key="CLSID\{D551B52F-A5BB-3BE1-A0F7-4AC2DB7744FD}\InprocServer32" Name="CodeBase" Value="file:///[#fil62CEF58587643A2DDA67E24E70D86586]" Type="string" Action="write" />
+                <RegistryValue Root="HKCR" Key="CLSID\{D58E5165-E619-3C3D-B25F-6772ACE6445B}\Implemented Categories\{62C8FE65-4EBB-45e7-B440-6E39B2CDBF29}" Value="" Type="string" Action="write" />
+                <RegistryValue Root="HKCR" Key="CLSID\{D58E5165-E619-3C3D-B25F-6772ACE6445B}\InprocServer32\2.5.5.0" Name="Class" Value="MyToolkit.WorkflowEngine.Activities.EmptyAutomaticActivity" Type="string" Action="write" />
+                <RegistryValue Root="HKCR" Key="CLSID\{D58E5165-E619-3C3D-B25F-6772ACE6445B}\InprocServer32\2.5.5.0" Name="Assembly" Value="MyToolkit, Version=2.5.5.0, Culture=neutral, PublicKeyToken=3e349a1360994d26" Type="string" Action="write" />
+                <RegistryValue Root="HKCR" Key="CLSID\{D58E5165-E619-3C3D-B25F-6772ACE6445B}\InprocServer32\2.5.5.0" Name="RuntimeVersion" Value="v4.0.30319" Type="string" Action="write" />
+                <RegistryValue Root="HKCR" Key="CLSID\{D58E5165-E619-3C3D-B25F-6772ACE6445B}\InprocServer32\2.5.5.0" Name="CodeBase" Value="file:///[#fil62CEF58587643A2DDA67E24E70D86586]" Type="string" Action="write" />
+                <RegistryValue Root="HKCR" Key="CLSID\{D58E5165-E619-3C3D-B25F-6772ACE6445B}\InprocServer32" Name="Class" Value="MyToolkit.WorkflowEngine.Activities.EmptyAutomaticActivity" Type="string" Action="write" />
+                <RegistryValue Root="HKCR" Key="CLSID\{D58E5165-E619-3C3D-B25F-6772ACE6445B}\InprocServer32" Name="Assembly" Value="MyToolkit, Version=2.5.5.0, Culture=neutral, PublicKeyToken=3e349a1360994d26" Type="string" Action="write" />
+                <RegistryValue Root="HKCR" Key="CLSID\{D58E5165-E619-3C3D-B25F-6772ACE6445B}\InprocServer32" Name="RuntimeVersion" Value="v4.0.30319" Type="string" Action="write" />
+                <RegistryValue Root="HKCR" Key="CLSID\{D58E5165-E619-3C3D-B25F-6772ACE6445B}\InprocServer32" Name="CodeBase" Value="file:///[#fil62CEF58587643A2DDA67E24E70D86586]" Type="string" Action="write" />
+                <RegistryValue Root="HKCR" Key="CLSID\{E0AA0E61-EAB8-3E24-9FBC-15D5E8AADAF4}\Implemented Categories\{62C8FE65-4EBB-45e7-B440-6E39B2CDBF29}" Value="" Type="string" Action="write" />
+                <RegistryValue Root="HKCR" Key="CLSID\{E0AA0E61-EAB8-3E24-9FBC-15D5E8AADAF4}\InprocServer32\2.5.5.0" Name="Class" Value="MyToolkit.Utilities.ExpressionUtilities" Type="string" Action="write" />
+                <RegistryValue Root="HKCR" Key="CLSID\{E0AA0E61-EAB8-3E24-9FBC-15D5E8AADAF4}\InprocServer32\2.5.5.0" Name="Assembly" Value="MyToolkit, Version=2.5.5.0, Culture=neutral, PublicKeyToken=3e349a1360994d26" Type="string" Action="write" />
+                <RegistryValue Root="HKCR" Key="CLSID\{E0AA0E61-EAB8-3E24-9FBC-15D5E8AADAF4}\InprocServer32\2.5.5.0" Name="RuntimeVersion" Value="v4.0.30319" Type="string" Action="write" />
+                <RegistryValue Root="HKCR" Key="CLSID\{E0AA0E61-EAB8-3E24-9FBC-15D5E8AADAF4}\InprocServer32\2.5.5.0" Name="CodeBase" Value="file:///[#fil62CEF58587643A2DDA67E24E70D86586]" Type="string" Action="write" />
+                <RegistryValue Root="HKCR" Key="CLSID\{E0AA0E61-EAB8-3E24-9FBC-15D5E8AADAF4}\InprocServer32" Name="Class" Value="MyToolkit.Utilities.ExpressionUtilities" Type="string" Action="write" />
+                <RegistryValue Root="HKCR" Key="CLSID\{E0AA0E61-EAB8-3E24-9FBC-15D5E8AADAF4}\InprocServer32" Name="Assembly" Value="MyToolkit, Version=2.5.5.0, Culture=neutral, PublicKeyToken=3e349a1360994d26" Type="string" Action="write" />
+                <RegistryValue Root="HKCR" Key="CLSID\{E0AA0E61-EAB8-3E24-9FBC-15D5E8AADAF4}\InprocServer32" Name="RuntimeVersion" Value="v4.0.30319" Type="string" Action="write" />
+                <RegistryValue Root="HKCR" Key="CLSID\{E0AA0E61-EAB8-3E24-9FBC-15D5E8AADAF4}\InprocServer32" Name="CodeBase" Value="file:///[#fil62CEF58587643A2DDA67E24E70D86586]" Type="string" Action="write" />
+                <RegistryValue Root="HKCR" Key="CLSID\{E745942B-3142-37DF-98B9-C0DF0CFAEBCE}\Implemented Categories\{62C8FE65-4EBB-45e7-B440-6E39B2CDBF29}" Value="" Type="string" Action="write" />
+                <RegistryValue Root="HKCR" Key="CLSID\{E745942B-3142-37DF-98B9-C0DF0CFAEBCE}\InprocServer32\2.5.5.0" Name="Class" Value="MyToolkit.Messaging.Messenger" Type="string" Action="write" />
+                <RegistryValue Root="HKCR" Key="CLSID\{E745942B-3142-37DF-98B9-C0DF0CFAEBCE}\InprocServer32\2.5.5.0" Name="Assembly" Value="MyToolkit, Version=2.5.5.0, Culture=neutral, PublicKeyToken=3e349a1360994d26" Type="string" Action="write" />
+                <RegistryValue Root="HKCR" Key="CLSID\{E745942B-3142-37DF-98B9-C0DF0CFAEBCE}\InprocServer32\2.5.5.0" Name="RuntimeVersion" Value="v4.0.30319" Type="string" Action="write" />
+                <RegistryValue Root="HKCR" Key="CLSID\{E745942B-3142-37DF-98B9-C0DF0CFAEBCE}\InprocServer32\2.5.5.0" Name="CodeBase" Value="file:///[#fil62CEF58587643A2DDA67E24E70D86586]" Type="string" Action="write" />
+                <RegistryValue Root="HKCR" Key="CLSID\{E745942B-3142-37DF-98B9-C0DF0CFAEBCE}\InprocServer32" Name="Class" Value="MyToolkit.Messaging.Messenger" Type="string" Action="write" />
+                <RegistryValue Root="HKCR" Key="CLSID\{E745942B-3142-37DF-98B9-C0DF0CFAEBCE}\InprocServer32" Name="Assembly" Value="MyToolkit, Version=2.5.5.0, Culture=neutral, PublicKeyToken=3e349a1360994d26" Type="string" Action="write" />
+                <RegistryValue Root="HKCR" Key="CLSID\{E745942B-3142-37DF-98B9-C0DF0CFAEBCE}\InprocServer32" Name="RuntimeVersion" Value="v4.0.30319" Type="string" Action="write" />
+                <RegistryValue Root="HKCR" Key="CLSID\{E745942B-3142-37DF-98B9-C0DF0CFAEBCE}\InprocServer32" Name="CodeBase" Value="file:///[#fil62CEF58587643A2DDA67E24E70D86586]" Type="string" Action="write" />
+                <RegistryValue Root="HKCR" Key="CLSID\{EC5D19A2-4317-330B-B582-0A005B15F4BF}\Implemented Categories\{62C8FE65-4EBB-45e7-B440-6E39B2CDBF29}" Value="" Type="string" Action="write" />
+                <RegistryValue Root="HKCR" Key="CLSID\{EC5D19A2-4317-330B-B582-0A005B15F4BF}\InprocServer32\2.5.5.0" Name="Class" Value="MyToolkit.WorkflowEngine.WorkflowActivityInput" Type="string" Action="write" />
+                <RegistryValue Root="HKCR" Key="CLSID\{EC5D19A2-4317-330B-B582-0A005B15F4BF}\InprocServer32\2.5.5.0" Name="Assembly" Value="MyToolkit, Version=2.5.5.0, Culture=neutral, PublicKeyToken=3e349a1360994d26" Type="string" Action="write" />
+                <RegistryValue Root="HKCR" Key="CLSID\{EC5D19A2-4317-330B-B582-0A005B15F4BF}\InprocServer32\2.5.5.0" Name="RuntimeVersion" Value="v4.0.30319" Type="string" Action="write" />
+                <RegistryValue Root="HKCR" Key="CLSID\{EC5D19A2-4317-330B-B582-0A005B15F4BF}\InprocServer32\2.5.5.0" Name="CodeBase" Value="file:///[#fil62CEF58587643A2DDA67E24E70D86586]" Type="string" Action="write" />
+                <RegistryValue Root="HKCR" Key="CLSID\{EC5D19A2-4317-330B-B582-0A005B15F4BF}\InprocServer32" Name="Class" Value="MyToolkit.WorkflowEngine.WorkflowActivityInput" Type="string" Action="write" />
+                <RegistryValue Root="HKCR" Key="CLSID\{EC5D19A2-4317-330B-B582-0A005B15F4BF}\InprocServer32" Name="Assembly" Value="MyToolkit, Version=2.5.5.0, Culture=neutral, PublicKeyToken=3e349a1360994d26" Type="string" Action="write" />
+                <RegistryValue Root="HKCR" Key="CLSID\{EC5D19A2-4317-330B-B582-0A005B15F4BF}\InprocServer32" Name="RuntimeVersion" Value="v4.0.30319" Type="string" Action="write" />
+                <RegistryValue Root="HKCR" Key="CLSID\{EC5D19A2-4317-330B-B582-0A005B15F4BF}\InprocServer32" Name="CodeBase" Value="file:///[#fil62CEF58587643A2DDA67E24E70D86586]" Type="string" Action="write" />
+                <RegistryValue Root="HKCR" Key="CLSID\{FBFDCC06-E952-3A29-A91E-417AD3FB6881}\Implemented Categories\{62C8FE65-4EBB-45e7-B440-6E39B2CDBF29}" Value="" Type="string" Action="write" />
+                <RegistryValue Root="HKCR" Key="CLSID\{FBFDCC06-E952-3A29-A91E-417AD3FB6881}\InprocServer32\2.5.5.0" Name="Class" Value="MyToolkit.Utilities.CodeContractExtensions+ValidatedNotNullAttribute" Type="string" Action="write" />
+                <RegistryValue Root="HKCR" Key="CLSID\{FBFDCC06-E952-3A29-A91E-417AD3FB6881}\InprocServer32\2.5.5.0" Name="Assembly" Value="MyToolkit, Version=2.5.5.0, Culture=neutral, PublicKeyToken=3e349a1360994d26" Type="string" Action="write" />
+                <RegistryValue Root="HKCR" Key="CLSID\{FBFDCC06-E952-3A29-A91E-417AD3FB6881}\InprocServer32\2.5.5.0" Name="RuntimeVersion" Value="v4.0.30319" Type="string" Action="write" />
+                <RegistryValue Root="HKCR" Key="CLSID\{FBFDCC06-E952-3A29-A91E-417AD3FB6881}\InprocServer32\2.5.5.0" Name="CodeBase" Value="file:///[#fil62CEF58587643A2DDA67E24E70D86586]" Type="string" Action="write" />
+                <RegistryValue Root="HKCR" Key="CLSID\{FBFDCC06-E952-3A29-A91E-417AD3FB6881}\InprocServer32" Name="Class" Value="MyToolkit.Utilities.CodeContractExtensions+ValidatedNotNullAttribute" Type="string" Action="write" />
+                <RegistryValue Root="HKCR" Key="CLSID\{FBFDCC06-E952-3A29-A91E-417AD3FB6881}\InprocServer32" Name="Assembly" Value="MyToolkit, Version=2.5.5.0, Culture=neutral, PublicKeyToken=3e349a1360994d26" Type="string" Action="write" />
+                <RegistryValue Root="HKCR" Key="CLSID\{FBFDCC06-E952-3A29-A91E-417AD3FB6881}\InprocServer32" Name="RuntimeVersion" Value="v4.0.30319" Type="string" Action="write" />
+                <RegistryValue Root="HKCR" Key="CLSID\{FBFDCC06-E952-3A29-A91E-417AD3FB6881}\InprocServer32" Name="CodeBase" Value="file:///[#fil62CEF58587643A2DDA67E24E70D86586]" Type="string" Action="write" />
+                <RegistryValue Root="HKCR" Key="Record\{1EC9D110-12A2-3214-B5D8-1305C4229640}\2.5.5.0" Name="Class" Value="MyToolkit.Messaging.MessageButton" Type="string" Action="write" />
+                <RegistryValue Root="HKCR" Key="Record\{1EC9D110-12A2-3214-B5D8-1305C4229640}\2.5.5.0" Name="Assembly" Value="MyToolkit, Version=2.5.5.0, Culture=neutral, PublicKeyToken=3e349a1360994d26" Type="string" Action="write" />
+                <RegistryValue Root="HKCR" Key="Record\{1EC9D110-12A2-3214-B5D8-1305C4229640}\2.5.5.0" Name="RuntimeVersion" Value="v4.0.30319" Type="string" Action="write" />
+                <RegistryValue Root="HKCR" Key="Record\{1EC9D110-12A2-3214-B5D8-1305C4229640}\2.5.5.0" Name="CodeBase" Value="file:///[#fil62CEF58587643A2DDA67E24E70D86586]" Type="string" Action="write" />
+                <RegistryValue Root="HKCR" Key="Record\{47F71BBB-D086-329B-A80F-B196688B2FDD}\2.5.5.0" Name="Class" Value="MyToolkit.Messaging.MessageResult" Type="string" Action="write" />
+                <RegistryValue Root="HKCR" Key="Record\{47F71BBB-D086-329B-A80F-B196688B2FDD}\2.5.5.0" Name="Assembly" Value="MyToolkit, Version=2.5.5.0, Culture=neutral, PublicKeyToken=3e349a1360994d26" Type="string" Action="write" />
+                <RegistryValue Root="HKCR" Key="Record\{47F71BBB-D086-329B-A80F-B196688B2FDD}\2.5.5.0" Name="RuntimeVersion" Value="v4.0.30319" Type="string" Action="write" />
+                <RegistryValue Root="HKCR" Key="Record\{47F71BBB-D086-329B-A80F-B196688B2FDD}\2.5.5.0" Name="CodeBase" Value="file:///[#fil62CEF58587643A2DDA67E24E70D86586]" Type="string" Action="write" />
+            </Component>
+            <Component Id="cmpCED5B7488C31D594E13DDD9CAB74BFD8" Directory="RootDirectory" Guid="*">
+                <Class Id="{EBC25CF6-9120-4283-B972-0E5520D0000C}" Context="InprocServer32" Description="Ionic.Crc.CRC32" ThreadingModel="both" ForeignServer="mscoree.dll">
+                    <ProgId Id="Ionic.Crc.CRC32" Description="Ionic.Crc.CRC32" />
+                </Class>
+                <Class Id="{EBC25CF6-9120-4283-B972-0E5520D0000D}" Context="InprocServer32" Description="Ionic.Zlib.ZlibCodec" ThreadingModel="both" ForeignServer="mscoree.dll">
+                    <ProgId Id="Ionic.Zlib.ZlibCodec" Description="Ionic.Zlib.ZlibCodec" />
+                </Class>
+                <File Id="fil29681523F6C5F6494E9C0C2613364952" KeyPath="yes" Source="$(var.SourcePath)\MyToolkit.Extended.dll" />
+                <RegistryValue Root="HKCR" Key="CLSID\{EBC25CF6-9120-4283-B972-0E5520D0000C}\Implemented Categories\{62C8FE65-4EBB-45e7-B440-6E39B2CDBF29}" Value="" Type="string" Action="write" />
+                <RegistryValue Root="HKCR" Key="CLSID\{EBC25CF6-9120-4283-B972-0E5520D0000C}\InprocServer32\2.5.5.0" Name="Class" Value="Ionic.Crc.CRC32" Type="string" Action="write" />
+                <RegistryValue Root="HKCR" Key="CLSID\{EBC25CF6-9120-4283-B972-0E5520D0000C}\InprocServer32\2.5.5.0" Name="Assembly" Value="MyToolkit.Extended, Version=2.5.5.0, Culture=neutral, PublicKeyToken=3e349a1360994d26" Type="string" Action="write" />
+                <RegistryValue Root="HKCR" Key="CLSID\{EBC25CF6-9120-4283-B972-0E5520D0000C}\InprocServer32\2.5.5.0" Name="RuntimeVersion" Value="v4.0.30319" Type="string" Action="write" />
+                <RegistryValue Root="HKCR" Key="CLSID\{EBC25CF6-9120-4283-B972-0E5520D0000C}\InprocServer32\2.5.5.0" Name="CodeBase" Value="file:///[#fil29681523F6C5F6494E9C0C2613364952]" Type="string" Action="write" />
+                <RegistryValue Root="HKCR" Key="CLSID\{EBC25CF6-9120-4283-B972-0E5520D0000C}\InprocServer32" Name="Class" Value="Ionic.Crc.CRC32" Type="string" Action="write" />
+                <RegistryValue Root="HKCR" Key="CLSID\{EBC25CF6-9120-4283-B972-0E5520D0000C}\InprocServer32" Name="Assembly" Value="MyToolkit.Extended, Version=2.5.5.0, Culture=neutral, PublicKeyToken=3e349a1360994d26" Type="string" Action="write" />
+                <RegistryValue Root="HKCR" Key="CLSID\{EBC25CF6-9120-4283-B972-0E5520D0000C}\InprocServer32" Name="RuntimeVersion" Value="v4.0.30319" Type="string" Action="write" />
+                <RegistryValue Root="HKCR" Key="CLSID\{EBC25CF6-9120-4283-B972-0E5520D0000C}\InprocServer32" Name="CodeBase" Value="file:///[#fil29681523F6C5F6494E9C0C2613364952]" Type="string" Action="write" />
+                <RegistryValue Root="HKCR" Key="CLSID\{EBC25CF6-9120-4283-B972-0E5520D0000D}\Implemented Categories\{62C8FE65-4EBB-45e7-B440-6E39B2CDBF29}" Value="" Type="string" Action="write" />
+                <RegistryValue Root="HKCR" Key="CLSID\{EBC25CF6-9120-4283-B972-0E5520D0000D}\InprocServer32\2.5.5.0" Name="Class" Value="Ionic.Zlib.ZlibCodec" Type="string" Action="write" />
+                <RegistryValue Root="HKCR" Key="CLSID\{EBC25CF6-9120-4283-B972-0E5520D0000D}\InprocServer32\2.5.5.0" Name="Assembly" Value="MyToolkit.Extended, Version=2.5.5.0, Culture=neutral, PublicKeyToken=3e349a1360994d26" Type="string" Action="write" />
+                <RegistryValue Root="HKCR" Key="CLSID\{EBC25CF6-9120-4283-B972-0E5520D0000D}\InprocServer32\2.5.5.0" Name="RuntimeVersion" Value="v4.0.30319" Type="string" Action="write" />
+                <RegistryValue Root="HKCR" Key="CLSID\{EBC25CF6-9120-4283-B972-0E5520D0000D}\InprocServer32\2.5.5.0" Name="CodeBase" Value="file:///[#fil29681523F6C5F6494E9C0C2613364952]" Type="string" Action="write" />
+                <RegistryValue Root="HKCR" Key="CLSID\{EBC25CF6-9120-4283-B972-0E5520D0000D}\InprocServer32" Name="Class" Value="Ionic.Zlib.ZlibCodec" Type="string" Action="write" />
+                <RegistryValue Root="HKCR" Key="CLSID\{EBC25CF6-9120-4283-B972-0E5520D0000D}\InprocServer32" Name="Assembly" Value="MyToolkit.Extended, Version=2.5.5.0, Culture=neutral, PublicKeyToken=3e349a1360994d26" Type="string" Action="write" />
+                <RegistryValue Root="HKCR" Key="CLSID\{EBC25CF6-9120-4283-B972-0E5520D0000D}\InprocServer32" Name="RuntimeVersion" Value="v4.0.30319" Type="string" Action="write" />
+                <RegistryValue Root="HKCR" Key="CLSID\{EBC25CF6-9120-4283-B972-0E5520D0000D}\InprocServer32" Name="CodeBase" Value="file:///[#fil29681523F6C5F6494E9C0C2613364952]" Type="string" Action="write" />
+            </Component>
+            <Component Id="cmp5DA04D879E472CDB59610C78E2C06D67" Directory="RootDirectory" Guid="*">
+                <File Id="fil9DE1E33FF998D56AD5CDDBB114A9D14E" KeyPath="yes" Source="$(var.SourcePath)\MyToolkit.Extended.xml" />
+            </Component>
+            <Component Id="cmp31D065AFFB2F9C455FBCDC62BD6A0282" Directory="RootDirectory" Guid="*">
+                <File Id="fil2E9070A107598B8FB198EFBCF6062E75" KeyPath="yes" Source="$(var.SourcePath)\MyToolkit.xml" />
+            </Component>
+            <Component Id="cmpAA23E95C15845F50DC0B637F446EC20F" Directory="RootDirectory" Guid="*">
+                <Class Id="{5AD67F16-DC5E-3E3A-ADAD-B51D163996D5}" Context="InprocServer32" Description="NConsole.HelpCommand" ThreadingModel="both" ForeignServer="mscoree.dll">
+                    <ProgId Id="NConsole.HelpCommand" Description="NConsole.HelpCommand" />
+                </Class>
+                <Class Id="{5E6E47C0-66BA-332C-8C40-052DE624AAD4}" Context="InprocServer32" Description="NConsole.ConsoleHost" ThreadingModel="both" ForeignServer="mscoree.dll">
+                    <ProgId Id="NConsole.ConsoleHost" Description="NConsole.ConsoleHost" />
+                </Class>
+                <Class Id="{748AEF10-73EE-35D3-ABC3-964C923937D1}" Context="InprocServer32" Description="NConsole.ArgumentAttribute" ThreadingModel="both" ForeignServer="mscoree.dll">
+                    <ProgId Id="NConsole.ArgumentAttribute" Description="NConsole.ArgumentAttribute" />
+                </Class>
+                <Class Id="{E7BD1617-F200-3EE2-95AB-F58417BBA4F4}" Context="InprocServer32" Description="NConsole.SwitchAttribute" ThreadingModel="both" ForeignServer="mscoree.dll">
+                    <ProgId Id="NConsole.SwitchAttribute" Description="NConsole.SwitchAttribute" />
+                </Class>
+                <File Id="filEA326544F4E25C02E5E5DC3144171768" KeyPath="yes" Source="$(var.SourcePath)\NConsole.dll" />
+                <RegistryValue Root="HKCR" Key="CLSID\{5AD67F16-DC5E-3E3A-ADAD-B51D163996D5}\Implemented Categories\{62C8FE65-4EBB-45e7-B440-6E39B2CDBF29}" Value="" Type="string" Action="write" />
+                <RegistryValue Root="HKCR" Key="CLSID\{5AD67F16-DC5E-3E3A-ADAD-B51D163996D5}\InprocServer32\0.6.5780.31873" Name="Class" Value="NConsole.HelpCommand" Type="string" Action="write" />
+                <RegistryValue Root="HKCR" Key="CLSID\{5AD67F16-DC5E-3E3A-ADAD-B51D163996D5}\InprocServer32\0.6.5780.31873" Name="Assembly" Value="NConsole, Version=0.6.5780.31873, Culture=neutral, PublicKeyToken=null" Type="string" Action="write" />
+                <RegistryValue Root="HKCR" Key="CLSID\{5AD67F16-DC5E-3E3A-ADAD-B51D163996D5}\InprocServer32\0.6.5780.31873" Name="RuntimeVersion" Value="v4.0.30319" Type="string" Action="write" />
+                <RegistryValue Root="HKCR" Key="CLSID\{5AD67F16-DC5E-3E3A-ADAD-B51D163996D5}\InprocServer32\0.6.5780.31873" Name="CodeBase" Value="file:///[#filEA326544F4E25C02E5E5DC3144171768]" Type="string" Action="write" />
+                <RegistryValue Root="HKCR" Key="CLSID\{5AD67F16-DC5E-3E3A-ADAD-B51D163996D5}\InprocServer32" Name="Class" Value="NConsole.HelpCommand" Type="string" Action="write" />
+                <RegistryValue Root="HKCR" Key="CLSID\{5AD67F16-DC5E-3E3A-ADAD-B51D163996D5}\InprocServer32" Name="Assembly" Value="NConsole, Version=0.6.5780.31873, Culture=neutral, PublicKeyToken=null" Type="string" Action="write" />
+                <RegistryValue Root="HKCR" Key="CLSID\{5AD67F16-DC5E-3E3A-ADAD-B51D163996D5}\InprocServer32" Name="RuntimeVersion" Value="v4.0.30319" Type="string" Action="write" />
+                <RegistryValue Root="HKCR" Key="CLSID\{5AD67F16-DC5E-3E3A-ADAD-B51D163996D5}\InprocServer32" Name="CodeBase" Value="file:///[#filEA326544F4E25C02E5E5DC3144171768]" Type="string" Action="write" />
+                <RegistryValue Root="HKCR" Key="CLSID\{5E6E47C0-66BA-332C-8C40-052DE624AAD4}\Implemented Categories\{62C8FE65-4EBB-45e7-B440-6E39B2CDBF29}" Value="" Type="string" Action="write" />
+                <RegistryValue Root="HKCR" Key="CLSID\{5E6E47C0-66BA-332C-8C40-052DE624AAD4}\InprocServer32\0.6.5780.31873" Name="Class" Value="NConsole.ConsoleHost" Type="string" Action="write" />
+                <RegistryValue Root="HKCR" Key="CLSID\{5E6E47C0-66BA-332C-8C40-052DE624AAD4}\InprocServer32\0.6.5780.31873" Name="Assembly" Value="NConsole, Version=0.6.5780.31873, Culture=neutral, PublicKeyToken=null" Type="string" Action="write" />
+                <RegistryValue Root="HKCR" Key="CLSID\{5E6E47C0-66BA-332C-8C40-052DE624AAD4}\InprocServer32\0.6.5780.31873" Name="RuntimeVersion" Value="v4.0.30319" Type="string" Action="write" />
+                <RegistryValue Root="HKCR" Key="CLSID\{5E6E47C0-66BA-332C-8C40-052DE624AAD4}\InprocServer32\0.6.5780.31873" Name="CodeBase" Value="file:///[#filEA326544F4E25C02E5E5DC3144171768]" Type="string" Action="write" />
+                <RegistryValue Root="HKCR" Key="CLSID\{5E6E47C0-66BA-332C-8C40-052DE624AAD4}\InprocServer32" Name="Class" Value="NConsole.ConsoleHost" Type="string" Action="write" />
+                <RegistryValue Root="HKCR" Key="CLSID\{5E6E47C0-66BA-332C-8C40-052DE624AAD4}\InprocServer32" Name="Assembly" Value="NConsole, Version=0.6.5780.31873, Culture=neutral, PublicKeyToken=null" Type="string" Action="write" />
+                <RegistryValue Root="HKCR" Key="CLSID\{5E6E47C0-66BA-332C-8C40-052DE624AAD4}\InprocServer32" Name="RuntimeVersion" Value="v4.0.30319" Type="string" Action="write" />
+                <RegistryValue Root="HKCR" Key="CLSID\{5E6E47C0-66BA-332C-8C40-052DE624AAD4}\InprocServer32" Name="CodeBase" Value="file:///[#filEA326544F4E25C02E5E5DC3144171768]" Type="string" Action="write" />
+                <RegistryValue Root="HKCR" Key="CLSID\{748AEF10-73EE-35D3-ABC3-964C923937D1}\Implemented Categories\{62C8FE65-4EBB-45e7-B440-6E39B2CDBF29}" Value="" Type="string" Action="write" />
+                <RegistryValue Root="HKCR" Key="CLSID\{748AEF10-73EE-35D3-ABC3-964C923937D1}\InprocServer32\0.6.5780.31873" Name="Class" Value="NConsole.ArgumentAttribute" Type="string" Action="write" />
+                <RegistryValue Root="HKCR" Key="CLSID\{748AEF10-73EE-35D3-ABC3-964C923937D1}\InprocServer32\0.6.5780.31873" Name="Assembly" Value="NConsole, Version=0.6.5780.31873, Culture=neutral, PublicKeyToken=null" Type="string" Action="write" />
+                <RegistryValue Root="HKCR" Key="CLSID\{748AEF10-73EE-35D3-ABC3-964C923937D1}\InprocServer32\0.6.5780.31873" Name="RuntimeVersion" Value="v4.0.30319" Type="string" Action="write" />
+                <RegistryValue Root="HKCR" Key="CLSID\{748AEF10-73EE-35D3-ABC3-964C923937D1}\InprocServer32\0.6.5780.31873" Name="CodeBase" Value="file:///[#filEA326544F4E25C02E5E5DC3144171768]" Type="string" Action="write" />
+                <RegistryValue Root="HKCR" Key="CLSID\{748AEF10-73EE-35D3-ABC3-964C923937D1}\InprocServer32" Name="Class" Value="NConsole.ArgumentAttribute" Type="string" Action="write" />
+                <RegistryValue Root="HKCR" Key="CLSID\{748AEF10-73EE-35D3-ABC3-964C923937D1}\InprocServer32" Name="Assembly" Value="NConsole, Version=0.6.5780.31873, Culture=neutral, PublicKeyToken=null" Type="string" Action="write" />
+                <RegistryValue Root="HKCR" Key="CLSID\{748AEF10-73EE-35D3-ABC3-964C923937D1}\InprocServer32" Name="RuntimeVersion" Value="v4.0.30319" Type="string" Action="write" />
+                <RegistryValue Root="HKCR" Key="CLSID\{748AEF10-73EE-35D3-ABC3-964C923937D1}\InprocServer32" Name="CodeBase" Value="file:///[#filEA326544F4E25C02E5E5DC3144171768]" Type="string" Action="write" />
+                <RegistryValue Root="HKCR" Key="CLSID\{E7BD1617-F200-3EE2-95AB-F58417BBA4F4}\Implemented Categories\{62C8FE65-4EBB-45e7-B440-6E39B2CDBF29}" Value="" Type="string" Action="write" />
+                <RegistryValue Root="HKCR" Key="CLSID\{E7BD1617-F200-3EE2-95AB-F58417BBA4F4}\InprocServer32\0.6.5780.31873" Name="Class" Value="NConsole.SwitchAttribute" Type="string" Action="write" />
+                <RegistryValue Root="HKCR" Key="CLSID\{E7BD1617-F200-3EE2-95AB-F58417BBA4F4}\InprocServer32\0.6.5780.31873" Name="Assembly" Value="NConsole, Version=0.6.5780.31873, Culture=neutral, PublicKeyToken=null" Type="string" Action="write" />
+                <RegistryValue Root="HKCR" Key="CLSID\{E7BD1617-F200-3EE2-95AB-F58417BBA4F4}\InprocServer32\0.6.5780.31873" Name="RuntimeVersion" Value="v4.0.30319" Type="string" Action="write" />
+                <RegistryValue Root="HKCR" Key="CLSID\{E7BD1617-F200-3EE2-95AB-F58417BBA4F4}\InprocServer32\0.6.5780.31873" Name="CodeBase" Value="file:///[#filEA326544F4E25C02E5E5DC3144171768]" Type="string" Action="write" />
+                <RegistryValue Root="HKCR" Key="CLSID\{E7BD1617-F200-3EE2-95AB-F58417BBA4F4}\InprocServer32" Name="Class" Value="NConsole.SwitchAttribute" Type="string" Action="write" />
+                <RegistryValue Root="HKCR" Key="CLSID\{E7BD1617-F200-3EE2-95AB-F58417BBA4F4}\InprocServer32" Name="Assembly" Value="NConsole, Version=0.6.5780.31873, Culture=neutral, PublicKeyToken=null" Type="string" Action="write" />
+                <RegistryValue Root="HKCR" Key="CLSID\{E7BD1617-F200-3EE2-95AB-F58417BBA4F4}\InprocServer32" Name="RuntimeVersion" Value="v4.0.30319" Type="string" Action="write" />
+                <RegistryValue Root="HKCR" Key="CLSID\{E7BD1617-F200-3EE2-95AB-F58417BBA4F4}\InprocServer32" Name="CodeBase" Value="file:///[#filEA326544F4E25C02E5E5DC3144171768]" Type="string" Action="write" />
+            </Component>
+            <Component Id="cmp4EF681E940C9E20EA080DB3DA5BFF531" Directory="RootDirectory" Guid="*">
+                <File Id="filE1465DA3401877B048DC334009AB18B4" KeyPath="yes" Source="$(var.SourcePath)\NConsole.xml" />
+            </Component>
+            <Component Id="cmp6F0300C5B63980FD2F1566987FE7F216" Directory="RootDirectory" Guid="*">
+                <File Id="filCCECE5841B510C7D3FCB3A6E246AE174" KeyPath="yes" Source="$(var.SourcePath)\Newtonsoft.Json.dll" />
+            </Component>
+            <Component Id="cmp20174E0C694A4A5926FFFA07E361BA39" Directory="RootDirectory" Guid="*">
+                <File Id="filEABCE0C3E6A9FBB38D59A1965E694418" KeyPath="yes" Source="$(var.SourcePath)\Newtonsoft.Json.xml" />
+            </Component>
+            <Component Id="cmpDB0E1E99867094F8CB9FF5C59686A391" Directory="RootDirectory" Guid="*">
+                <Class Id="{A43C8DBE-3C5E-34C8-A4A5-60DEB33616BF}" Context="InprocServer32" Description="NJsonSchema.CodeGeneration.TypeScript.TypeScriptTypeResolver" ThreadingModel="both" ForeignServer="mscoree.dll">
+                    <ProgId Id="NJsonSchema.CodeGeneration.TypeScript.TypeScriptTypeResolver" Description="NJsonSchema.CodeGeneration.TypeScript.TypeScriptTypeResolver" />
+                </Class>
+                <Class Id="{F179CB8E-C263-3733-88B4-725F2DAC6E07}" Context="InprocServer32" Description="NJsonSchema.CodeGeneration.CSharp.CSharpGeneratorSettings" ThreadingModel="both" ForeignServer="mscoree.dll">
+                    <ProgId Id="NJsonSchema.CodeGeneration.CSharp.CSharpGeneratorSettings" Description="NJsonSchema.CodeGeneration.CSharp.CSharpGeneratorSettings" />
+                </Class>
+                <File Id="fil69E69326265A56E58AABD23A6FA13906" KeyPath="yes" Source="$(var.SourcePath)\NJsonSchema.CodeGeneration.dll" />
+                <RegistryValue Root="HKCR" Key="CLSID\{A43C8DBE-3C5E-34C8-A4A5-60DEB33616BF}\Implemented Categories\{62C8FE65-4EBB-45e7-B440-6E39B2CDBF29}" Value="" Type="string" Action="write" />
+                <RegistryValue Root="HKCR" Key="CLSID\{A43C8DBE-3C5E-34C8-A4A5-60DEB33616BF}\InprocServer32\1.11.5799.31778" Name="Class" Value="NJsonSchema.CodeGeneration.TypeScript.TypeScriptTypeResolver" Type="string" Action="write" />
+                <RegistryValue Root="HKCR" Key="CLSID\{A43C8DBE-3C5E-34C8-A4A5-60DEB33616BF}\InprocServer32\1.11.5799.31778" Name="Assembly" Value="NJsonSchema.CodeGeneration, Version=1.11.5799.31778, Culture=neutral, PublicKeyToken=null" Type="string" Action="write" />
+                <RegistryValue Root="HKCR" Key="CLSID\{A43C8DBE-3C5E-34C8-A4A5-60DEB33616BF}\InprocServer32\1.11.5799.31778" Name="RuntimeVersion" Value="v4.0.30319" Type="string" Action="write" />
+                <RegistryValue Root="HKCR" Key="CLSID\{A43C8DBE-3C5E-34C8-A4A5-60DEB33616BF}\InprocServer32\1.11.5799.31778" Name="CodeBase" Value="file:///[#fil69E69326265A56E58AABD23A6FA13906]" Type="string" Action="write" />
+                <RegistryValue Root="HKCR" Key="CLSID\{A43C8DBE-3C5E-34C8-A4A5-60DEB33616BF}\InprocServer32" Name="Class" Value="NJsonSchema.CodeGeneration.TypeScript.TypeScriptTypeResolver" Type="string" Action="write" />
+                <RegistryValue Root="HKCR" Key="CLSID\{A43C8DBE-3C5E-34C8-A4A5-60DEB33616BF}\InprocServer32" Name="Assembly" Value="NJsonSchema.CodeGeneration, Version=1.11.5799.31778, Culture=neutral, PublicKeyToken=null" Type="string" Action="write" />
+                <RegistryValue Root="HKCR" Key="CLSID\{A43C8DBE-3C5E-34C8-A4A5-60DEB33616BF}\InprocServer32" Name="RuntimeVersion" Value="v4.0.30319" Type="string" Action="write" />
+                <RegistryValue Root="HKCR" Key="CLSID\{A43C8DBE-3C5E-34C8-A4A5-60DEB33616BF}\InprocServer32" Name="CodeBase" Value="file:///[#fil69E69326265A56E58AABD23A6FA13906]" Type="string" Action="write" />
+                <RegistryValue Root="HKCR" Key="CLSID\{F179CB8E-C263-3733-88B4-725F2DAC6E07}\Implemented Categories\{62C8FE65-4EBB-45e7-B440-6E39B2CDBF29}" Value="" Type="string" Action="write" />
+                <RegistryValue Root="HKCR" Key="CLSID\{F179CB8E-C263-3733-88B4-725F2DAC6E07}\InprocServer32\1.11.5799.31778" Name="Class" Value="NJsonSchema.CodeGeneration.CSharp.CSharpGeneratorSettings" Type="string" Action="write" />
+                <RegistryValue Root="HKCR" Key="CLSID\{F179CB8E-C263-3733-88B4-725F2DAC6E07}\InprocServer32\1.11.5799.31778" Name="Assembly" Value="NJsonSchema.CodeGeneration, Version=1.11.5799.31778, Culture=neutral, PublicKeyToken=null" Type="string" Action="write" />
+                <RegistryValue Root="HKCR" Key="CLSID\{F179CB8E-C263-3733-88B4-725F2DAC6E07}\InprocServer32\1.11.5799.31778" Name="RuntimeVersion" Value="v4.0.30319" Type="string" Action="write" />
+                <RegistryValue Root="HKCR" Key="CLSID\{F179CB8E-C263-3733-88B4-725F2DAC6E07}\InprocServer32\1.11.5799.31778" Name="CodeBase" Value="file:///[#fil69E69326265A56E58AABD23A6FA13906]" Type="string" Action="write" />
+                <RegistryValue Root="HKCR" Key="CLSID\{F179CB8E-C263-3733-88B4-725F2DAC6E07}\InprocServer32" Name="Class" Value="NJsonSchema.CodeGeneration.CSharp.CSharpGeneratorSettings" Type="string" Action="write" />
+                <RegistryValue Root="HKCR" Key="CLSID\{F179CB8E-C263-3733-88B4-725F2DAC6E07}\InprocServer32" Name="Assembly" Value="NJsonSchema.CodeGeneration, Version=1.11.5799.31778, Culture=neutral, PublicKeyToken=null" Type="string" Action="write" />
+                <RegistryValue Root="HKCR" Key="CLSID\{F179CB8E-C263-3733-88B4-725F2DAC6E07}\InprocServer32" Name="RuntimeVersion" Value="v4.0.30319" Type="string" Action="write" />
+                <RegistryValue Root="HKCR" Key="CLSID\{F179CB8E-C263-3733-88B4-725F2DAC6E07}\InprocServer32" Name="CodeBase" Value="file:///[#fil69E69326265A56E58AABD23A6FA13906]" Type="string" Action="write" />
+            </Component>
+            <Component Id="cmp0F72DC80E66380C61176B1A472BDB203" Directory="RootDirectory" Guid="*">
+                <File Id="fil967F1D6FED5D8E55E7C4B8711B422729" KeyPath="yes" Source="$(var.SourcePath)\NJsonSchema.CodeGeneration.pdb" />
+            </Component>
+            <Component Id="cmp19FE2E6712C318DF128B0BEEEAC96FAD" Directory="RootDirectory" Guid="*">
+                <File Id="filC0CB432EEDC939D89C8438BACBC5F227" KeyPath="yes" Source="$(var.SourcePath)\NJsonSchema.CodeGeneration.xml" />
+            </Component>
+            <Component Id="cmpCFDF9B03906A160A23B423DF1D391540" Directory="RootDirectory" Guid="*">
+                <Class Id="{4A1D999F-D69B-3FB3-9A66-6BE0C8880301}" Context="InprocServer32" Description="NJsonSchema.JsonSchemaGeneratorSettings" ThreadingModel="both" ForeignServer="mscoree.dll">
+                    <ProgId Id="NJsonSchema.JsonSchemaGeneratorSettings" Description="NJsonSchema.JsonSchemaGeneratorSettings" />
+                </Class>
+                <Class Id="{68A18F5F-43DD-3EE8-ABDF-82A3AAD3967B}" Context="InprocServer32" Description="NJsonSchema.JsonProperty" ThreadingModel="both" ForeignServer="mscoree.dll">
+                    <ProgId Id="NJsonSchema.JsonProperty" Description="NJsonSchema.JsonProperty" />
+                </Class>
+                <Class Id="{C4120FB6-B7B4-39AF-8B1E-DF964B1BCD84}" Context="InprocServer32" Description="NJsonSchema.JsonSchema4" ThreadingModel="both" ForeignServer="mscoree.dll">
+                    <ProgId Id="NJsonSchema.JsonSchema4" Description="NJsonSchema.JsonSchema4" />
+                </Class>
+                <Class Id="{C73DAB05-3950-3AEF-95EA-5F5020C0FB6E}" Context="InprocServer32" Description="NJsonSchema.SchemaResolver" ThreadingModel="both" ForeignServer="mscoree.dll">
+                    <ProgId Id="NJsonSchema.SchemaResolver" Description="NJsonSchema.SchemaResolver" />
+                </Class>
+                <File Id="filE7D2BAF36BE70670FE414AAABB6765E1" KeyPath="yes" Source="$(var.SourcePath)\NJsonSchema.dll" />
+                <ProgId Id="Record" />
+                <RegistryValue Root="HKCR" Key="CLSID\{4A1D999F-D69B-3FB3-9A66-6BE0C8880301}\Implemented Categories\{62C8FE65-4EBB-45e7-B440-6E39B2CDBF29}" Value="" Type="string" Action="write" />
+                <RegistryValue Root="HKCR" Key="CLSID\{4A1D999F-D69B-3FB3-9A66-6BE0C8880301}\InprocServer32\1.11.5799.31777" Name="Class" Value="NJsonSchema.JsonSchemaGeneratorSettings" Type="string" Action="write" />
+                <RegistryValue Root="HKCR" Key="CLSID\{4A1D999F-D69B-3FB3-9A66-6BE0C8880301}\InprocServer32\1.11.5799.31777" Name="Assembly" Value="NJsonSchema, Version=1.11.5799.31777, Culture=neutral, PublicKeyToken=null" Type="string" Action="write" />
+                <RegistryValue Root="HKCR" Key="CLSID\{4A1D999F-D69B-3FB3-9A66-6BE0C8880301}\InprocServer32\1.11.5799.31777" Name="RuntimeVersion" Value="v4.0.30319" Type="string" Action="write" />
+                <RegistryValue Root="HKCR" Key="CLSID\{4A1D999F-D69B-3FB3-9A66-6BE0C8880301}\InprocServer32\1.11.5799.31777" Name="CodeBase" Value="file:///[#filE7D2BAF36BE70670FE414AAABB6765E1]" Type="string" Action="write" />
+                <RegistryValue Root="HKCR" Key="CLSID\{4A1D999F-D69B-3FB3-9A66-6BE0C8880301}\InprocServer32" Name="Class" Value="NJsonSchema.JsonSchemaGeneratorSettings" Type="string" Action="write" />
+                <RegistryValue Root="HKCR" Key="CLSID\{4A1D999F-D69B-3FB3-9A66-6BE0C8880301}\InprocServer32" Name="Assembly" Value="NJsonSchema, Version=1.11.5799.31777, Culture=neutral, PublicKeyToken=null" Type="string" Action="write" />
+                <RegistryValue Root="HKCR" Key="CLSID\{4A1D999F-D69B-3FB3-9A66-6BE0C8880301}\InprocServer32" Name="RuntimeVersion" Value="v4.0.30319" Type="string" Action="write" />
+                <RegistryValue Root="HKCR" Key="CLSID\{4A1D999F-D69B-3FB3-9A66-6BE0C8880301}\InprocServer32" Name="CodeBase" Value="file:///[#filE7D2BAF36BE70670FE414AAABB6765E1]" Type="string" Action="write" />
+                <RegistryValue Root="HKCR" Key="CLSID\{68A18F5F-43DD-3EE8-ABDF-82A3AAD3967B}\Implemented Categories\{62C8FE65-4EBB-45e7-B440-6E39B2CDBF29}" Value="" Type="string" Action="write" />
+                <RegistryValue Root="HKCR" Key="CLSID\{68A18F5F-43DD-3EE8-ABDF-82A3AAD3967B}\InprocServer32\1.11.5799.31777" Name="Class" Value="NJsonSchema.JsonProperty" Type="string" Action="write" />
+                <RegistryValue Root="HKCR" Key="CLSID\{68A18F5F-43DD-3EE8-ABDF-82A3AAD3967B}\InprocServer32\1.11.5799.31777" Name="Assembly" Value="NJsonSchema, Version=1.11.5799.31777, Culture=neutral, PublicKeyToken=null" Type="string" Action="write" />
+                <RegistryValue Root="HKCR" Key="CLSID\{68A18F5F-43DD-3EE8-ABDF-82A3AAD3967B}\InprocServer32\1.11.5799.31777" Name="RuntimeVersion" Value="v4.0.30319" Type="string" Action="write" />
+                <RegistryValue Root="HKCR" Key="CLSID\{68A18F5F-43DD-3EE8-ABDF-82A3AAD3967B}\InprocServer32\1.11.5799.31777" Name="CodeBase" Value="file:///[#filE7D2BAF36BE70670FE414AAABB6765E1]" Type="string" Action="write" />
+                <RegistryValue Root="HKCR" Key="CLSID\{68A18F5F-43DD-3EE8-ABDF-82A3AAD3967B}\InprocServer32" Name="Class" Value="NJsonSchema.JsonProperty" Type="string" Action="write" />
+                <RegistryValue Root="HKCR" Key="CLSID\{68A18F5F-43DD-3EE8-ABDF-82A3AAD3967B}\InprocServer32" Name="Assembly" Value="NJsonSchema, Version=1.11.5799.31777, Culture=neutral, PublicKeyToken=null" Type="string" Action="write" />
+                <RegistryValue Root="HKCR" Key="CLSID\{68A18F5F-43DD-3EE8-ABDF-82A3AAD3967B}\InprocServer32" Name="RuntimeVersion" Value="v4.0.30319" Type="string" Action="write" />
+                <RegistryValue Root="HKCR" Key="CLSID\{68A18F5F-43DD-3EE8-ABDF-82A3AAD3967B}\InprocServer32" Name="CodeBase" Value="file:///[#filE7D2BAF36BE70670FE414AAABB6765E1]" Type="string" Action="write" />
+                <RegistryValue Root="HKCR" Key="CLSID\{C4120FB6-B7B4-39AF-8B1E-DF964B1BCD84}\Implemented Categories\{62C8FE65-4EBB-45e7-B440-6E39B2CDBF29}" Value="" Type="string" Action="write" />
+                <RegistryValue Root="HKCR" Key="CLSID\{C4120FB6-B7B4-39AF-8B1E-DF964B1BCD84}\InprocServer32\1.11.5799.31777" Name="Class" Value="NJsonSchema.JsonSchema4" Type="string" Action="write" />
+                <RegistryValue Root="HKCR" Key="CLSID\{C4120FB6-B7B4-39AF-8B1E-DF964B1BCD84}\InprocServer32\1.11.5799.31777" Name="Assembly" Value="NJsonSchema, Version=1.11.5799.31777, Culture=neutral, PublicKeyToken=null" Type="string" Action="write" />
+                <RegistryValue Root="HKCR" Key="CLSID\{C4120FB6-B7B4-39AF-8B1E-DF964B1BCD84}\InprocServer32\1.11.5799.31777" Name="RuntimeVersion" Value="v4.0.30319" Type="string" Action="write" />
+                <RegistryValue Root="HKCR" Key="CLSID\{C4120FB6-B7B4-39AF-8B1E-DF964B1BCD84}\InprocServer32\1.11.5799.31777" Name="CodeBase" Value="file:///[#filE7D2BAF36BE70670FE414AAABB6765E1]" Type="string" Action="write" />
+                <RegistryValue Root="HKCR" Key="CLSID\{C4120FB6-B7B4-39AF-8B1E-DF964B1BCD84}\InprocServer32" Name="Class" Value="NJsonSchema.JsonSchema4" Type="string" Action="write" />
+                <RegistryValue Root="HKCR" Key="CLSID\{C4120FB6-B7B4-39AF-8B1E-DF964B1BCD84}\InprocServer32" Name="Assembly" Value="NJsonSchema, Version=1.11.5799.31777, Culture=neutral, PublicKeyToken=null" Type="string" Action="write" />
+                <RegistryValue Root="HKCR" Key="CLSID\{C4120FB6-B7B4-39AF-8B1E-DF964B1BCD84}\InprocServer32" Name="RuntimeVersion" Value="v4.0.30319" Type="string" Action="write" />
+                <RegistryValue Root="HKCR" Key="CLSID\{C4120FB6-B7B4-39AF-8B1E-DF964B1BCD84}\InprocServer32" Name="CodeBase" Value="file:///[#filE7D2BAF36BE70670FE414AAABB6765E1]" Type="string" Action="write" />
+                <RegistryValue Root="HKCR" Key="CLSID\{C73DAB05-3950-3AEF-95EA-5F5020C0FB6E}\Implemented Categories\{62C8FE65-4EBB-45e7-B440-6E39B2CDBF29}" Value="" Type="string" Action="write" />
+                <RegistryValue Root="HKCR" Key="CLSID\{C73DAB05-3950-3AEF-95EA-5F5020C0FB6E}\InprocServer32\1.11.5799.31777" Name="Class" Value="NJsonSchema.SchemaResolver" Type="string" Action="write" />
+                <RegistryValue Root="HKCR" Key="CLSID\{C73DAB05-3950-3AEF-95EA-5F5020C0FB6E}\InprocServer32\1.11.5799.31777" Name="Assembly" Value="NJsonSchema, Version=1.11.5799.31777, Culture=neutral, PublicKeyToken=null" Type="string" Action="write" />
+                <RegistryValue Root="HKCR" Key="CLSID\{C73DAB05-3950-3AEF-95EA-5F5020C0FB6E}\InprocServer32\1.11.5799.31777" Name="RuntimeVersion" Value="v4.0.30319" Type="string" Action="write" />
+                <RegistryValue Root="HKCR" Key="CLSID\{C73DAB05-3950-3AEF-95EA-5F5020C0FB6E}\InprocServer32\1.11.5799.31777" Name="CodeBase" Value="file:///[#filE7D2BAF36BE70670FE414AAABB6765E1]" Type="string" Action="write" />
+                <RegistryValue Root="HKCR" Key="CLSID\{C73DAB05-3950-3AEF-95EA-5F5020C0FB6E}\InprocServer32" Name="Class" Value="NJsonSchema.SchemaResolver" Type="string" Action="write" />
+                <RegistryValue Root="HKCR" Key="CLSID\{C73DAB05-3950-3AEF-95EA-5F5020C0FB6E}\InprocServer32" Name="Assembly" Value="NJsonSchema, Version=1.11.5799.31777, Culture=neutral, PublicKeyToken=null" Type="string" Action="write" />
+                <RegistryValue Root="HKCR" Key="CLSID\{C73DAB05-3950-3AEF-95EA-5F5020C0FB6E}\InprocServer32" Name="RuntimeVersion" Value="v4.0.30319" Type="string" Action="write" />
+                <RegistryValue Root="HKCR" Key="CLSID\{C73DAB05-3950-3AEF-95EA-5F5020C0FB6E}\InprocServer32" Name="CodeBase" Value="file:///[#filE7D2BAF36BE70670FE414AAABB6765E1]" Type="string" Action="write" />
+                <RegistryValue Root="HKCR" Key="Record\{2A4BDFEA-0590-3428-9310-90D5C176EB57}\1.11.5799.31777" Name="Class" Value="NJsonSchema.JsonObjectType" Type="string" Action="write" />
+                <RegistryValue Root="HKCR" Key="Record\{2A4BDFEA-0590-3428-9310-90D5C176EB57}\1.11.5799.31777" Name="Assembly" Value="NJsonSchema, Version=1.11.5799.31777, Culture=neutral, PublicKeyToken=null" Type="string" Action="write" />
+                <RegistryValue Root="HKCR" Key="Record\{2A4BDFEA-0590-3428-9310-90D5C176EB57}\1.11.5799.31777" Name="RuntimeVersion" Value="v4.0.30319" Type="string" Action="write" />
+                <RegistryValue Root="HKCR" Key="Record\{2A4BDFEA-0590-3428-9310-90D5C176EB57}\1.11.5799.31777" Name="CodeBase" Value="file:///[#filE7D2BAF36BE70670FE414AAABB6765E1]" Type="string" Action="write" />
+                <RegistryValue Root="HKCR" Key="Record\{597AD525-62C0-3A3C-9F92-58C6767AA03E}\1.11.5799.31777" Name="Class" Value="NJsonSchema.Validation.ValidationErrorKind" Type="string" Action="write" />
+                <RegistryValue Root="HKCR" Key="Record\{597AD525-62C0-3A3C-9F92-58C6767AA03E}\1.11.5799.31777" Name="Assembly" Value="NJsonSchema, Version=1.11.5799.31777, Culture=neutral, PublicKeyToken=null" Type="string" Action="write" />
+                <RegistryValue Root="HKCR" Key="Record\{597AD525-62C0-3A3C-9F92-58C6767AA03E}\1.11.5799.31777" Name="RuntimeVersion" Value="v4.0.30319" Type="string" Action="write" />
+                <RegistryValue Root="HKCR" Key="Record\{597AD525-62C0-3A3C-9F92-58C6767AA03E}\1.11.5799.31777" Name="CodeBase" Value="file:///[#filE7D2BAF36BE70670FE414AAABB6765E1]" Type="string" Action="write" />
+                <RegistryValue Root="HKCR" Key="Record\{A925F8FE-377E-31E1-9034-7454C27BA869}\1.11.5799.31777" Name="Class" Value="NJsonSchema.EnumHandling" Type="string" Action="write" />
+                <RegistryValue Root="HKCR" Key="Record\{A925F8FE-377E-31E1-9034-7454C27BA869}\1.11.5799.31777" Name="Assembly" Value="NJsonSchema, Version=1.11.5799.31777, Culture=neutral, PublicKeyToken=null" Type="string" Action="write" />
+                <RegistryValue Root="HKCR" Key="Record\{A925F8FE-377E-31E1-9034-7454C27BA869}\1.11.5799.31777" Name="RuntimeVersion" Value="v4.0.30319" Type="string" Action="write" />
+                <RegistryValue Root="HKCR" Key="Record\{A925F8FE-377E-31E1-9034-7454C27BA869}\1.11.5799.31777" Name="CodeBase" Value="file:///[#filE7D2BAF36BE70670FE414AAABB6765E1]" Type="string" Action="write" />
+            </Component>
+            <Component Id="cmp833FA3F80A11E63F858DDEC12841DC39" Directory="RootDirectory" Guid="*">
+                <File Id="fil74BB26CFEFEFFE17318098E8BF12350A" KeyPath="yes" Source="$(var.SourcePath)\NJsonSchema.pdb" />
+            </Component>
+            <Component Id="cmp1C1136F93E85EEFA43E6D2D9FFB0B6F2" Directory="RootDirectory" Guid="*">
+                <File Id="filD695A73671F7C09A8F5F9B000178428E" KeyPath="yes" Source="$(var.SourcePath)\NJsonSchema.xml" />
+            </Component>
+            <Component Id="cmpD433CB41F7E59DBB651203A1637871EF" Directory="RootDirectory" Guid="*">
+                <Class Id="{088A6861-B23F-33AF-8D21-ABBE9979C611}" Context="InprocServer32" Description="NSwag.CodeGeneration.ClientGenerators.CSharp.SwaggerToCSharpGeneratorSettings" ThreadingModel="both" ForeignServer="mscoree.dll">
+                    <ProgId Id="NSwag.CodeGeneration.ClientGenerators.CSharp.SwaggerToCSharpGeneratorSettings" Description="NSwag.CodeGeneration.ClientGenerators.CSharp.SwaggerToCSharpGeneratorSettings" />
+                </Class>
+                <Class Id="{1EF164FD-B57C-333A-8AFD-8B2A4F5EBBE9}" Context="InprocServer32" Description="NSwag.CodeGeneration.ClientGenerators.TypeScript.SwaggerToTypeScriptGeneratorSettings" ThreadingModel="both" ForeignServer="mscoree.dll">
+                    <ProgId Id="NSwag.CodeGeneration.ClientGenerators.TypeScript.SwaggerToTypeScriptGeneratorSettings" Description="NSwag.CodeGeneration.ClientGenerators.TypeScript.SwaggerToTypeScriptGeneratorSettings" />
+                </Class>
+                <Class Id="{20B7D572-4EF3-38B2-87DF-0962AB02DA67}" Context="InprocServer32" Description="NSwag.CodeGeneration.SwaggerGenerators.WebApi.AssemblyTypeToSwaggerGeneratorSettings" ThreadingModel="both" ForeignServer="mscoree.dll">
+                    <ProgId Id="NSwag.CodeGeneration.SwaggerGenerators.WebApi.AssemblyTypeToSwaggerGeneratorSettings" Description="NSwag.CodeGeneration.SwaggerGenerators.WebApi.AssemblyTypeToSwaggerGeneratorSettings" />
+                </Class>
+                <Class Id="{315D32BE-F67F-3DD7-8535-B26A10C16ACB}" Context="InprocServer32" Description="NSwag.CodeGeneration.SwaggerGenerators.WebApi.WebApiToSwaggerGeneratorSettings" ThreadingModel="both" ForeignServer="mscoree.dll">
+                    <ProgId Id="NSwag.CodeGeneration.SwaggerGenerators.WebApi.WebApiToSwaggerGeneratorSettings" Description="NSwag.CodeGeneration.SwaggerGenerators.WebApi.WebApiToSwaggerGeneratorSettings" />
+                </Class>
+                <Class Id="{D386B8A2-7267-3E68-AC6C-E8467115EE03}" Context="InprocServer32" Description="NSwag.CodeGeneration.SwaggerGenerators.WebApi.WebApiAssemblyToSwaggerGeneratorSettings" ThreadingModel="both" ForeignServer="mscoree.dll">
+                    <ProgId Id="NSwag.CodeGeneration.SwaggerGenerators.WebApi.WebApiAssemblyToSwaggerGeneratorSettings" Description="NSwag.CodeGeneration.SwaggerGenerators.WebApi.WebApiAssemblyToSwaggerGeneratorSettings" />
+                </Class>
+                <Class Id="{F6F78621-FDFD-35CA-B0AD-85092A755899}" Context="InprocServer32" Description="NSwag.CodeGeneration.ClientGenerators.ClientGeneratorBaseSettings" ThreadingModel="both" ForeignServer="mscoree.dll">
+                    <ProgId Id="NSwag.CodeGeneration.ClientGenerators.ClientGeneratorBaseSettings" Description="NSwag.CodeGeneration.ClientGenerators.ClientGeneratorBaseSettings" />
+                </Class>
+                <File Id="filDC94E2DB0A7DAD32A328930C80E6419C" KeyPath="yes" Source="$(var.SourcePath)\NSwag.CodeGeneration.dll" />
+                <ProgId Id="Record" />
+                <RegistryValue Root="HKCR" Key="CLSID\{088A6861-B23F-33AF-8D21-ABBE9979C611}\Implemented Categories\{62C8FE65-4EBB-45e7-B440-6E39B2CDBF29}" Value="" Type="string" Action="write" />
+                <RegistryValue Root="HKCR" Key="CLSID\{088A6861-B23F-33AF-8D21-ABBE9979C611}\InprocServer32\1.3.5799.35352" Name="Class" Value="NSwag.CodeGeneration.ClientGenerators.CSharp.SwaggerToCSharpGeneratorSettings" Type="string" Action="write" />
+                <RegistryValue Root="HKCR" Key="CLSID\{088A6861-B23F-33AF-8D21-ABBE9979C611}\InprocServer32\1.3.5799.35352" Name="Assembly" Value="NSwag.CodeGeneration, Version=1.3.5799.35352, Culture=neutral, PublicKeyToken=null" Type="string" Action="write" />
+                <RegistryValue Root="HKCR" Key="CLSID\{088A6861-B23F-33AF-8D21-ABBE9979C611}\InprocServer32\1.3.5799.35352" Name="RuntimeVersion" Value="v4.0.30319" Type="string" Action="write" />
+                <RegistryValue Root="HKCR" Key="CLSID\{088A6861-B23F-33AF-8D21-ABBE9979C611}\InprocServer32\1.3.5799.35352" Name="CodeBase" Value="file:///[#filDC94E2DB0A7DAD32A328930C80E6419C]" Type="string" Action="write" />
+                <RegistryValue Root="HKCR" Key="CLSID\{088A6861-B23F-33AF-8D21-ABBE9979C611}\InprocServer32" Name="Class" Value="NSwag.CodeGeneration.ClientGenerators.CSharp.SwaggerToCSharpGeneratorSettings" Type="string" Action="write" />
+                <RegistryValue Root="HKCR" Key="CLSID\{088A6861-B23F-33AF-8D21-ABBE9979C611}\InprocServer32" Name="Assembly" Value="NSwag.CodeGeneration, Version=1.3.5799.35352, Culture=neutral, PublicKeyToken=null" Type="string" Action="write" />
+                <RegistryValue Root="HKCR" Key="CLSID\{088A6861-B23F-33AF-8D21-ABBE9979C611}\InprocServer32" Name="RuntimeVersion" Value="v4.0.30319" Type="string" Action="write" />
+                <RegistryValue Root="HKCR" Key="CLSID\{088A6861-B23F-33AF-8D21-ABBE9979C611}\InprocServer32" Name="CodeBase" Value="file:///[#filDC94E2DB0A7DAD32A328930C80E6419C]" Type="string" Action="write" />
+                <RegistryValue Root="HKCR" Key="CLSID\{1EF164FD-B57C-333A-8AFD-8B2A4F5EBBE9}\Implemented Categories\{62C8FE65-4EBB-45e7-B440-6E39B2CDBF29}" Value="" Type="string" Action="write" />
+                <RegistryValue Root="HKCR" Key="CLSID\{1EF164FD-B57C-333A-8AFD-8B2A4F5EBBE9}\InprocServer32\1.3.5799.35352" Name="Class" Value="NSwag.CodeGeneration.ClientGenerators.TypeScript.SwaggerToTypeScriptGeneratorSettings" Type="string" Action="write" />
+                <RegistryValue Root="HKCR" Key="CLSID\{1EF164FD-B57C-333A-8AFD-8B2A4F5EBBE9}\InprocServer32\1.3.5799.35352" Name="Assembly" Value="NSwag.CodeGeneration, Version=1.3.5799.35352, Culture=neutral, PublicKeyToken=null" Type="string" Action="write" />
+                <RegistryValue Root="HKCR" Key="CLSID\{1EF164FD-B57C-333A-8AFD-8B2A4F5EBBE9}\InprocServer32\1.3.5799.35352" Name="RuntimeVersion" Value="v4.0.30319" Type="string" Action="write" />
+                <RegistryValue Root="HKCR" Key="CLSID\{1EF164FD-B57C-333A-8AFD-8B2A4F5EBBE9}\InprocServer32\1.3.5799.35352" Name="CodeBase" Value="file:///[#filDC94E2DB0A7DAD32A328930C80E6419C]" Type="string" Action="write" />
+                <RegistryValue Root="HKCR" Key="CLSID\{1EF164FD-B57C-333A-8AFD-8B2A4F5EBBE9}\InprocServer32" Name="Class" Value="NSwag.CodeGeneration.ClientGenerators.TypeScript.SwaggerToTypeScriptGeneratorSettings" Type="string" Action="write" />
+                <RegistryValue Root="HKCR" Key="CLSID\{1EF164FD-B57C-333A-8AFD-8B2A4F5EBBE9}\InprocServer32" Name="Assembly" Value="NSwag.CodeGeneration, Version=1.3.5799.35352, Culture=neutral, PublicKeyToken=null" Type="string" Action="write" />
+                <RegistryValue Root="HKCR" Key="CLSID\{1EF164FD-B57C-333A-8AFD-8B2A4F5EBBE9}\InprocServer32" Name="RuntimeVersion" Value="v4.0.30319" Type="string" Action="write" />
+                <RegistryValue Root="HKCR" Key="CLSID\{1EF164FD-B57C-333A-8AFD-8B2A4F5EBBE9}\InprocServer32" Name="CodeBase" Value="file:///[#filDC94E2DB0A7DAD32A328930C80E6419C]" Type="string" Action="write" />
+                <RegistryValue Root="HKCR" Key="CLSID\{20B7D572-4EF3-38B2-87DF-0962AB02DA67}\Implemented Categories\{62C8FE65-4EBB-45e7-B440-6E39B2CDBF29}" Value="" Type="string" Action="write" />
+                <RegistryValue Root="HKCR" Key="CLSID\{20B7D572-4EF3-38B2-87DF-0962AB02DA67}\InprocServer32\1.3.5799.35352" Name="Class" Value="NSwag.CodeGeneration.SwaggerGenerators.WebApi.AssemblyTypeToSwaggerGeneratorSettings" Type="string" Action="write" />
+                <RegistryValue Root="HKCR" Key="CLSID\{20B7D572-4EF3-38B2-87DF-0962AB02DA67}\InprocServer32\1.3.5799.35352" Name="Assembly" Value="NSwag.CodeGeneration, Version=1.3.5799.35352, Culture=neutral, PublicKeyToken=null" Type="string" Action="write" />
+                <RegistryValue Root="HKCR" Key="CLSID\{20B7D572-4EF3-38B2-87DF-0962AB02DA67}\InprocServer32\1.3.5799.35352" Name="RuntimeVersion" Value="v4.0.30319" Type="string" Action="write" />
+                <RegistryValue Root="HKCR" Key="CLSID\{20B7D572-4EF3-38B2-87DF-0962AB02DA67}\InprocServer32\1.3.5799.35352" Name="CodeBase" Value="file:///[#filDC94E2DB0A7DAD32A328930C80E6419C]" Type="string" Action="write" />
+                <RegistryValue Root="HKCR" Key="CLSID\{20B7D572-4EF3-38B2-87DF-0962AB02DA67}\InprocServer32" Name="Class" Value="NSwag.CodeGeneration.SwaggerGenerators.WebApi.AssemblyTypeToSwaggerGeneratorSettings" Type="string" Action="write" />
+                <RegistryValue Root="HKCR" Key="CLSID\{20B7D572-4EF3-38B2-87DF-0962AB02DA67}\InprocServer32" Name="Assembly" Value="NSwag.CodeGeneration, Version=1.3.5799.35352, Culture=neutral, PublicKeyToken=null" Type="string" Action="write" />
+                <RegistryValue Root="HKCR" Key="CLSID\{20B7D572-4EF3-38B2-87DF-0962AB02DA67}\InprocServer32" Name="RuntimeVersion" Value="v4.0.30319" Type="string" Action="write" />
+                <RegistryValue Root="HKCR" Key="CLSID\{20B7D572-4EF3-38B2-87DF-0962AB02DA67}\InprocServer32" Name="CodeBase" Value="file:///[#filDC94E2DB0A7DAD32A328930C80E6419C]" Type="string" Action="write" />
+                <RegistryValue Root="HKCR" Key="CLSID\{315D32BE-F67F-3DD7-8535-B26A10C16ACB}\Implemented Categories\{62C8FE65-4EBB-45e7-B440-6E39B2CDBF29}" Value="" Type="string" Action="write" />
+                <RegistryValue Root="HKCR" Key="CLSID\{315D32BE-F67F-3DD7-8535-B26A10C16ACB}\InprocServer32\1.3.5799.35352" Name="Class" Value="NSwag.CodeGeneration.SwaggerGenerators.WebApi.WebApiToSwaggerGeneratorSettings" Type="string" Action="write" />
+                <RegistryValue Root="HKCR" Key="CLSID\{315D32BE-F67F-3DD7-8535-B26A10C16ACB}\InprocServer32\1.3.5799.35352" Name="Assembly" Value="NSwag.CodeGeneration, Version=1.3.5799.35352, Culture=neutral, PublicKeyToken=null" Type="string" Action="write" />
+                <RegistryValue Root="HKCR" Key="CLSID\{315D32BE-F67F-3DD7-8535-B26A10C16ACB}\InprocServer32\1.3.5799.35352" Name="RuntimeVersion" Value="v4.0.30319" Type="string" Action="write" />
+                <RegistryValue Root="HKCR" Key="CLSID\{315D32BE-F67F-3DD7-8535-B26A10C16ACB}\InprocServer32\1.3.5799.35352" Name="CodeBase" Value="file:///[#filDC94E2DB0A7DAD32A328930C80E6419C]" Type="string" Action="write" />
+                <RegistryValue Root="HKCR" Key="CLSID\{315D32BE-F67F-3DD7-8535-B26A10C16ACB}\InprocServer32" Name="Class" Value="NSwag.CodeGeneration.SwaggerGenerators.WebApi.WebApiToSwaggerGeneratorSettings" Type="string" Action="write" />
+                <RegistryValue Root="HKCR" Key="CLSID\{315D32BE-F67F-3DD7-8535-B26A10C16ACB}\InprocServer32" Name="Assembly" Value="NSwag.CodeGeneration, Version=1.3.5799.35352, Culture=neutral, PublicKeyToken=null" Type="string" Action="write" />
+                <RegistryValue Root="HKCR" Key="CLSID\{315D32BE-F67F-3DD7-8535-B26A10C16ACB}\InprocServer32" Name="RuntimeVersion" Value="v4.0.30319" Type="string" Action="write" />
+                <RegistryValue Root="HKCR" Key="CLSID\{315D32BE-F67F-3DD7-8535-B26A10C16ACB}\InprocServer32" Name="CodeBase" Value="file:///[#filDC94E2DB0A7DAD32A328930C80E6419C]" Type="string" Action="write" />
+                <RegistryValue Root="HKCR" Key="CLSID\{D386B8A2-7267-3E68-AC6C-E8467115EE03}\Implemented Categories\{62C8FE65-4EBB-45e7-B440-6E39B2CDBF29}" Value="" Type="string" Action="write" />
+                <RegistryValue Root="HKCR" Key="CLSID\{D386B8A2-7267-3E68-AC6C-E8467115EE03}\InprocServer32\1.3.5799.35352" Name="Class" Value="NSwag.CodeGeneration.SwaggerGenerators.WebApi.WebApiAssemblyToSwaggerGeneratorSettings" Type="string" Action="write" />
+                <RegistryValue Root="HKCR" Key="CLSID\{D386B8A2-7267-3E68-AC6C-E8467115EE03}\InprocServer32\1.3.5799.35352" Name="Assembly" Value="NSwag.CodeGeneration, Version=1.3.5799.35352, Culture=neutral, PublicKeyToken=null" Type="string" Action="write" />
+                <RegistryValue Root="HKCR" Key="CLSID\{D386B8A2-7267-3E68-AC6C-E8467115EE03}\InprocServer32\1.3.5799.35352" Name="RuntimeVersion" Value="v4.0.30319" Type="string" Action="write" />
+                <RegistryValue Root="HKCR" Key="CLSID\{D386B8A2-7267-3E68-AC6C-E8467115EE03}\InprocServer32\1.3.5799.35352" Name="CodeBase" Value="file:///[#filDC94E2DB0A7DAD32A328930C80E6419C]" Type="string" Action="write" />
+                <RegistryValue Root="HKCR" Key="CLSID\{D386B8A2-7267-3E68-AC6C-E8467115EE03}\InprocServer32" Name="Class" Value="NSwag.CodeGeneration.SwaggerGenerators.WebApi.WebApiAssemblyToSwaggerGeneratorSettings" Type="string" Action="write" />
+                <RegistryValue Root="HKCR" Key="CLSID\{D386B8A2-7267-3E68-AC6C-E8467115EE03}\InprocServer32" Name="Assembly" Value="NSwag.CodeGeneration, Version=1.3.5799.35352, Culture=neutral, PublicKeyToken=null" Type="string" Action="write" />
+                <RegistryValue Root="HKCR" Key="CLSID\{D386B8A2-7267-3E68-AC6C-E8467115EE03}\InprocServer32" Name="RuntimeVersion" Value="v4.0.30319" Type="string" Action="write" />
+                <RegistryValue Root="HKCR" Key="CLSID\{D386B8A2-7267-3E68-AC6C-E8467115EE03}\InprocServer32" Name="CodeBase" Value="file:///[#filDC94E2DB0A7DAD32A328930C80E6419C]" Type="string" Action="write" />
+                <RegistryValue Root="HKCR" Key="CLSID\{F6F78621-FDFD-35CA-B0AD-85092A755899}\Implemented Categories\{62C8FE65-4EBB-45e7-B440-6E39B2CDBF29}" Value="" Type="string" Action="write" />
+                <RegistryValue Root="HKCR" Key="CLSID\{F6F78621-FDFD-35CA-B0AD-85092A755899}\InprocServer32\1.3.5799.35352" Name="Class" Value="NSwag.CodeGeneration.ClientGenerators.ClientGeneratorBaseSettings" Type="string" Action="write" />
+                <RegistryValue Root="HKCR" Key="CLSID\{F6F78621-FDFD-35CA-B0AD-85092A755899}\InprocServer32\1.3.5799.35352" Name="Assembly" Value="NSwag.CodeGeneration, Version=1.3.5799.35352, Culture=neutral, PublicKeyToken=null" Type="string" Action="write" />
+                <RegistryValue Root="HKCR" Key="CLSID\{F6F78621-FDFD-35CA-B0AD-85092A755899}\InprocServer32\1.3.5799.35352" Name="RuntimeVersion" Value="v4.0.30319" Type="string" Action="write" />
+                <RegistryValue Root="HKCR" Key="CLSID\{F6F78621-FDFD-35CA-B0AD-85092A755899}\InprocServer32\1.3.5799.35352" Name="CodeBase" Value="file:///[#filDC94E2DB0A7DAD32A328930C80E6419C]" Type="string" Action="write" />
+                <RegistryValue Root="HKCR" Key="CLSID\{F6F78621-FDFD-35CA-B0AD-85092A755899}\InprocServer32" Name="Class" Value="NSwag.CodeGeneration.ClientGenerators.ClientGeneratorBaseSettings" Type="string" Action="write" />
+                <RegistryValue Root="HKCR" Key="CLSID\{F6F78621-FDFD-35CA-B0AD-85092A755899}\InprocServer32" Name="Assembly" Value="NSwag.CodeGeneration, Version=1.3.5799.35352, Culture=neutral, PublicKeyToken=null" Type="string" Action="write" />
+                <RegistryValue Root="HKCR" Key="CLSID\{F6F78621-FDFD-35CA-B0AD-85092A755899}\InprocServer32" Name="RuntimeVersion" Value="v4.0.30319" Type="string" Action="write" />
+                <RegistryValue Root="HKCR" Key="CLSID\{F6F78621-FDFD-35CA-B0AD-85092A755899}\InprocServer32" Name="CodeBase" Value="file:///[#filDC94E2DB0A7DAD32A328930C80E6419C]" Type="string" Action="write" />
+                <RegistryValue Root="HKCR" Key="Record\{AFD15AA6-48C0-3D8B-8D74-6637545C63A2}\1.3.5799.35352" Name="Class" Value="NSwag.CodeGeneration.ClientGenerators.OperationGenerationMode" Type="string" Action="write" />
+                <RegistryValue Root="HKCR" Key="Record\{AFD15AA6-48C0-3D8B-8D74-6637545C63A2}\1.3.5799.35352" Name="Assembly" Value="NSwag.CodeGeneration, Version=1.3.5799.35352, Culture=neutral, PublicKeyToken=null" Type="string" Action="write" />
+                <RegistryValue Root="HKCR" Key="Record\{AFD15AA6-48C0-3D8B-8D74-6637545C63A2}\1.3.5799.35352" Name="RuntimeVersion" Value="v4.0.30319" Type="string" Action="write" />
+                <RegistryValue Root="HKCR" Key="Record\{AFD15AA6-48C0-3D8B-8D74-6637545C63A2}\1.3.5799.35352" Name="CodeBase" Value="file:///[#filDC94E2DB0A7DAD32A328930C80E6419C]" Type="string" Action="write" />
+                <RegistryValue Root="HKCR" Key="Record\{DC9C1155-E54B-3F99-B3AC-811AB72C212E}\1.3.5799.35352" Name="Class" Value="NSwag.CodeGeneration.ClientGenerators.TypeScript.TypeScriptAsyncType" Type="string" Action="write" />
+                <RegistryValue Root="HKCR" Key="Record\{DC9C1155-E54B-3F99-B3AC-811AB72C212E}\1.3.5799.35352" Name="Assembly" Value="NSwag.CodeGeneration, Version=1.3.5799.35352, Culture=neutral, PublicKeyToken=null" Type="string" Action="write" />
+                <RegistryValue Root="HKCR" Key="Record\{DC9C1155-E54B-3F99-B3AC-811AB72C212E}\1.3.5799.35352" Name="RuntimeVersion" Value="v4.0.30319" Type="string" Action="write" />
+                <RegistryValue Root="HKCR" Key="Record\{DC9C1155-E54B-3F99-B3AC-811AB72C212E}\1.3.5799.35352" Name="CodeBase" Value="file:///[#filDC94E2DB0A7DAD32A328930C80E6419C]" Type="string" Action="write" />
+            </Component>
+            <Component Id="cmp1949BC3177C07B75094A9C221E194BD5" Directory="RootDirectory" Guid="*">
+                <File Id="fil8177F0D8741FF80180BD236FBACDF05F" KeyPath="yes" Source="$(var.SourcePath)\NSwag.CodeGeneration.pdb" />
+            </Component>
+            <Component Id="cmp467981A375B9C9BD9836444143038D95" Directory="RootDirectory" Guid="*">
+                <File Id="filA0B38857D48FC4AADA41CEA9DCA0BED9" KeyPath="yes" Source="$(var.SourcePath)\NSwag.CodeGeneration.xml" />
+            </Component>
+            <Component Id="cmpAAFA37AAF0733BDB6A158E6D1B46BBE6" Directory="RootDirectory" Guid="*">
+                <Class Id="{13CC9640-A435-3313-B245-3E179E967B2A}" Context="InprocServer32" Description="NSwag.SwaggerResponse" ThreadingModel="both" ForeignServer="mscoree.dll">
+                    <ProgId Id="NSwag.SwaggerResponse" Description="NSwag.SwaggerResponse" />
+                </Class>
+                <Class Id="{384406BC-BEE7-3FA2-A0EB-5A766EF202DE}" Context="InprocServer32" Description="NSwag.SwaggerExternalDocumentation" ThreadingModel="both" ForeignServer="mscoree.dll">
+                    <ProgId Id="NSwag.SwaggerExternalDocumentation" Description="NSwag.SwaggerExternalDocumentation" />
+                </Class>
+                <Class Id="{412D8D82-D2AA-3381-839B-A17DB863D030}" Context="InprocServer32" Description="NSwag.SwaggerLicense" ThreadingModel="both" ForeignServer="mscoree.dll">
+                    <ProgId Id="NSwag.SwaggerLicense" Description="NSwag.SwaggerLicense" />
+                </Class>
+                <Class Id="{43324939-F0C4-33B2-97F8-C86F5D7CD5BB}" Context="InprocServer32" Description="NSwag.SwaggerResponses" ThreadingModel="both" ForeignServer="mscoree.dll">
+                    <ProgId Id="NSwag.SwaggerResponses" Description="NSwag.SwaggerResponses" />
+                </Class>
+                <Class Id="{543EA32E-781E-3F39-AFA9-02C57F306F53}" Context="InprocServer32" Description="NSwag.SwaggerInfo" ThreadingModel="both" ForeignServer="mscoree.dll">
+                    <ProgId Id="NSwag.SwaggerInfo" Description="NSwag.SwaggerInfo" />
+                </Class>
+                <Class Id="{76A01BF8-9CF8-3EBC-A92E-4EC3BBA30BFA}" Context="InprocServer32" Description="NSwag.SwaggerHeaders" ThreadingModel="both" ForeignServer="mscoree.dll">
+                    <ProgId Id="NSwag.SwaggerHeaders" Description="NSwag.SwaggerHeaders" />
+                </Class>
+                <Class Id="{8554F77A-C0C5-33A4-A5FC-979A973B0A27}" Context="InprocServer32" Description="NSwag.SwaggerSecurityRequirement" ThreadingModel="both" ForeignServer="mscoree.dll">
+                    <ProgId Id="NSwag.SwaggerSecurityRequirement" Description="NSwag.SwaggerSecurityRequirement" />
+                </Class>
+                <Class Id="{8B385E0C-0D3E-39DF-85AF-B8B8447C0913}" Context="InprocServer32" Description="NSwag.SwaggerOperationDescription" ThreadingModel="both" ForeignServer="mscoree.dll">
+                    <ProgId Id="NSwag.SwaggerOperationDescription" Description="NSwag.SwaggerOperationDescription" />
+                </Class>
+                <Class Id="{96D86F38-7B24-3C9E-B25C-C408A89A3237}" Context="InprocServer32" Description="NSwag.SwaggerOperation" ThreadingModel="both" ForeignServer="mscoree.dll">
+                    <ProgId Id="NSwag.SwaggerOperation" Description="NSwag.SwaggerOperation" />
+                </Class>
+                <Class Id="{9A1B2800-3056-3FA1-A80D-47C24B9F1B4A}" Context="InprocServer32" Description="NSwag.SwaggerContact" ThreadingModel="both" ForeignServer="mscoree.dll">
+                    <ProgId Id="NSwag.SwaggerContact" Description="NSwag.SwaggerContact" />
+                </Class>
+                <Class Id="{9C675A54-B51E-31FA-A9D4-C2A0A8C99FB3}" Context="InprocServer32" Description="NSwag.SwaggerService" ThreadingModel="both" ForeignServer="mscoree.dll">
+                    <ProgId Id="NSwag.SwaggerService" Description="NSwag.SwaggerService" />
+                </Class>
+                <Class Id="{B0C7652C-873B-33E4-B3FC-802633C4E42F}" Context="InprocServer32" Description="NSwag.SwaggerSecurityScheme" ThreadingModel="both" ForeignServer="mscoree.dll">
+                    <ProgId Id="NSwag.SwaggerSecurityScheme" Description="NSwag.SwaggerSecurityScheme" />
+                </Class>
+                <Class Id="{BB8C578D-789C-3ED2-86BB-0ED276DE6B5F}" Context="InprocServer32" Description="NSwag.SwaggerParameter" ThreadingModel="both" ForeignServer="mscoree.dll">
+                    <ProgId Id="NSwag.SwaggerParameter" Description="NSwag.SwaggerParameter" />
+                </Class>
+                <Class Id="{D5F4D988-2537-3F96-855F-831579024925}" Context="InprocServer32" Description="NSwag.SwaggerOperations" ThreadingModel="both" ForeignServer="mscoree.dll">
+                    <ProgId Id="NSwag.SwaggerOperations" Description="NSwag.SwaggerOperations" />
+                </Class>
+                <File Id="fil3F4437F772041EF18E21178330FB07F9" KeyPath="yes" Source="$(var.SourcePath)\NSwag.Core.dll" />
+                <ProgId Id="Record" />
+                <RegistryValue Root="HKCR" Key="CLSID\{13CC9640-A435-3313-B245-3E179E967B2A}\Implemented Categories\{62C8FE65-4EBB-45e7-B440-6E39B2CDBF29}" Value="" Type="string" Action="write" />
+                <RegistryValue Root="HKCR" Key="CLSID\{13CC9640-A435-3313-B245-3E179E967B2A}\InprocServer32\1.3.5799.35352" Name="Class" Value="NSwag.SwaggerResponse" Type="string" Action="write" />
+                <RegistryValue Root="HKCR" Key="CLSID\{13CC9640-A435-3313-B245-3E179E967B2A}\InprocServer32\1.3.5799.35352" Name="Assembly" Value="NSwag.Core, Version=1.3.5799.35352, Culture=neutral, PublicKeyToken=null" Type="string" Action="write" />
+                <RegistryValue Root="HKCR" Key="CLSID\{13CC9640-A435-3313-B245-3E179E967B2A}\InprocServer32\1.3.5799.35352" Name="RuntimeVersion" Value="v4.0.30319" Type="string" Action="write" />
+                <RegistryValue Root="HKCR" Key="CLSID\{13CC9640-A435-3313-B245-3E179E967B2A}\InprocServer32\1.3.5799.35352" Name="CodeBase" Value="file:///[#fil3F4437F772041EF18E21178330FB07F9]" Type="string" Action="write" />
+                <RegistryValue Root="HKCR" Key="CLSID\{13CC9640-A435-3313-B245-3E179E967B2A}\InprocServer32" Name="Class" Value="NSwag.SwaggerResponse" Type="string" Action="write" />
+                <RegistryValue Root="HKCR" Key="CLSID\{13CC9640-A435-3313-B245-3E179E967B2A}\InprocServer32" Name="Assembly" Value="NSwag.Core, Version=1.3.5799.35352, Culture=neutral, PublicKeyToken=null" Type="string" Action="write" />
+                <RegistryValue Root="HKCR" Key="CLSID\{13CC9640-A435-3313-B245-3E179E967B2A}\InprocServer32" Name="RuntimeVersion" Value="v4.0.30319" Type="string" Action="write" />
+                <RegistryValue Root="HKCR" Key="CLSID\{13CC9640-A435-3313-B245-3E179E967B2A}\InprocServer32" Name="CodeBase" Value="file:///[#fil3F4437F772041EF18E21178330FB07F9]" Type="string" Action="write" />
+                <RegistryValue Root="HKCR" Key="CLSID\{384406BC-BEE7-3FA2-A0EB-5A766EF202DE}\Implemented Categories\{62C8FE65-4EBB-45e7-B440-6E39B2CDBF29}" Value="" Type="string" Action="write" />
+                <RegistryValue Root="HKCR" Key="CLSID\{384406BC-BEE7-3FA2-A0EB-5A766EF202DE}\InprocServer32\1.3.5799.35352" Name="Class" Value="NSwag.SwaggerExternalDocumentation" Type="string" Action="write" />
+                <RegistryValue Root="HKCR" Key="CLSID\{384406BC-BEE7-3FA2-A0EB-5A766EF202DE}\InprocServer32\1.3.5799.35352" Name="Assembly" Value="NSwag.Core, Version=1.3.5799.35352, Culture=neutral, PublicKeyToken=null" Type="string" Action="write" />
+                <RegistryValue Root="HKCR" Key="CLSID\{384406BC-BEE7-3FA2-A0EB-5A766EF202DE}\InprocServer32\1.3.5799.35352" Name="RuntimeVersion" Value="v4.0.30319" Type="string" Action="write" />
+                <RegistryValue Root="HKCR" Key="CLSID\{384406BC-BEE7-3FA2-A0EB-5A766EF202DE}\InprocServer32\1.3.5799.35352" Name="CodeBase" Value="file:///[#fil3F4437F772041EF18E21178330FB07F9]" Type="string" Action="write" />
+                <RegistryValue Root="HKCR" Key="CLSID\{384406BC-BEE7-3FA2-A0EB-5A766EF202DE}\InprocServer32" Name="Class" Value="NSwag.SwaggerExternalDocumentation" Type="string" Action="write" />
+                <RegistryValue Root="HKCR" Key="CLSID\{384406BC-BEE7-3FA2-A0EB-5A766EF202DE}\InprocServer32" Name="Assembly" Value="NSwag.Core, Version=1.3.5799.35352, Culture=neutral, PublicKeyToken=null" Type="string" Action="write" />
+                <RegistryValue Root="HKCR" Key="CLSID\{384406BC-BEE7-3FA2-A0EB-5A766EF202DE}\InprocServer32" Name="RuntimeVersion" Value="v4.0.30319" Type="string" Action="write" />
+                <RegistryValue Root="HKCR" Key="CLSID\{384406BC-BEE7-3FA2-A0EB-5A766EF202DE}\InprocServer32" Name="CodeBase" Value="file:///[#fil3F4437F772041EF18E21178330FB07F9]" Type="string" Action="write" />
+                <RegistryValue Root="HKCR" Key="CLSID\{412D8D82-D2AA-3381-839B-A17DB863D030}\Implemented Categories\{62C8FE65-4EBB-45e7-B440-6E39B2CDBF29}" Value="" Type="string" Action="write" />
+                <RegistryValue Root="HKCR" Key="CLSID\{412D8D82-D2AA-3381-839B-A17DB863D030}\InprocServer32\1.3.5799.35352" Name="Class" Value="NSwag.SwaggerLicense" Type="string" Action="write" />
+                <RegistryValue Root="HKCR" Key="CLSID\{412D8D82-D2AA-3381-839B-A17DB863D030}\InprocServer32\1.3.5799.35352" Name="Assembly" Value="NSwag.Core, Version=1.3.5799.35352, Culture=neutral, PublicKeyToken=null" Type="string" Action="write" />
+                <RegistryValue Root="HKCR" Key="CLSID\{412D8D82-D2AA-3381-839B-A17DB863D030}\InprocServer32\1.3.5799.35352" Name="RuntimeVersion" Value="v4.0.30319" Type="string" Action="write" />
+                <RegistryValue Root="HKCR" Key="CLSID\{412D8D82-D2AA-3381-839B-A17DB863D030}\InprocServer32\1.3.5799.35352" Name="CodeBase" Value="file:///[#fil3F4437F772041EF18E21178330FB07F9]" Type="string" Action="write" />
+                <RegistryValue Root="HKCR" Key="CLSID\{412D8D82-D2AA-3381-839B-A17DB863D030}\InprocServer32" Name="Class" Value="NSwag.SwaggerLicense" Type="string" Action="write" />
+                <RegistryValue Root="HKCR" Key="CLSID\{412D8D82-D2AA-3381-839B-A17DB863D030}\InprocServer32" Name="Assembly" Value="NSwag.Core, Version=1.3.5799.35352, Culture=neutral, PublicKeyToken=null" Type="string" Action="write" />
+                <RegistryValue Root="HKCR" Key="CLSID\{412D8D82-D2AA-3381-839B-A17DB863D030}\InprocServer32" Name="RuntimeVersion" Value="v4.0.30319" Type="string" Action="write" />
+                <RegistryValue Root="HKCR" Key="CLSID\{412D8D82-D2AA-3381-839B-A17DB863D030}\InprocServer32" Name="CodeBase" Value="file:///[#fil3F4437F772041EF18E21178330FB07F9]" Type="string" Action="write" />
+                <RegistryValue Root="HKCR" Key="CLSID\{43324939-F0C4-33B2-97F8-C86F5D7CD5BB}\Implemented Categories\{62C8FE65-4EBB-45e7-B440-6E39B2CDBF29}" Value="" Type="string" Action="write" />
+                <RegistryValue Root="HKCR" Key="CLSID\{43324939-F0C4-33B2-97F8-C86F5D7CD5BB}\InprocServer32\1.3.5799.35352" Name="Class" Value="NSwag.SwaggerResponses" Type="string" Action="write" />
+                <RegistryValue Root="HKCR" Key="CLSID\{43324939-F0C4-33B2-97F8-C86F5D7CD5BB}\InprocServer32\1.3.5799.35352" Name="Assembly" Value="NSwag.Core, Version=1.3.5799.35352, Culture=neutral, PublicKeyToken=null" Type="string" Action="write" />
+                <RegistryValue Root="HKCR" Key="CLSID\{43324939-F0C4-33B2-97F8-C86F5D7CD5BB}\InprocServer32\1.3.5799.35352" Name="RuntimeVersion" Value="v4.0.30319" Type="string" Action="write" />
+                <RegistryValue Root="HKCR" Key="CLSID\{43324939-F0C4-33B2-97F8-C86F5D7CD5BB}\InprocServer32\1.3.5799.35352" Name="CodeBase" Value="file:///[#fil3F4437F772041EF18E21178330FB07F9]" Type="string" Action="write" />
+                <RegistryValue Root="HKCR" Key="CLSID\{43324939-F0C4-33B2-97F8-C86F5D7CD5BB}\InprocServer32" Name="Class" Value="NSwag.SwaggerResponses" Type="string" Action="write" />
+                <RegistryValue Root="HKCR" Key="CLSID\{43324939-F0C4-33B2-97F8-C86F5D7CD5BB}\InprocServer32" Name="Assembly" Value="NSwag.Core, Version=1.3.5799.35352, Culture=neutral, PublicKeyToken=null" Type="string" Action="write" />
+                <RegistryValue Root="HKCR" Key="CLSID\{43324939-F0C4-33B2-97F8-C86F5D7CD5BB}\InprocServer32" Name="RuntimeVersion" Value="v4.0.30319" Type="string" Action="write" />
+                <RegistryValue Root="HKCR" Key="CLSID\{43324939-F0C4-33B2-97F8-C86F5D7CD5BB}\InprocServer32" Name="CodeBase" Value="file:///[#fil3F4437F772041EF18E21178330FB07F9]" Type="string" Action="write" />
+                <RegistryValue Root="HKCR" Key="CLSID\{543EA32E-781E-3F39-AFA9-02C57F306F53}\Implemented Categories\{62C8FE65-4EBB-45e7-B440-6E39B2CDBF29}" Value="" Type="string" Action="write" />
+                <RegistryValue Root="HKCR" Key="CLSID\{543EA32E-781E-3F39-AFA9-02C57F306F53}\InprocServer32\1.3.5799.35352" Name="Class" Value="NSwag.SwaggerInfo" Type="string" Action="write" />
+                <RegistryValue Root="HKCR" Key="CLSID\{543EA32E-781E-3F39-AFA9-02C57F306F53}\InprocServer32\1.3.5799.35352" Name="Assembly" Value="NSwag.Core, Version=1.3.5799.35352, Culture=neutral, PublicKeyToken=null" Type="string" Action="write" />
+                <RegistryValue Root="HKCR" Key="CLSID\{543EA32E-781E-3F39-AFA9-02C57F306F53}\InprocServer32\1.3.5799.35352" Name="RuntimeVersion" Value="v4.0.30319" Type="string" Action="write" />
+                <RegistryValue Root="HKCR" Key="CLSID\{543EA32E-781E-3F39-AFA9-02C57F306F53}\InprocServer32\1.3.5799.35352" Name="CodeBase" Value="file:///[#fil3F4437F772041EF18E21178330FB07F9]" Type="string" Action="write" />
+                <RegistryValue Root="HKCR" Key="CLSID\{543EA32E-781E-3F39-AFA9-02C57F306F53}\InprocServer32" Name="Class" Value="NSwag.SwaggerInfo" Type="string" Action="write" />
+                <RegistryValue Root="HKCR" Key="CLSID\{543EA32E-781E-3F39-AFA9-02C57F306F53}\InprocServer32" Name="Assembly" Value="NSwag.Core, Version=1.3.5799.35352, Culture=neutral, PublicKeyToken=null" Type="string" Action="write" />
+                <RegistryValue Root="HKCR" Key="CLSID\{543EA32E-781E-3F39-AFA9-02C57F306F53}\InprocServer32" Name="RuntimeVersion" Value="v4.0.30319" Type="string" Action="write" />
+                <RegistryValue Root="HKCR" Key="CLSID\{543EA32E-781E-3F39-AFA9-02C57F306F53}\InprocServer32" Name="CodeBase" Value="file:///[#fil3F4437F772041EF18E21178330FB07F9]" Type="string" Action="write" />
+                <RegistryValue Root="HKCR" Key="CLSID\{76A01BF8-9CF8-3EBC-A92E-4EC3BBA30BFA}\Implemented Categories\{62C8FE65-4EBB-45e7-B440-6E39B2CDBF29}" Value="" Type="string" Action="write" />
+                <RegistryValue Root="HKCR" Key="CLSID\{76A01BF8-9CF8-3EBC-A92E-4EC3BBA30BFA}\InprocServer32\1.3.5799.35352" Name="Class" Value="NSwag.SwaggerHeaders" Type="string" Action="write" />
+                <RegistryValue Root="HKCR" Key="CLSID\{76A01BF8-9CF8-3EBC-A92E-4EC3BBA30BFA}\InprocServer32\1.3.5799.35352" Name="Assembly" Value="NSwag.Core, Version=1.3.5799.35352, Culture=neutral, PublicKeyToken=null" Type="string" Action="write" />
+                <RegistryValue Root="HKCR" Key="CLSID\{76A01BF8-9CF8-3EBC-A92E-4EC3BBA30BFA}\InprocServer32\1.3.5799.35352" Name="RuntimeVersion" Value="v4.0.30319" Type="string" Action="write" />
+                <RegistryValue Root="HKCR" Key="CLSID\{76A01BF8-9CF8-3EBC-A92E-4EC3BBA30BFA}\InprocServer32\1.3.5799.35352" Name="CodeBase" Value="file:///[#fil3F4437F772041EF18E21178330FB07F9]" Type="string" Action="write" />
+                <RegistryValue Root="HKCR" Key="CLSID\{76A01BF8-9CF8-3EBC-A92E-4EC3BBA30BFA}\InprocServer32" Name="Class" Value="NSwag.SwaggerHeaders" Type="string" Action="write" />
+                <RegistryValue Root="HKCR" Key="CLSID\{76A01BF8-9CF8-3EBC-A92E-4EC3BBA30BFA}\InprocServer32" Name="Assembly" Value="NSwag.Core, Version=1.3.5799.35352, Culture=neutral, PublicKeyToken=null" Type="string" Action="write" />
+                <RegistryValue Root="HKCR" Key="CLSID\{76A01BF8-9CF8-3EBC-A92E-4EC3BBA30BFA}\InprocServer32" Name="RuntimeVersion" Value="v4.0.30319" Type="string" Action="write" />
+                <RegistryValue Root="HKCR" Key="CLSID\{76A01BF8-9CF8-3EBC-A92E-4EC3BBA30BFA}\InprocServer32" Name="CodeBase" Value="file:///[#fil3F4437F772041EF18E21178330FB07F9]" Type="string" Action="write" />
+                <RegistryValue Root="HKCR" Key="CLSID\{8554F77A-C0C5-33A4-A5FC-979A973B0A27}\Implemented Categories\{62C8FE65-4EBB-45e7-B440-6E39B2CDBF29}" Value="" Type="string" Action="write" />
+                <RegistryValue Root="HKCR" Key="CLSID\{8554F77A-C0C5-33A4-A5FC-979A973B0A27}\InprocServer32\1.3.5799.35352" Name="Class" Value="NSwag.SwaggerSecurityRequirement" Type="string" Action="write" />
+                <RegistryValue Root="HKCR" Key="CLSID\{8554F77A-C0C5-33A4-A5FC-979A973B0A27}\InprocServer32\1.3.5799.35352" Name="Assembly" Value="NSwag.Core, Version=1.3.5799.35352, Culture=neutral, PublicKeyToken=null" Type="string" Action="write" />
+                <RegistryValue Root="HKCR" Key="CLSID\{8554F77A-C0C5-33A4-A5FC-979A973B0A27}\InprocServer32\1.3.5799.35352" Name="RuntimeVersion" Value="v4.0.30319" Type="string" Action="write" />
+                <RegistryValue Root="HKCR" Key="CLSID\{8554F77A-C0C5-33A4-A5FC-979A973B0A27}\InprocServer32\1.3.5799.35352" Name="CodeBase" Value="file:///[#fil3F4437F772041EF18E21178330FB07F9]" Type="string" Action="write" />
+                <RegistryValue Root="HKCR" Key="CLSID\{8554F77A-C0C5-33A4-A5FC-979A973B0A27}\InprocServer32" Name="Class" Value="NSwag.SwaggerSecurityRequirement" Type="string" Action="write" />
+                <RegistryValue Root="HKCR" Key="CLSID\{8554F77A-C0C5-33A4-A5FC-979A973B0A27}\InprocServer32" Name="Assembly" Value="NSwag.Core, Version=1.3.5799.35352, Culture=neutral, PublicKeyToken=null" Type="string" Action="write" />
+                <RegistryValue Root="HKCR" Key="CLSID\{8554F77A-C0C5-33A4-A5FC-979A973B0A27}\InprocServer32" Name="RuntimeVersion" Value="v4.0.30319" Type="string" Action="write" />
+                <RegistryValue Root="HKCR" Key="CLSID\{8554F77A-C0C5-33A4-A5FC-979A973B0A27}\InprocServer32" Name="CodeBase" Value="file:///[#fil3F4437F772041EF18E21178330FB07F9]" Type="string" Action="write" />
+                <RegistryValue Root="HKCR" Key="CLSID\{8B385E0C-0D3E-39DF-85AF-B8B8447C0913}\Implemented Categories\{62C8FE65-4EBB-45e7-B440-6E39B2CDBF29}" Value="" Type="string" Action="write" />
+                <RegistryValue Root="HKCR" Key="CLSID\{8B385E0C-0D3E-39DF-85AF-B8B8447C0913}\InprocServer32\1.3.5799.35352" Name="Class" Value="NSwag.SwaggerOperationDescription" Type="string" Action="write" />
+                <RegistryValue Root="HKCR" Key="CLSID\{8B385E0C-0D3E-39DF-85AF-B8B8447C0913}\InprocServer32\1.3.5799.35352" Name="Assembly" Value="NSwag.Core, Version=1.3.5799.35352, Culture=neutral, PublicKeyToken=null" Type="string" Action="write" />
+                <RegistryValue Root="HKCR" Key="CLSID\{8B385E0C-0D3E-39DF-85AF-B8B8447C0913}\InprocServer32\1.3.5799.35352" Name="RuntimeVersion" Value="v4.0.30319" Type="string" Action="write" />
+                <RegistryValue Root="HKCR" Key="CLSID\{8B385E0C-0D3E-39DF-85AF-B8B8447C0913}\InprocServer32\1.3.5799.35352" Name="CodeBase" Value="file:///[#fil3F4437F772041EF18E21178330FB07F9]" Type="string" Action="write" />
+                <RegistryValue Root="HKCR" Key="CLSID\{8B385E0C-0D3E-39DF-85AF-B8B8447C0913}\InprocServer32" Name="Class" Value="NSwag.SwaggerOperationDescription" Type="string" Action="write" />
+                <RegistryValue Root="HKCR" Key="CLSID\{8B385E0C-0D3E-39DF-85AF-B8B8447C0913}\InprocServer32" Name="Assembly" Value="NSwag.Core, Version=1.3.5799.35352, Culture=neutral, PublicKeyToken=null" Type="string" Action="write" />
+                <RegistryValue Root="HKCR" Key="CLSID\{8B385E0C-0D3E-39DF-85AF-B8B8447C0913}\InprocServer32" Name="RuntimeVersion" Value="v4.0.30319" Type="string" Action="write" />
+                <RegistryValue Root="HKCR" Key="CLSID\{8B385E0C-0D3E-39DF-85AF-B8B8447C0913}\InprocServer32" Name="CodeBase" Value="file:///[#fil3F4437F772041EF18E21178330FB07F9]" Type="string" Action="write" />
+                <RegistryValue Root="HKCR" Key="CLSID\{96D86F38-7B24-3C9E-B25C-C408A89A3237}\Implemented Categories\{62C8FE65-4EBB-45e7-B440-6E39B2CDBF29}" Value="" Type="string" Action="write" />
+                <RegistryValue Root="HKCR" Key="CLSID\{96D86F38-7B24-3C9E-B25C-C408A89A3237}\InprocServer32\1.3.5799.35352" Name="Class" Value="NSwag.SwaggerOperation" Type="string" Action="write" />
+                <RegistryValue Root="HKCR" Key="CLSID\{96D86F38-7B24-3C9E-B25C-C408A89A3237}\InprocServer32\1.3.5799.35352" Name="Assembly" Value="NSwag.Core, Version=1.3.5799.35352, Culture=neutral, PublicKeyToken=null" Type="string" Action="write" />
+                <RegistryValue Root="HKCR" Key="CLSID\{96D86F38-7B24-3C9E-B25C-C408A89A3237}\InprocServer32\1.3.5799.35352" Name="RuntimeVersion" Value="v4.0.30319" Type="string" Action="write" />
+                <RegistryValue Root="HKCR" Key="CLSID\{96D86F38-7B24-3C9E-B25C-C408A89A3237}\InprocServer32\1.3.5799.35352" Name="CodeBase" Value="file:///[#fil3F4437F772041EF18E21178330FB07F9]" Type="string" Action="write" />
+                <RegistryValue Root="HKCR" Key="CLSID\{96D86F38-7B24-3C9E-B25C-C408A89A3237}\InprocServer32" Name="Class" Value="NSwag.SwaggerOperation" Type="string" Action="write" />
+                <RegistryValue Root="HKCR" Key="CLSID\{96D86F38-7B24-3C9E-B25C-C408A89A3237}\InprocServer32" Name="Assembly" Value="NSwag.Core, Version=1.3.5799.35352, Culture=neutral, PublicKeyToken=null" Type="string" Action="write" />
+                <RegistryValue Root="HKCR" Key="CLSID\{96D86F38-7B24-3C9E-B25C-C408A89A3237}\InprocServer32" Name="RuntimeVersion" Value="v4.0.30319" Type="string" Action="write" />
+                <RegistryValue Root="HKCR" Key="CLSID\{96D86F38-7B24-3C9E-B25C-C408A89A3237}\InprocServer32" Name="CodeBase" Value="file:///[#fil3F4437F772041EF18E21178330FB07F9]" Type="string" Action="write" />
+                <RegistryValue Root="HKCR" Key="CLSID\{9A1B2800-3056-3FA1-A80D-47C24B9F1B4A}\Implemented Categories\{62C8FE65-4EBB-45e7-B440-6E39B2CDBF29}" Value="" Type="string" Action="write" />
+                <RegistryValue Root="HKCR" Key="CLSID\{9A1B2800-3056-3FA1-A80D-47C24B9F1B4A}\InprocServer32\1.3.5799.35352" Name="Class" Value="NSwag.SwaggerContact" Type="string" Action="write" />
+                <RegistryValue Root="HKCR" Key="CLSID\{9A1B2800-3056-3FA1-A80D-47C24B9F1B4A}\InprocServer32\1.3.5799.35352" Name="Assembly" Value="NSwag.Core, Version=1.3.5799.35352, Culture=neutral, PublicKeyToken=null" Type="string" Action="write" />
+                <RegistryValue Root="HKCR" Key="CLSID\{9A1B2800-3056-3FA1-A80D-47C24B9F1B4A}\InprocServer32\1.3.5799.35352" Name="RuntimeVersion" Value="v4.0.30319" Type="string" Action="write" />
+                <RegistryValue Root="HKCR" Key="CLSID\{9A1B2800-3056-3FA1-A80D-47C24B9F1B4A}\InprocServer32\1.3.5799.35352" Name="CodeBase" Value="file:///[#fil3F4437F772041EF18E21178330FB07F9]" Type="string" Action="write" />
+                <RegistryValue Root="HKCR" Key="CLSID\{9A1B2800-3056-3FA1-A80D-47C24B9F1B4A}\InprocServer32" Name="Class" Value="NSwag.SwaggerContact" Type="string" Action="write" />
+                <RegistryValue Root="HKCR" Key="CLSID\{9A1B2800-3056-3FA1-A80D-47C24B9F1B4A}\InprocServer32" Name="Assembly" Value="NSwag.Core, Version=1.3.5799.35352, Culture=neutral, PublicKeyToken=null" Type="string" Action="write" />
+                <RegistryValue Root="HKCR" Key="CLSID\{9A1B2800-3056-3FA1-A80D-47C24B9F1B4A}\InprocServer32" Name="RuntimeVersion" Value="v4.0.30319" Type="string" Action="write" />
+                <RegistryValue Root="HKCR" Key="CLSID\{9A1B2800-3056-3FA1-A80D-47C24B9F1B4A}\InprocServer32" Name="CodeBase" Value="file:///[#fil3F4437F772041EF18E21178330FB07F9]" Type="string" Action="write" />
+                <RegistryValue Root="HKCR" Key="CLSID\{9C675A54-B51E-31FA-A9D4-C2A0A8C99FB3}\Implemented Categories\{62C8FE65-4EBB-45e7-B440-6E39B2CDBF29}" Value="" Type="string" Action="write" />
+                <RegistryValue Root="HKCR" Key="CLSID\{9C675A54-B51E-31FA-A9D4-C2A0A8C99FB3}\InprocServer32\1.3.5799.35352" Name="Class" Value="NSwag.SwaggerService" Type="string" Action="write" />
+                <RegistryValue Root="HKCR" Key="CLSID\{9C675A54-B51E-31FA-A9D4-C2A0A8C99FB3}\InprocServer32\1.3.5799.35352" Name="Assembly" Value="NSwag.Core, Version=1.3.5799.35352, Culture=neutral, PublicKeyToken=null" Type="string" Action="write" />
+                <RegistryValue Root="HKCR" Key="CLSID\{9C675A54-B51E-31FA-A9D4-C2A0A8C99FB3}\InprocServer32\1.3.5799.35352" Name="RuntimeVersion" Value="v4.0.30319" Type="string" Action="write" />
+                <RegistryValue Root="HKCR" Key="CLSID\{9C675A54-B51E-31FA-A9D4-C2A0A8C99FB3}\InprocServer32\1.3.5799.35352" Name="CodeBase" Value="file:///[#fil3F4437F772041EF18E21178330FB07F9]" Type="string" Action="write" />
+                <RegistryValue Root="HKCR" Key="CLSID\{9C675A54-B51E-31FA-A9D4-C2A0A8C99FB3}\InprocServer32" Name="Class" Value="NSwag.SwaggerService" Type="string" Action="write" />
+                <RegistryValue Root="HKCR" Key="CLSID\{9C675A54-B51E-31FA-A9D4-C2A0A8C99FB3}\InprocServer32" Name="Assembly" Value="NSwag.Core, Version=1.3.5799.35352, Culture=neutral, PublicKeyToken=null" Type="string" Action="write" />
+                <RegistryValue Root="HKCR" Key="CLSID\{9C675A54-B51E-31FA-A9D4-C2A0A8C99FB3}\InprocServer32" Name="RuntimeVersion" Value="v4.0.30319" Type="string" Action="write" />
+                <RegistryValue Root="HKCR" Key="CLSID\{9C675A54-B51E-31FA-A9D4-C2A0A8C99FB3}\InprocServer32" Name="CodeBase" Value="file:///[#fil3F4437F772041EF18E21178330FB07F9]" Type="string" Action="write" />
+                <RegistryValue Root="HKCR" Key="CLSID\{B0C7652C-873B-33E4-B3FC-802633C4E42F}\Implemented Categories\{62C8FE65-4EBB-45e7-B440-6E39B2CDBF29}" Value="" Type="string" Action="write" />
+                <RegistryValue Root="HKCR" Key="CLSID\{B0C7652C-873B-33E4-B3FC-802633C4E42F}\InprocServer32\1.3.5799.35352" Name="Class" Value="NSwag.SwaggerSecurityScheme" Type="string" Action="write" />
+                <RegistryValue Root="HKCR" Key="CLSID\{B0C7652C-873B-33E4-B3FC-802633C4E42F}\InprocServer32\1.3.5799.35352" Name="Assembly" Value="NSwag.Core, Version=1.3.5799.35352, Culture=neutral, PublicKeyToken=null" Type="string" Action="write" />
+                <RegistryValue Root="HKCR" Key="CLSID\{B0C7652C-873B-33E4-B3FC-802633C4E42F}\InprocServer32\1.3.5799.35352" Name="RuntimeVersion" Value="v4.0.30319" Type="string" Action="write" />
+                <RegistryValue Root="HKCR" Key="CLSID\{B0C7652C-873B-33E4-B3FC-802633C4E42F}\InprocServer32\1.3.5799.35352" Name="CodeBase" Value="file:///[#fil3F4437F772041EF18E21178330FB07F9]" Type="string" Action="write" />
+                <RegistryValue Root="HKCR" Key="CLSID\{B0C7652C-873B-33E4-B3FC-802633C4E42F}\InprocServer32" Name="Class" Value="NSwag.SwaggerSecurityScheme" Type="string" Action="write" />
+                <RegistryValue Root="HKCR" Key="CLSID\{B0C7652C-873B-33E4-B3FC-802633C4E42F}\InprocServer32" Name="Assembly" Value="NSwag.Core, Version=1.3.5799.35352, Culture=neutral, PublicKeyToken=null" Type="string" Action="write" />
+                <RegistryValue Root="HKCR" Key="CLSID\{B0C7652C-873B-33E4-B3FC-802633C4E42F}\InprocServer32" Name="RuntimeVersion" Value="v4.0.30319" Type="string" Action="write" />
+                <RegistryValue Root="HKCR" Key="CLSID\{B0C7652C-873B-33E4-B3FC-802633C4E42F}\InprocServer32" Name="CodeBase" Value="file:///[#fil3F4437F772041EF18E21178330FB07F9]" Type="string" Action="write" />
+                <RegistryValue Root="HKCR" Key="CLSID\{BB8C578D-789C-3ED2-86BB-0ED276DE6B5F}\Implemented Categories\{62C8FE65-4EBB-45e7-B440-6E39B2CDBF29}" Value="" Type="string" Action="write" />
+                <RegistryValue Root="HKCR" Key="CLSID\{BB8C578D-789C-3ED2-86BB-0ED276DE6B5F}\InprocServer32\1.3.5799.35352" Name="Class" Value="NSwag.SwaggerParameter" Type="string" Action="write" />
+                <RegistryValue Root="HKCR" Key="CLSID\{BB8C578D-789C-3ED2-86BB-0ED276DE6B5F}\InprocServer32\1.3.5799.35352" Name="Assembly" Value="NSwag.Core, Version=1.3.5799.35352, Culture=neutral, PublicKeyToken=null" Type="string" Action="write" />
+                <RegistryValue Root="HKCR" Key="CLSID\{BB8C578D-789C-3ED2-86BB-0ED276DE6B5F}\InprocServer32\1.3.5799.35352" Name="RuntimeVersion" Value="v4.0.30319" Type="string" Action="write" />
+                <RegistryValue Root="HKCR" Key="CLSID\{BB8C578D-789C-3ED2-86BB-0ED276DE6B5F}\InprocServer32\1.3.5799.35352" Name="CodeBase" Value="file:///[#fil3F4437F772041EF18E21178330FB07F9]" Type="string" Action="write" />
+                <RegistryValue Root="HKCR" Key="CLSID\{BB8C578D-789C-3ED2-86BB-0ED276DE6B5F}\InprocServer32" Name="Class" Value="NSwag.SwaggerParameter" Type="string" Action="write" />
+                <RegistryValue Root="HKCR" Key="CLSID\{BB8C578D-789C-3ED2-86BB-0ED276DE6B5F}\InprocServer32" Name="Assembly" Value="NSwag.Core, Version=1.3.5799.35352, Culture=neutral, PublicKeyToken=null" Type="string" Action="write" />
+                <RegistryValue Root="HKCR" Key="CLSID\{BB8C578D-789C-3ED2-86BB-0ED276DE6B5F}\InprocServer32" Name="RuntimeVersion" Value="v4.0.30319" Type="string" Action="write" />
+                <RegistryValue Root="HKCR" Key="CLSID\{BB8C578D-789C-3ED2-86BB-0ED276DE6B5F}\InprocServer32" Name="CodeBase" Value="file:///[#fil3F4437F772041EF18E21178330FB07F9]" Type="string" Action="write" />
+                <RegistryValue Root="HKCR" Key="CLSID\{D5F4D988-2537-3F96-855F-831579024925}\Implemented Categories\{62C8FE65-4EBB-45e7-B440-6E39B2CDBF29}" Value="" Type="string" Action="write" />
+                <RegistryValue Root="HKCR" Key="CLSID\{D5F4D988-2537-3F96-855F-831579024925}\InprocServer32\1.3.5799.35352" Name="Class" Value="NSwag.SwaggerOperations" Type="string" Action="write" />
+                <RegistryValue Root="HKCR" Key="CLSID\{D5F4D988-2537-3F96-855F-831579024925}\InprocServer32\1.3.5799.35352" Name="Assembly" Value="NSwag.Core, Version=1.3.5799.35352, Culture=neutral, PublicKeyToken=null" Type="string" Action="write" />
+                <RegistryValue Root="HKCR" Key="CLSID\{D5F4D988-2537-3F96-855F-831579024925}\InprocServer32\1.3.5799.35352" Name="RuntimeVersion" Value="v4.0.30319" Type="string" Action="write" />
+                <RegistryValue Root="HKCR" Key="CLSID\{D5F4D988-2537-3F96-855F-831579024925}\InprocServer32\1.3.5799.35352" Name="CodeBase" Value="file:///[#fil3F4437F772041EF18E21178330FB07F9]" Type="string" Action="write" />
+                <RegistryValue Root="HKCR" Key="CLSID\{D5F4D988-2537-3F96-855F-831579024925}\InprocServer32" Name="Class" Value="NSwag.SwaggerOperations" Type="string" Action="write" />
+                <RegistryValue Root="HKCR" Key="CLSID\{D5F4D988-2537-3F96-855F-831579024925}\InprocServer32" Name="Assembly" Value="NSwag.Core, Version=1.3.5799.35352, Culture=neutral, PublicKeyToken=null" Type="string" Action="write" />
+                <RegistryValue Root="HKCR" Key="CLSID\{D5F4D988-2537-3F96-855F-831579024925}\InprocServer32" Name="RuntimeVersion" Value="v4.0.30319" Type="string" Action="write" />
+                <RegistryValue Root="HKCR" Key="CLSID\{D5F4D988-2537-3F96-855F-831579024925}\InprocServer32" Name="CodeBase" Value="file:///[#fil3F4437F772041EF18E21178330FB07F9]" Type="string" Action="write" />
+                <RegistryValue Root="HKCR" Key="Record\{1B4ACA34-B1D5-3801-9C38-1DBDF30A8786}\1.3.5799.35352" Name="Class" Value="NSwag.SwaggerSchema" Type="string" Action="write" />
+                <RegistryValue Root="HKCR" Key="Record\{1B4ACA34-B1D5-3801-9C38-1DBDF30A8786}\1.3.5799.35352" Name="Assembly" Value="NSwag.Core, Version=1.3.5799.35352, Culture=neutral, PublicKeyToken=null" Type="string" Action="write" />
+                <RegistryValue Root="HKCR" Key="Record\{1B4ACA34-B1D5-3801-9C38-1DBDF30A8786}\1.3.5799.35352" Name="RuntimeVersion" Value="v4.0.30319" Type="string" Action="write" />
+                <RegistryValue Root="HKCR" Key="Record\{1B4ACA34-B1D5-3801-9C38-1DBDF30A8786}\1.3.5799.35352" Name="CodeBase" Value="file:///[#fil3F4437F772041EF18E21178330FB07F9]" Type="string" Action="write" />
+                <RegistryValue Root="HKCR" Key="Record\{51DB00F9-1223-30E4-9EB5-34E4ACFC08F2}\1.3.5799.35352" Name="Class" Value="NSwag.SwaggerParameterKind" Type="string" Action="write" />
+                <RegistryValue Root="HKCR" Key="Record\{51DB00F9-1223-30E4-9EB5-34E4ACFC08F2}\1.3.5799.35352" Name="Assembly" Value="NSwag.Core, Version=1.3.5799.35352, Culture=neutral, PublicKeyToken=null" Type="string" Action="write" />
+                <RegistryValue Root="HKCR" Key="Record\{51DB00F9-1223-30E4-9EB5-34E4ACFC08F2}\1.3.5799.35352" Name="RuntimeVersion" Value="v4.0.30319" Type="string" Action="write" />
+                <RegistryValue Root="HKCR" Key="Record\{51DB00F9-1223-30E4-9EB5-34E4ACFC08F2}\1.3.5799.35352" Name="CodeBase" Value="file:///[#fil3F4437F772041EF18E21178330FB07F9]" Type="string" Action="write" />
+                <RegistryValue Root="HKCR" Key="Record\{B3A1021E-C1D7-3461-A486-87483C57FDAD}\1.3.5799.35352" Name="Class" Value="NSwag.SwaggerSecuritySchemeType" Type="string" Action="write" />
+                <RegistryValue Root="HKCR" Key="Record\{B3A1021E-C1D7-3461-A486-87483C57FDAD}\1.3.5799.35352" Name="Assembly" Value="NSwag.Core, Version=1.3.5799.35352, Culture=neutral, PublicKeyToken=null" Type="string" Action="write" />
+                <RegistryValue Root="HKCR" Key="Record\{B3A1021E-C1D7-3461-A486-87483C57FDAD}\1.3.5799.35352" Name="RuntimeVersion" Value="v4.0.30319" Type="string" Action="write" />
+                <RegistryValue Root="HKCR" Key="Record\{B3A1021E-C1D7-3461-A486-87483C57FDAD}\1.3.5799.35352" Name="CodeBase" Value="file:///[#fil3F4437F772041EF18E21178330FB07F9]" Type="string" Action="write" />
+                <RegistryValue Root="HKCR" Key="Record\{C85720B0-8912-335E-9D4A-B27A6942300F}\1.3.5799.35352" Name="Class" Value="NSwag.SwaggerOperationMethod" Type="string" Action="write" />
+                <RegistryValue Root="HKCR" Key="Record\{C85720B0-8912-335E-9D4A-B27A6942300F}\1.3.5799.35352" Name="Assembly" Value="NSwag.Core, Version=1.3.5799.35352, Culture=neutral, PublicKeyToken=null" Type="string" Action="write" />
+                <RegistryValue Root="HKCR" Key="Record\{C85720B0-8912-335E-9D4A-B27A6942300F}\1.3.5799.35352" Name="RuntimeVersion" Value="v4.0.30319" Type="string" Action="write" />
+                <RegistryValue Root="HKCR" Key="Record\{C85720B0-8912-335E-9D4A-B27A6942300F}\1.3.5799.35352" Name="CodeBase" Value="file:///[#fil3F4437F772041EF18E21178330FB07F9]" Type="string" Action="write" />
+            </Component>
+            <Component Id="cmp1010C0663A590ED1850175378FD283FF" Directory="RootDirectory" Guid="*">
+                <File Id="fil40CDD58B15B8468857D8908B897841FF" KeyPath="yes" Source="$(var.SourcePath)\NSwag.Core.pdb" />
+            </Component>
+            <Component Id="cmp9EE45CDB16B4CC1F1782CAE6CE0726C8" Directory="RootDirectory" Guid="*">
+                <Class Id="{0A1E11A3-D03C-3F6D-B07B-04937D6B45D0}" Context="InprocServer32" Description="NSwag.Commands.WebApiToSwaggerCommand" ThreadingModel="both" ForeignServer="mscoree.dll">
+                    <ProgId Id="NSwag.Commands.WebApiToSwaggerCommand" Description="NSwag.Commands.WebApiToSwaggerCommand" />
+                </Class>
+                <Class Id="{349F62B1-4357-3A47-BBB6-B611B50DCD62}" Context="InprocServer32" Description="NSwag.Commands.SwaggerToCSharpCommand" ThreadingModel="both" ForeignServer="mscoree.dll">
+                    <ProgId Id="NSwag.Commands.SwaggerToCSharpCommand" Description="NSwag.Commands.SwaggerToCSharpCommand" />
+                </Class>
+                <Class Id="{94647C68-6A84-3E52-B3EC-732B17BBF244}" Context="InprocServer32" Description="NSwag.Commands.SwaggerToTypeScriptCommand" ThreadingModel="both" ForeignServer="mscoree.dll">
+                    <ProgId Id="NSwag.Commands.SwaggerToTypeScriptCommand" Description="NSwag.Commands.SwaggerToTypeScriptCommand" />
+                </Class>
+                <Class Id="{A27165EE-9C2F-3377-99E9-2D569DE029C3}" Context="InprocServer32" Description="NSwag.Commands.JsonSchemaToCSharpCommand" ThreadingModel="both" ForeignServer="mscoree.dll">
+                    <ProgId Id="NSwag.Commands.JsonSchemaToCSharpCommand" Description="NSwag.Commands.JsonSchemaToCSharpCommand" />
+                </Class>
+                <Class Id="{C71D319B-3872-3108-BAA0-FB84385F2F37}" Context="InprocServer32" Description="NSwag.Commands.JsonSchemaToTypeScriptCommand" ThreadingModel="both" ForeignServer="mscoree.dll">
+                    <ProgId Id="NSwag.Commands.JsonSchemaToTypeScriptCommand" Description="NSwag.Commands.JsonSchemaToTypeScriptCommand" />
+                </Class>
+                <Class Id="{DFC7794E-9DA5-301B-A160-A28D107C5ACA}" Context="InprocServer32" Description="NSwag.Program" ThreadingModel="both" ForeignServer="mscoree.dll">
+                    <ProgId Id="NSwag.Program" Description="NSwag.Program" />
+                </Class>
+                <File Id="filE739E664708A94CFE7C67EC645DD0A88" KeyPath="yes" Source="$(var.SourcePath)\NSwag.exe" />
+                <RegistryValue Root="HKCR" Key="CLSID\{0A1E11A3-D03C-3F6D-B07B-04937D6B45D0}\Implemented Categories\{62C8FE65-4EBB-45e7-B440-6E39B2CDBF29}" Value="" Type="string" Action="write" />
+                <RegistryValue Root="HKCR" Key="CLSID\{0A1E11A3-D03C-3F6D-B07B-04937D6B45D0}\InprocServer32\1.3.5799.35352" Name="Class" Value="NSwag.Commands.WebApiToSwaggerCommand" Type="string" Action="write" />
+                <RegistryValue Root="HKCR" Key="CLSID\{0A1E11A3-D03C-3F6D-B07B-04937D6B45D0}\InprocServer32\1.3.5799.35352" Name="Assembly" Value="NSwag, Version=1.3.5799.35352, Culture=neutral, PublicKeyToken=null" Type="string" Action="write" />
+                <RegistryValue Root="HKCR" Key="CLSID\{0A1E11A3-D03C-3F6D-B07B-04937D6B45D0}\InprocServer32\1.3.5799.35352" Name="RuntimeVersion" Value="v4.0.30319" Type="string" Action="write" />
+                <RegistryValue Root="HKCR" Key="CLSID\{0A1E11A3-D03C-3F6D-B07B-04937D6B45D0}\InprocServer32\1.3.5799.35352" Name="CodeBase" Value="file:///[#filE739E664708A94CFE7C67EC645DD0A88]" Type="string" Action="write" />
+                <RegistryValue Root="HKCR" Key="CLSID\{0A1E11A3-D03C-3F6D-B07B-04937D6B45D0}\InprocServer32" Name="Class" Value="NSwag.Commands.WebApiToSwaggerCommand" Type="string" Action="write" />
+                <RegistryValue Root="HKCR" Key="CLSID\{0A1E11A3-D03C-3F6D-B07B-04937D6B45D0}\InprocServer32" Name="Assembly" Value="NSwag, Version=1.3.5799.35352, Culture=neutral, PublicKeyToken=null" Type="string" Action="write" />
+                <RegistryValue Root="HKCR" Key="CLSID\{0A1E11A3-D03C-3F6D-B07B-04937D6B45D0}\InprocServer32" Name="RuntimeVersion" Value="v4.0.30319" Type="string" Action="write" />
+                <RegistryValue Root="HKCR" Key="CLSID\{0A1E11A3-D03C-3F6D-B07B-04937D6B45D0}\InprocServer32" Name="CodeBase" Value="file:///[#filE739E664708A94CFE7C67EC645DD0A88]" Type="string" Action="write" />
+                <RegistryValue Root="HKCR" Key="CLSID\{349F62B1-4357-3A47-BBB6-B611B50DCD62}\Implemented Categories\{62C8FE65-4EBB-45e7-B440-6E39B2CDBF29}" Value="" Type="string" Action="write" />
+                <RegistryValue Root="HKCR" Key="CLSID\{349F62B1-4357-3A47-BBB6-B611B50DCD62}\InprocServer32\1.3.5799.35352" Name="Class" Value="NSwag.Commands.SwaggerToCSharpCommand" Type="string" Action="write" />
+                <RegistryValue Root="HKCR" Key="CLSID\{349F62B1-4357-3A47-BBB6-B611B50DCD62}\InprocServer32\1.3.5799.35352" Name="Assembly" Value="NSwag, Version=1.3.5799.35352, Culture=neutral, PublicKeyToken=null" Type="string" Action="write" />
+                <RegistryValue Root="HKCR" Key="CLSID\{349F62B1-4357-3A47-BBB6-B611B50DCD62}\InprocServer32\1.3.5799.35352" Name="RuntimeVersion" Value="v4.0.30319" Type="string" Action="write" />
+                <RegistryValue Root="HKCR" Key="CLSID\{349F62B1-4357-3A47-BBB6-B611B50DCD62}\InprocServer32\1.3.5799.35352" Name="CodeBase" Value="file:///[#filE739E664708A94CFE7C67EC645DD0A88]" Type="string" Action="write" />
+                <RegistryValue Root="HKCR" Key="CLSID\{349F62B1-4357-3A47-BBB6-B611B50DCD62}\InprocServer32" Name="Class" Value="NSwag.Commands.SwaggerToCSharpCommand" Type="string" Action="write" />
+                <RegistryValue Root="HKCR" Key="CLSID\{349F62B1-4357-3A47-BBB6-B611B50DCD62}\InprocServer32" Name="Assembly" Value="NSwag, Version=1.3.5799.35352, Culture=neutral, PublicKeyToken=null" Type="string" Action="write" />
+                <RegistryValue Root="HKCR" Key="CLSID\{349F62B1-4357-3A47-BBB6-B611B50DCD62}\InprocServer32" Name="RuntimeVersion" Value="v4.0.30319" Type="string" Action="write" />
+                <RegistryValue Root="HKCR" Key="CLSID\{349F62B1-4357-3A47-BBB6-B611B50DCD62}\InprocServer32" Name="CodeBase" Value="file:///[#filE739E664708A94CFE7C67EC645DD0A88]" Type="string" Action="write" />
+                <RegistryValue Root="HKCR" Key="CLSID\{94647C68-6A84-3E52-B3EC-732B17BBF244}\Implemented Categories\{62C8FE65-4EBB-45e7-B440-6E39B2CDBF29}" Value="" Type="string" Action="write" />
+                <RegistryValue Root="HKCR" Key="CLSID\{94647C68-6A84-3E52-B3EC-732B17BBF244}\InprocServer32\1.3.5799.35352" Name="Class" Value="NSwag.Commands.SwaggerToTypeScriptCommand" Type="string" Action="write" />
+                <RegistryValue Root="HKCR" Key="CLSID\{94647C68-6A84-3E52-B3EC-732B17BBF244}\InprocServer32\1.3.5799.35352" Name="Assembly" Value="NSwag, Version=1.3.5799.35352, Culture=neutral, PublicKeyToken=null" Type="string" Action="write" />
+                <RegistryValue Root="HKCR" Key="CLSID\{94647C68-6A84-3E52-B3EC-732B17BBF244}\InprocServer32\1.3.5799.35352" Name="RuntimeVersion" Value="v4.0.30319" Type="string" Action="write" />
+                <RegistryValue Root="HKCR" Key="CLSID\{94647C68-6A84-3E52-B3EC-732B17BBF244}\InprocServer32\1.3.5799.35352" Name="CodeBase" Value="file:///[#filE739E664708A94CFE7C67EC645DD0A88]" Type="string" Action="write" />
+                <RegistryValue Root="HKCR" Key="CLSID\{94647C68-6A84-3E52-B3EC-732B17BBF244}\InprocServer32" Name="Class" Value="NSwag.Commands.SwaggerToTypeScriptCommand" Type="string" Action="write" />
+                <RegistryValue Root="HKCR" Key="CLSID\{94647C68-6A84-3E52-B3EC-732B17BBF244}\InprocServer32" Name="Assembly" Value="NSwag, Version=1.3.5799.35352, Culture=neutral, PublicKeyToken=null" Type="string" Action="write" />
+                <RegistryValue Root="HKCR" Key="CLSID\{94647C68-6A84-3E52-B3EC-732B17BBF244}\InprocServer32" Name="RuntimeVersion" Value="v4.0.30319" Type="string" Action="write" />
+                <RegistryValue Root="HKCR" Key="CLSID\{94647C68-6A84-3E52-B3EC-732B17BBF244}\InprocServer32" Name="CodeBase" Value="file:///[#filE739E664708A94CFE7C67EC645DD0A88]" Type="string" Action="write" />
+                <RegistryValue Root="HKCR" Key="CLSID\{A27165EE-9C2F-3377-99E9-2D569DE029C3}\Implemented Categories\{62C8FE65-4EBB-45e7-B440-6E39B2CDBF29}" Value="" Type="string" Action="write" />
+                <RegistryValue Root="HKCR" Key="CLSID\{A27165EE-9C2F-3377-99E9-2D569DE029C3}\InprocServer32\1.3.5799.35352" Name="Class" Value="NSwag.Commands.JsonSchemaToCSharpCommand" Type="string" Action="write" />
+                <RegistryValue Root="HKCR" Key="CLSID\{A27165EE-9C2F-3377-99E9-2D569DE029C3}\InprocServer32\1.3.5799.35352" Name="Assembly" Value="NSwag, Version=1.3.5799.35352, Culture=neutral, PublicKeyToken=null" Type="string" Action="write" />
+                <RegistryValue Root="HKCR" Key="CLSID\{A27165EE-9C2F-3377-99E9-2D569DE029C3}\InprocServer32\1.3.5799.35352" Name="RuntimeVersion" Value="v4.0.30319" Type="string" Action="write" />
+                <RegistryValue Root="HKCR" Key="CLSID\{A27165EE-9C2F-3377-99E9-2D569DE029C3}\InprocServer32\1.3.5799.35352" Name="CodeBase" Value="file:///[#filE739E664708A94CFE7C67EC645DD0A88]" Type="string" Action="write" />
+                <RegistryValue Root="HKCR" Key="CLSID\{A27165EE-9C2F-3377-99E9-2D569DE029C3}\InprocServer32" Name="Class" Value="NSwag.Commands.JsonSchemaToCSharpCommand" Type="string" Action="write" />
+                <RegistryValue Root="HKCR" Key="CLSID\{A27165EE-9C2F-3377-99E9-2D569DE029C3}\InprocServer32" Name="Assembly" Value="NSwag, Version=1.3.5799.35352, Culture=neutral, PublicKeyToken=null" Type="string" Action="write" />
+                <RegistryValue Root="HKCR" Key="CLSID\{A27165EE-9C2F-3377-99E9-2D569DE029C3}\InprocServer32" Name="RuntimeVersion" Value="v4.0.30319" Type="string" Action="write" />
+                <RegistryValue Root="HKCR" Key="CLSID\{A27165EE-9C2F-3377-99E9-2D569DE029C3}\InprocServer32" Name="CodeBase" Value="file:///[#filE739E664708A94CFE7C67EC645DD0A88]" Type="string" Action="write" />
+                <RegistryValue Root="HKCR" Key="CLSID\{C71D319B-3872-3108-BAA0-FB84385F2F37}\Implemented Categories\{62C8FE65-4EBB-45e7-B440-6E39B2CDBF29}" Value="" Type="string" Action="write" />
+                <RegistryValue Root="HKCR" Key="CLSID\{C71D319B-3872-3108-BAA0-FB84385F2F37}\InprocServer32\1.3.5799.35352" Name="Class" Value="NSwag.Commands.JsonSchemaToTypeScriptCommand" Type="string" Action="write" />
+                <RegistryValue Root="HKCR" Key="CLSID\{C71D319B-3872-3108-BAA0-FB84385F2F37}\InprocServer32\1.3.5799.35352" Name="Assembly" Value="NSwag, Version=1.3.5799.35352, Culture=neutral, PublicKeyToken=null" Type="string" Action="write" />
+                <RegistryValue Root="HKCR" Key="CLSID\{C71D319B-3872-3108-BAA0-FB84385F2F37}\InprocServer32\1.3.5799.35352" Name="RuntimeVersion" Value="v4.0.30319" Type="string" Action="write" />
+                <RegistryValue Root="HKCR" Key="CLSID\{C71D319B-3872-3108-BAA0-FB84385F2F37}\InprocServer32\1.3.5799.35352" Name="CodeBase" Value="file:///[#filE739E664708A94CFE7C67EC645DD0A88]" Type="string" Action="write" />
+                <RegistryValue Root="HKCR" Key="CLSID\{C71D319B-3872-3108-BAA0-FB84385F2F37}\InprocServer32" Name="Class" Value="NSwag.Commands.JsonSchemaToTypeScriptCommand" Type="string" Action="write" />
+                <RegistryValue Root="HKCR" Key="CLSID\{C71D319B-3872-3108-BAA0-FB84385F2F37}\InprocServer32" Name="Assembly" Value="NSwag, Version=1.3.5799.35352, Culture=neutral, PublicKeyToken=null" Type="string" Action="write" />
+                <RegistryValue Root="HKCR" Key="CLSID\{C71D319B-3872-3108-BAA0-FB84385F2F37}\InprocServer32" Name="RuntimeVersion" Value="v4.0.30319" Type="string" Action="write" />
+                <RegistryValue Root="HKCR" Key="CLSID\{C71D319B-3872-3108-BAA0-FB84385F2F37}\InprocServer32" Name="CodeBase" Value="file:///[#filE739E664708A94CFE7C67EC645DD0A88]" Type="string" Action="write" />
+                <RegistryValue Root="HKCR" Key="CLSID\{DFC7794E-9DA5-301B-A160-A28D107C5ACA}\Implemented Categories\{62C8FE65-4EBB-45e7-B440-6E39B2CDBF29}" Value="" Type="string" Action="write" />
+                <RegistryValue Root="HKCR" Key="CLSID\{DFC7794E-9DA5-301B-A160-A28D107C5ACA}\InprocServer32\1.3.5799.35352" Name="Class" Value="NSwag.Program" Type="string" Action="write" />
+                <RegistryValue Root="HKCR" Key="CLSID\{DFC7794E-9DA5-301B-A160-A28D107C5ACA}\InprocServer32\1.3.5799.35352" Name="Assembly" Value="NSwag, Version=1.3.5799.35352, Culture=neutral, PublicKeyToken=null" Type="string" Action="write" />
+                <RegistryValue Root="HKCR" Key="CLSID\{DFC7794E-9DA5-301B-A160-A28D107C5ACA}\InprocServer32\1.3.5799.35352" Name="RuntimeVersion" Value="v4.0.30319" Type="string" Action="write" />
+                <RegistryValue Root="HKCR" Key="CLSID\{DFC7794E-9DA5-301B-A160-A28D107C5ACA}\InprocServer32\1.3.5799.35352" Name="CodeBase" Value="file:///[#filE739E664708A94CFE7C67EC645DD0A88]" Type="string" Action="write" />
+                <RegistryValue Root="HKCR" Key="CLSID\{DFC7794E-9DA5-301B-A160-A28D107C5ACA}\InprocServer32" Name="Class" Value="NSwag.Program" Type="string" Action="write" />
+                <RegistryValue Root="HKCR" Key="CLSID\{DFC7794E-9DA5-301B-A160-A28D107C5ACA}\InprocServer32" Name="Assembly" Value="NSwag, Version=1.3.5799.35352, Culture=neutral, PublicKeyToken=null" Type="string" Action="write" />
+                <RegistryValue Root="HKCR" Key="CLSID\{DFC7794E-9DA5-301B-A160-A28D107C5ACA}\InprocServer32" Name="RuntimeVersion" Value="v4.0.30319" Type="string" Action="write" />
+                <RegistryValue Root="HKCR" Key="CLSID\{DFC7794E-9DA5-301B-A160-A28D107C5ACA}\InprocServer32" Name="CodeBase" Value="file:///[#filE739E664708A94CFE7C67EC645DD0A88]" Type="string" Action="write" />
+            </Component>
+            <Component Id="cmpB27D53834FD85E29FA7563BC334D554C" Directory="RootDirectory" Guid="*">
+                <File Id="filB160E459611A55BD812888E001FF740C" KeyPath="yes" Source="$(var.SourcePath)\NSwag.pdb" />
+            </Component>
+            <Component Id="cmp52D2A30100C72AAC8F61B78E109361CE" Directory="RootDirectory" Guid="*">
+                <Class Id="{0C8C6C98-40D2-3BFA-B0D9-6912991F9E25}" Context="InprocServer32" Description="NSwagStudio.Views.SwaggerGenerators.WebApiSwaggerGeneratorView" ThreadingModel="both" ForeignServer="mscoree.dll">
+                    <ProgId Id="NSwagStudio.Views.SwaggerGenerators.WebApiSwaggerGeneratorView" Description="NSwagStudio.Views.SwaggerGenerators.WebApiSwaggerGeneratorView" />
+                </Class>
+                <Class Id="{290F06CE-4A19-3D2B-A418-D0E229071DDD}" Context="InprocServer32" Description="NSwagStudio.Views.SwaggerGenerators.JsonSchemaInputGeneratorView" ThreadingModel="both" ForeignServer="mscoree.dll">
+                    <ProgId Id="NSwagStudio.Views.SwaggerGenerators.JsonSchemaInputGeneratorView" Description="NSwagStudio.Views.SwaggerGenerators.JsonSchemaInputGeneratorView" />
+                </Class>
+                <Class Id="{2B1AA3E7-F9EB-3008-93D7-CB8FFC2691F3}" Context="InprocServer32" Description="NSwagStudio.ViewModels.SwaggerGenerators.AssemblySwaggerGeneratorViewModel" ThreadingModel="both" ForeignServer="mscoree.dll">
+                    <ProgId Id="NSwagStudio.ViewModels.SwaggerGenerators.AssemblySwaggerGeneratorViewModel" Description="NSwagStudio.ViewModels.SwaggerGenerators.AssemblySwaggerGeneratorViewModel" />
+                </Class>
+                <Class Id="{407494A9-009B-37FB-B111-1FC107548359}" Context="InprocServer32" Description="NSwagStudio.App" ThreadingModel="both" ForeignServer="mscoree.dll">
+                    <ProgId Id="NSwagStudio.App" Description="NSwagStudio.App" />
+                </Class>
+                <Class Id="{6B83E8AC-666A-3F2C-BE33-81F50E23987B}" Context="InprocServer32" Description="NSwagStudio.ViewModels.SwaggerGenerators.WebApiSwaggerGeneratorViewModel" ThreadingModel="both" ForeignServer="mscoree.dll">
+                    <ProgId Id="NSwagStudio.ViewModels.SwaggerGenerators.WebApiSwaggerGeneratorViewModel" Description="NSwagStudio.ViewModels.SwaggerGenerators.WebApiSwaggerGeneratorViewModel" />
+                </Class>
+                <Class Id="{6BF2705B-DC46-3276-BEA4-B32749F50ABA}" Context="InprocServer32" Description="NSwagStudio.Views.SwaggerGenerators.SwaggerInputGeneratorView" ThreadingModel="both" ForeignServer="mscoree.dll">
+                    <ProgId Id="NSwagStudio.Views.SwaggerGenerators.SwaggerInputGeneratorView" Description="NSwagStudio.Views.SwaggerGenerators.SwaggerInputGeneratorView" />
+                </Class>
+                <Class Id="{7580D68A-6DBE-3246-89FA-B12A2FC2F450}" Context="InprocServer32" Description="NSwagStudio.Views.ClientGenerators.SwaggerGeneratorView" ThreadingModel="both" ForeignServer="mscoree.dll">
+                    <ProgId Id="NSwagStudio.Views.ClientGenerators.SwaggerGeneratorView" Description="NSwagStudio.Views.ClientGenerators.SwaggerGeneratorView" />
+                </Class>
+                <Class Id="{784B2110-5527-38A5-A6B5-99E084A3986B}" Context="InprocServer32" Description="NSwagStudio.ViewModels.ViewModelBase" ThreadingModel="both" ForeignServer="mscoree.dll">
+                    <ProgId Id="NSwagStudio.ViewModels.ViewModelBase" Description="NSwagStudio.ViewModels.ViewModelBase" />
+                </Class>
+                <Class Id="{7FE65336-AA20-313C-93BC-79A819321DF3}" Context="InprocServer32" Description="NSwagStudio.Views.ClientGenerators.TypeScriptCodeGeneratorView" ThreadingModel="both" ForeignServer="mscoree.dll">
+                    <ProgId Id="NSwagStudio.Views.ClientGenerators.TypeScriptCodeGeneratorView" Description="NSwagStudio.Views.ClientGenerators.TypeScriptCodeGeneratorView" />
+                </Class>
+                <Class Id="{8733504A-FD1B-3D01-A461-1BB975C8CA43}" Context="InprocServer32" Description="NSwagStudio.ViewModels.MainWindowModel" ThreadingModel="both" ForeignServer="mscoree.dll">
+                    <ProgId Id="NSwagStudio.ViewModels.MainWindowModel" Description="NSwagStudio.ViewModels.MainWindowModel" />
+                </Class>
+                <Class Id="{874AE09C-759E-37FC-AA7E-C46316644FE5}" Context="InprocServer32" Description="NSwagStudio.ViewModels.ClientGenerators.SwaggerGeneratorViewModel" ThreadingModel="both" ForeignServer="mscoree.dll">
+                    <ProgId Id="NSwagStudio.ViewModels.ClientGenerators.SwaggerGeneratorViewModel" Description="NSwagStudio.ViewModels.ClientGenerators.SwaggerGeneratorViewModel" />
+                </Class>
+                <Class Id="{8B5957B2-2181-342A-9EB7-9E0B03643595}" Context="InprocServer32" Description="NSwagStudio.ViewModels.ClientGenerators.TypeScriptCodeGeneratorViewModel" ThreadingModel="both" ForeignServer="mscoree.dll">
+                    <ProgId Id="NSwagStudio.ViewModels.ClientGenerators.TypeScriptCodeGeneratorViewModel" Description="NSwagStudio.ViewModels.ClientGenerators.TypeScriptCodeGeneratorViewModel" />
+                </Class>
+                <Class Id="{B7181C33-C6E0-332E-BEBF-EF761B5444CC}" Context="InprocServer32" Description="NSwagStudio.ViewModels.ClientGenerators.CSharpClientGeneratorViewModel" ThreadingModel="both" ForeignServer="mscoree.dll">
+                    <ProgId Id="NSwagStudio.ViewModels.ClientGenerators.CSharpClientGeneratorViewModel" Description="NSwagStudio.ViewModels.ClientGenerators.CSharpClientGeneratorViewModel" />
+                </Class>
+                <Class Id="{BEC476A6-7977-30C1-BC88-4BEC5E143C15}" Context="InprocServer32" Description="NSwagStudio.Views.SwaggerGenerators.AssemblySwaggerGeneratorView" ThreadingModel="both" ForeignServer="mscoree.dll">
+                    <ProgId Id="NSwagStudio.Views.SwaggerGenerators.AssemblySwaggerGeneratorView" Description="NSwagStudio.Views.SwaggerGenerators.AssemblySwaggerGeneratorView" />
+                </Class>
+                <Class Id="{C98C6B8D-A479-3BCE-8C4C-953415D8129C}" Context="InprocServer32" Description="NSwagStudio.Views.ClientGenerators.CSharpClientGeneratorView" ThreadingModel="both" ForeignServer="mscoree.dll">
+                    <ProgId Id="NSwagStudio.Views.ClientGenerators.CSharpClientGeneratorView" Description="NSwagStudio.Views.ClientGenerators.CSharpClientGeneratorView" />
+                </Class>
+                <Class Id="{F6929432-87DC-3182-864C-C8812B22A065}" Context="InprocServer32" Description="NSwagStudio.Views.MainWindow" ThreadingModel="both" ForeignServer="mscoree.dll">
+                    <ProgId Id="NSwagStudio.Views.MainWindow" Description="NSwagStudio.Views.MainWindow" />
+                </Class>
+                <File Id="filF3BD24AA0D122986D3F6250EA6C47D5B" KeyPath="yes" Source="$(var.SourcePath)\NSwagStudio.exe" />
+                <RegistryValue Root="HKCR" Key="CLSID\{0C8C6C98-40D2-3BFA-B0D9-6912991F9E25}\Implemented Categories\{62C8FE65-4EBB-45e7-B440-6E39B2CDBF29}" Value="" Type="string" Action="write" />
+                <RegistryValue Root="HKCR" Key="CLSID\{0C8C6C98-40D2-3BFA-B0D9-6912991F9E25}\InprocServer32\1.3.5799.35354" Name="Class" Value="NSwagStudio.Views.SwaggerGenerators.WebApiSwaggerGeneratorView" Type="string" Action="write" />
+                <RegistryValue Root="HKCR" Key="CLSID\{0C8C6C98-40D2-3BFA-B0D9-6912991F9E25}\InprocServer32\1.3.5799.35354" Name="Assembly" Value="NSwagStudio, Version=1.3.5799.35354, Culture=neutral, PublicKeyToken=null" Type="string" Action="write" />
+                <RegistryValue Root="HKCR" Key="CLSID\{0C8C6C98-40D2-3BFA-B0D9-6912991F9E25}\InprocServer32\1.3.5799.35354" Name="RuntimeVersion" Value="v4.0.30319" Type="string" Action="write" />
+                <RegistryValue Root="HKCR" Key="CLSID\{0C8C6C98-40D2-3BFA-B0D9-6912991F9E25}\InprocServer32\1.3.5799.35354" Name="CodeBase" Value="file:///[#filF3BD24AA0D122986D3F6250EA6C47D5B]" Type="string" Action="write" />
+                <RegistryValue Root="HKCR" Key="CLSID\{0C8C6C98-40D2-3BFA-B0D9-6912991F9E25}\InprocServer32" Name="Class" Value="NSwagStudio.Views.SwaggerGenerators.WebApiSwaggerGeneratorView" Type="string" Action="write" />
+                <RegistryValue Root="HKCR" Key="CLSID\{0C8C6C98-40D2-3BFA-B0D9-6912991F9E25}\InprocServer32" Name="Assembly" Value="NSwagStudio, Version=1.3.5799.35354, Culture=neutral, PublicKeyToken=null" Type="string" Action="write" />
+                <RegistryValue Root="HKCR" Key="CLSID\{0C8C6C98-40D2-3BFA-B0D9-6912991F9E25}\InprocServer32" Name="RuntimeVersion" Value="v4.0.30319" Type="string" Action="write" />
+                <RegistryValue Root="HKCR" Key="CLSID\{0C8C6C98-40D2-3BFA-B0D9-6912991F9E25}\InprocServer32" Name="CodeBase" Value="file:///[#filF3BD24AA0D122986D3F6250EA6C47D5B]" Type="string" Action="write" />
+                <RegistryValue Root="HKCR" Key="CLSID\{290F06CE-4A19-3D2B-A418-D0E229071DDD}\Implemented Categories\{62C8FE65-4EBB-45e7-B440-6E39B2CDBF29}" Value="" Type="string" Action="write" />
+                <RegistryValue Root="HKCR" Key="CLSID\{290F06CE-4A19-3D2B-A418-D0E229071DDD}\InprocServer32\1.3.5799.35354" Name="Class" Value="NSwagStudio.Views.SwaggerGenerators.JsonSchemaInputGeneratorView" Type="string" Action="write" />
+                <RegistryValue Root="HKCR" Key="CLSID\{290F06CE-4A19-3D2B-A418-D0E229071DDD}\InprocServer32\1.3.5799.35354" Name="Assembly" Value="NSwagStudio, Version=1.3.5799.35354, Culture=neutral, PublicKeyToken=null" Type="string" Action="write" />
+                <RegistryValue Root="HKCR" Key="CLSID\{290F06CE-4A19-3D2B-A418-D0E229071DDD}\InprocServer32\1.3.5799.35354" Name="RuntimeVersion" Value="v4.0.30319" Type="string" Action="write" />
+                <RegistryValue Root="HKCR" Key="CLSID\{290F06CE-4A19-3D2B-A418-D0E229071DDD}\InprocServer32\1.3.5799.35354" Name="CodeBase" Value="file:///[#filF3BD24AA0D122986D3F6250EA6C47D5B]" Type="string" Action="write" />
+                <RegistryValue Root="HKCR" Key="CLSID\{290F06CE-4A19-3D2B-A418-D0E229071DDD}\InprocServer32" Name="Class" Value="NSwagStudio.Views.SwaggerGenerators.JsonSchemaInputGeneratorView" Type="string" Action="write" />
+                <RegistryValue Root="HKCR" Key="CLSID\{290F06CE-4A19-3D2B-A418-D0E229071DDD}\InprocServer32" Name="Assembly" Value="NSwagStudio, Version=1.3.5799.35354, Culture=neutral, PublicKeyToken=null" Type="string" Action="write" />
+                <RegistryValue Root="HKCR" Key="CLSID\{290F06CE-4A19-3D2B-A418-D0E229071DDD}\InprocServer32" Name="RuntimeVersion" Value="v4.0.30319" Type="string" Action="write" />
+                <RegistryValue Root="HKCR" Key="CLSID\{290F06CE-4A19-3D2B-A418-D0E229071DDD}\InprocServer32" Name="CodeBase" Value="file:///[#filF3BD24AA0D122986D3F6250EA6C47D5B]" Type="string" Action="write" />
+                <RegistryValue Root="HKCR" Key="CLSID\{2B1AA3E7-F9EB-3008-93D7-CB8FFC2691F3}\Implemented Categories\{62C8FE65-4EBB-45e7-B440-6E39B2CDBF29}" Value="" Type="string" Action="write" />
+                <RegistryValue Root="HKCR" Key="CLSID\{2B1AA3E7-F9EB-3008-93D7-CB8FFC2691F3}\InprocServer32\1.3.5799.35354" Name="Class" Value="NSwagStudio.ViewModels.SwaggerGenerators.AssemblySwaggerGeneratorViewModel" Type="string" Action="write" />
+                <RegistryValue Root="HKCR" Key="CLSID\{2B1AA3E7-F9EB-3008-93D7-CB8FFC2691F3}\InprocServer32\1.3.5799.35354" Name="Assembly" Value="NSwagStudio, Version=1.3.5799.35354, Culture=neutral, PublicKeyToken=null" Type="string" Action="write" />
+                <RegistryValue Root="HKCR" Key="CLSID\{2B1AA3E7-F9EB-3008-93D7-CB8FFC2691F3}\InprocServer32\1.3.5799.35354" Name="RuntimeVersion" Value="v4.0.30319" Type="string" Action="write" />
+                <RegistryValue Root="HKCR" Key="CLSID\{2B1AA3E7-F9EB-3008-93D7-CB8FFC2691F3}\InprocServer32\1.3.5799.35354" Name="CodeBase" Value="file:///[#filF3BD24AA0D122986D3F6250EA6C47D5B]" Type="string" Action="write" />
+                <RegistryValue Root="HKCR" Key="CLSID\{2B1AA3E7-F9EB-3008-93D7-CB8FFC2691F3}\InprocServer32" Name="Class" Value="NSwagStudio.ViewModels.SwaggerGenerators.AssemblySwaggerGeneratorViewModel" Type="string" Action="write" />
+                <RegistryValue Root="HKCR" Key="CLSID\{2B1AA3E7-F9EB-3008-93D7-CB8FFC2691F3}\InprocServer32" Name="Assembly" Value="NSwagStudio, Version=1.3.5799.35354, Culture=neutral, PublicKeyToken=null" Type="string" Action="write" />
+                <RegistryValue Root="HKCR" Key="CLSID\{2B1AA3E7-F9EB-3008-93D7-CB8FFC2691F3}\InprocServer32" Name="RuntimeVersion" Value="v4.0.30319" Type="string" Action="write" />
+                <RegistryValue Root="HKCR" Key="CLSID\{2B1AA3E7-F9EB-3008-93D7-CB8FFC2691F3}\InprocServer32" Name="CodeBase" Value="file:///[#filF3BD24AA0D122986D3F6250EA6C47D5B]" Type="string" Action="write" />
+                <RegistryValue Root="HKCR" Key="CLSID\{407494A9-009B-37FB-B111-1FC107548359}\Implemented Categories\{62C8FE65-4EBB-45e7-B440-6E39B2CDBF29}" Value="" Type="string" Action="write" />
+                <RegistryValue Root="HKCR" Key="CLSID\{407494A9-009B-37FB-B111-1FC107548359}\InprocServer32\1.3.5799.35354" Name="Class" Value="NSwagStudio.App" Type="string" Action="write" />
+                <RegistryValue Root="HKCR" Key="CLSID\{407494A9-009B-37FB-B111-1FC107548359}\InprocServer32\1.3.5799.35354" Name="Assembly" Value="NSwagStudio, Version=1.3.5799.35354, Culture=neutral, PublicKeyToken=null" Type="string" Action="write" />
+                <RegistryValue Root="HKCR" Key="CLSID\{407494A9-009B-37FB-B111-1FC107548359}\InprocServer32\1.3.5799.35354" Name="RuntimeVersion" Value="v4.0.30319" Type="string" Action="write" />
+                <RegistryValue Root="HKCR" Key="CLSID\{407494A9-009B-37FB-B111-1FC107548359}\InprocServer32\1.3.5799.35354" Name="CodeBase" Value="file:///[#filF3BD24AA0D122986D3F6250EA6C47D5B]" Type="string" Action="write" />
+                <RegistryValue Root="HKCR" Key="CLSID\{407494A9-009B-37FB-B111-1FC107548359}\InprocServer32" Name="Class" Value="NSwagStudio.App" Type="string" Action="write" />
+                <RegistryValue Root="HKCR" Key="CLSID\{407494A9-009B-37FB-B111-1FC107548359}\InprocServer32" Name="Assembly" Value="NSwagStudio, Version=1.3.5799.35354, Culture=neutral, PublicKeyToken=null" Type="string" Action="write" />
+                <RegistryValue Root="HKCR" Key="CLSID\{407494A9-009B-37FB-B111-1FC107548359}\InprocServer32" Name="RuntimeVersion" Value="v4.0.30319" Type="string" Action="write" />
+                <RegistryValue Root="HKCR" Key="CLSID\{407494A9-009B-37FB-B111-1FC107548359}\InprocServer32" Name="CodeBase" Value="file:///[#filF3BD24AA0D122986D3F6250EA6C47D5B]" Type="string" Action="write" />
+                <RegistryValue Root="HKCR" Key="CLSID\{6B83E8AC-666A-3F2C-BE33-81F50E23987B}\Implemented Categories\{62C8FE65-4EBB-45e7-B440-6E39B2CDBF29}" Value="" Type="string" Action="write" />
+                <RegistryValue Root="HKCR" Key="CLSID\{6B83E8AC-666A-3F2C-BE33-81F50E23987B}\InprocServer32\1.3.5799.35354" Name="Class" Value="NSwagStudio.ViewModels.SwaggerGenerators.WebApiSwaggerGeneratorViewModel" Type="string" Action="write" />
+                <RegistryValue Root="HKCR" Key="CLSID\{6B83E8AC-666A-3F2C-BE33-81F50E23987B}\InprocServer32\1.3.5799.35354" Name="Assembly" Value="NSwagStudio, Version=1.3.5799.35354, Culture=neutral, PublicKeyToken=null" Type="string" Action="write" />
+                <RegistryValue Root="HKCR" Key="CLSID\{6B83E8AC-666A-3F2C-BE33-81F50E23987B}\InprocServer32\1.3.5799.35354" Name="RuntimeVersion" Value="v4.0.30319" Type="string" Action="write" />
+                <RegistryValue Root="HKCR" Key="CLSID\{6B83E8AC-666A-3F2C-BE33-81F50E23987B}\InprocServer32\1.3.5799.35354" Name="CodeBase" Value="file:///[#filF3BD24AA0D122986D3F6250EA6C47D5B]" Type="string" Action="write" />
+                <RegistryValue Root="HKCR" Key="CLSID\{6B83E8AC-666A-3F2C-BE33-81F50E23987B}\InprocServer32" Name="Class" Value="NSwagStudio.ViewModels.SwaggerGenerators.WebApiSwaggerGeneratorViewModel" Type="string" Action="write" />
+                <RegistryValue Root="HKCR" Key="CLSID\{6B83E8AC-666A-3F2C-BE33-81F50E23987B}\InprocServer32" Name="Assembly" Value="NSwagStudio, Version=1.3.5799.35354, Culture=neutral, PublicKeyToken=null" Type="string" Action="write" />
+                <RegistryValue Root="HKCR" Key="CLSID\{6B83E8AC-666A-3F2C-BE33-81F50E23987B}\InprocServer32" Name="RuntimeVersion" Value="v4.0.30319" Type="string" Action="write" />
+                <RegistryValue Root="HKCR" Key="CLSID\{6B83E8AC-666A-3F2C-BE33-81F50E23987B}\InprocServer32" Name="CodeBase" Value="file:///[#filF3BD24AA0D122986D3F6250EA6C47D5B]" Type="string" Action="write" />
+                <RegistryValue Root="HKCR" Key="CLSID\{6BF2705B-DC46-3276-BEA4-B32749F50ABA}\Implemented Categories\{62C8FE65-4EBB-45e7-B440-6E39B2CDBF29}" Value="" Type="string" Action="write" />
+                <RegistryValue Root="HKCR" Key="CLSID\{6BF2705B-DC46-3276-BEA4-B32749F50ABA}\InprocServer32\1.3.5799.35354" Name="Class" Value="NSwagStudio.Views.SwaggerGenerators.SwaggerInputGeneratorView" Type="string" Action="write" />
+                <RegistryValue Root="HKCR" Key="CLSID\{6BF2705B-DC46-3276-BEA4-B32749F50ABA}\InprocServer32\1.3.5799.35354" Name="Assembly" Value="NSwagStudio, Version=1.3.5799.35354, Culture=neutral, PublicKeyToken=null" Type="string" Action="write" />
+                <RegistryValue Root="HKCR" Key="CLSID\{6BF2705B-DC46-3276-BEA4-B32749F50ABA}\InprocServer32\1.3.5799.35354" Name="RuntimeVersion" Value="v4.0.30319" Type="string" Action="write" />
+                <RegistryValue Root="HKCR" Key="CLSID\{6BF2705B-DC46-3276-BEA4-B32749F50ABA}\InprocServer32\1.3.5799.35354" Name="CodeBase" Value="file:///[#filF3BD24AA0D122986D3F6250EA6C47D5B]" Type="string" Action="write" />
+                <RegistryValue Root="HKCR" Key="CLSID\{6BF2705B-DC46-3276-BEA4-B32749F50ABA}\InprocServer32" Name="Class" Value="NSwagStudio.Views.SwaggerGenerators.SwaggerInputGeneratorView" Type="string" Action="write" />
+                <RegistryValue Root="HKCR" Key="CLSID\{6BF2705B-DC46-3276-BEA4-B32749F50ABA}\InprocServer32" Name="Assembly" Value="NSwagStudio, Version=1.3.5799.35354, Culture=neutral, PublicKeyToken=null" Type="string" Action="write" />
+                <RegistryValue Root="HKCR" Key="CLSID\{6BF2705B-DC46-3276-BEA4-B32749F50ABA}\InprocServer32" Name="RuntimeVersion" Value="v4.0.30319" Type="string" Action="write" />
+                <RegistryValue Root="HKCR" Key="CLSID\{6BF2705B-DC46-3276-BEA4-B32749F50ABA}\InprocServer32" Name="CodeBase" Value="file:///[#filF3BD24AA0D122986D3F6250EA6C47D5B]" Type="string" Action="write" />
+                <RegistryValue Root="HKCR" Key="CLSID\{7580D68A-6DBE-3246-89FA-B12A2FC2F450}\Implemented Categories\{62C8FE65-4EBB-45e7-B440-6E39B2CDBF29}" Value="" Type="string" Action="write" />
+                <RegistryValue Root="HKCR" Key="CLSID\{7580D68A-6DBE-3246-89FA-B12A2FC2F450}\InprocServer32\1.3.5799.35354" Name="Class" Value="NSwagStudio.Views.ClientGenerators.SwaggerGeneratorView" Type="string" Action="write" />
+                <RegistryValue Root="HKCR" Key="CLSID\{7580D68A-6DBE-3246-89FA-B12A2FC2F450}\InprocServer32\1.3.5799.35354" Name="Assembly" Value="NSwagStudio, Version=1.3.5799.35354, Culture=neutral, PublicKeyToken=null" Type="string" Action="write" />
+                <RegistryValue Root="HKCR" Key="CLSID\{7580D68A-6DBE-3246-89FA-B12A2FC2F450}\InprocServer32\1.3.5799.35354" Name="RuntimeVersion" Value="v4.0.30319" Type="string" Action="write" />
+                <RegistryValue Root="HKCR" Key="CLSID\{7580D68A-6DBE-3246-89FA-B12A2FC2F450}\InprocServer32\1.3.5799.35354" Name="CodeBase" Value="file:///[#filF3BD24AA0D122986D3F6250EA6C47D5B]" Type="string" Action="write" />
+                <RegistryValue Root="HKCR" Key="CLSID\{7580D68A-6DBE-3246-89FA-B12A2FC2F450}\InprocServer32" Name="Class" Value="NSwagStudio.Views.ClientGenerators.SwaggerGeneratorView" Type="string" Action="write" />
+                <RegistryValue Root="HKCR" Key="CLSID\{7580D68A-6DBE-3246-89FA-B12A2FC2F450}\InprocServer32" Name="Assembly" Value="NSwagStudio, Version=1.3.5799.35354, Culture=neutral, PublicKeyToken=null" Type="string" Action="write" />
+                <RegistryValue Root="HKCR" Key="CLSID\{7580D68A-6DBE-3246-89FA-B12A2FC2F450}\InprocServer32" Name="RuntimeVersion" Value="v4.0.30319" Type="string" Action="write" />
+                <RegistryValue Root="HKCR" Key="CLSID\{7580D68A-6DBE-3246-89FA-B12A2FC2F450}\InprocServer32" Name="CodeBase" Value="file:///[#filF3BD24AA0D122986D3F6250EA6C47D5B]" Type="string" Action="write" />
+                <RegistryValue Root="HKCR" Key="CLSID\{784B2110-5527-38A5-A6B5-99E084A3986B}\Implemented Categories\{62C8FE65-4EBB-45e7-B440-6E39B2CDBF29}" Value="" Type="string" Action="write" />
+                <RegistryValue Root="HKCR" Key="CLSID\{784B2110-5527-38A5-A6B5-99E084A3986B}\InprocServer32\1.3.5799.35354" Name="Class" Value="NSwagStudio.ViewModels.ViewModelBase" Type="string" Action="write" />
+                <RegistryValue Root="HKCR" Key="CLSID\{784B2110-5527-38A5-A6B5-99E084A3986B}\InprocServer32\1.3.5799.35354" Name="Assembly" Value="NSwagStudio, Version=1.3.5799.35354, Culture=neutral, PublicKeyToken=null" Type="string" Action="write" />
+                <RegistryValue Root="HKCR" Key="CLSID\{784B2110-5527-38A5-A6B5-99E084A3986B}\InprocServer32\1.3.5799.35354" Name="RuntimeVersion" Value="v4.0.30319" Type="string" Action="write" />
+                <RegistryValue Root="HKCR" Key="CLSID\{784B2110-5527-38A5-A6B5-99E084A3986B}\InprocServer32\1.3.5799.35354" Name="CodeBase" Value="file:///[#filF3BD24AA0D122986D3F6250EA6C47D5B]" Type="string" Action="write" />
+                <RegistryValue Root="HKCR" Key="CLSID\{784B2110-5527-38A5-A6B5-99E084A3986B}\InprocServer32" Name="Class" Value="NSwagStudio.ViewModels.ViewModelBase" Type="string" Action="write" />
+                <RegistryValue Root="HKCR" Key="CLSID\{784B2110-5527-38A5-A6B5-99E084A3986B}\InprocServer32" Name="Assembly" Value="NSwagStudio, Version=1.3.5799.35354, Culture=neutral, PublicKeyToken=null" Type="string" Action="write" />
+                <RegistryValue Root="HKCR" Key="CLSID\{784B2110-5527-38A5-A6B5-99E084A3986B}\InprocServer32" Name="RuntimeVersion" Value="v4.0.30319" Type="string" Action="write" />
+                <RegistryValue Root="HKCR" Key="CLSID\{784B2110-5527-38A5-A6B5-99E084A3986B}\InprocServer32" Name="CodeBase" Value="file:///[#filF3BD24AA0D122986D3F6250EA6C47D5B]" Type="string" Action="write" />
+                <RegistryValue Root="HKCR" Key="CLSID\{7FE65336-AA20-313C-93BC-79A819321DF3}\Implemented Categories\{62C8FE65-4EBB-45e7-B440-6E39B2CDBF29}" Value="" Type="string" Action="write" />
+                <RegistryValue Root="HKCR" Key="CLSID\{7FE65336-AA20-313C-93BC-79A819321DF3}\InprocServer32\1.3.5799.35354" Name="Class" Value="NSwagStudio.Views.ClientGenerators.TypeScriptCodeGeneratorView" Type="string" Action="write" />
+                <RegistryValue Root="HKCR" Key="CLSID\{7FE65336-AA20-313C-93BC-79A819321DF3}\InprocServer32\1.3.5799.35354" Name="Assembly" Value="NSwagStudio, Version=1.3.5799.35354, Culture=neutral, PublicKeyToken=null" Type="string" Action="write" />
+                <RegistryValue Root="HKCR" Key="CLSID\{7FE65336-AA20-313C-93BC-79A819321DF3}\InprocServer32\1.3.5799.35354" Name="RuntimeVersion" Value="v4.0.30319" Type="string" Action="write" />
+                <RegistryValue Root="HKCR" Key="CLSID\{7FE65336-AA20-313C-93BC-79A819321DF3}\InprocServer32\1.3.5799.35354" Name="CodeBase" Value="file:///[#filF3BD24AA0D122986D3F6250EA6C47D5B]" Type="string" Action="write" />
+                <RegistryValue Root="HKCR" Key="CLSID\{7FE65336-AA20-313C-93BC-79A819321DF3}\InprocServer32" Name="Class" Value="NSwagStudio.Views.ClientGenerators.TypeScriptCodeGeneratorView" Type="string" Action="write" />
+                <RegistryValue Root="HKCR" Key="CLSID\{7FE65336-AA20-313C-93BC-79A819321DF3}\InprocServer32" Name="Assembly" Value="NSwagStudio, Version=1.3.5799.35354, Culture=neutral, PublicKeyToken=null" Type="string" Action="write" />
+                <RegistryValue Root="HKCR" Key="CLSID\{7FE65336-AA20-313C-93BC-79A819321DF3}\InprocServer32" Name="RuntimeVersion" Value="v4.0.30319" Type="string" Action="write" />
+                <RegistryValue Root="HKCR" Key="CLSID\{7FE65336-AA20-313C-93BC-79A819321DF3}\InprocServer32" Name="CodeBase" Value="file:///[#filF3BD24AA0D122986D3F6250EA6C47D5B]" Type="string" Action="write" />
+                <RegistryValue Root="HKCR" Key="CLSID\{8733504A-FD1B-3D01-A461-1BB975C8CA43}\Implemented Categories\{62C8FE65-4EBB-45e7-B440-6E39B2CDBF29}" Value="" Type="string" Action="write" />
+                <RegistryValue Root="HKCR" Key="CLSID\{8733504A-FD1B-3D01-A461-1BB975C8CA43}\InprocServer32\1.3.5799.35354" Name="Class" Value="NSwagStudio.ViewModels.MainWindowModel" Type="string" Action="write" />
+                <RegistryValue Root="HKCR" Key="CLSID\{8733504A-FD1B-3D01-A461-1BB975C8CA43}\InprocServer32\1.3.5799.35354" Name="Assembly" Value="NSwagStudio, Version=1.3.5799.35354, Culture=neutral, PublicKeyToken=null" Type="string" Action="write" />
+                <RegistryValue Root="HKCR" Key="CLSID\{8733504A-FD1B-3D01-A461-1BB975C8CA43}\InprocServer32\1.3.5799.35354" Name="RuntimeVersion" Value="v4.0.30319" Type="string" Action="write" />
+                <RegistryValue Root="HKCR" Key="CLSID\{8733504A-FD1B-3D01-A461-1BB975C8CA43}\InprocServer32\1.3.5799.35354" Name="CodeBase" Value="file:///[#filF3BD24AA0D122986D3F6250EA6C47D5B]" Type="string" Action="write" />
+                <RegistryValue Root="HKCR" Key="CLSID\{8733504A-FD1B-3D01-A461-1BB975C8CA43}\InprocServer32" Name="Class" Value="NSwagStudio.ViewModels.MainWindowModel" Type="string" Action="write" />
+                <RegistryValue Root="HKCR" Key="CLSID\{8733504A-FD1B-3D01-A461-1BB975C8CA43}\InprocServer32" Name="Assembly" Value="NSwagStudio, Version=1.3.5799.35354, Culture=neutral, PublicKeyToken=null" Type="string" Action="write" />
+                <RegistryValue Root="HKCR" Key="CLSID\{8733504A-FD1B-3D01-A461-1BB975C8CA43}\InprocServer32" Name="RuntimeVersion" Value="v4.0.30319" Type="string" Action="write" />
+                <RegistryValue Root="HKCR" Key="CLSID\{8733504A-FD1B-3D01-A461-1BB975C8CA43}\InprocServer32" Name="CodeBase" Value="file:///[#filF3BD24AA0D122986D3F6250EA6C47D5B]" Type="string" Action="write" />
+                <RegistryValue Root="HKCR" Key="CLSID\{874AE09C-759E-37FC-AA7E-C46316644FE5}\Implemented Categories\{62C8FE65-4EBB-45e7-B440-6E39B2CDBF29}" Value="" Type="string" Action="write" />
+                <RegistryValue Root="HKCR" Key="CLSID\{874AE09C-759E-37FC-AA7E-C46316644FE5}\InprocServer32\1.3.5799.35354" Name="Class" Value="NSwagStudio.ViewModels.ClientGenerators.SwaggerGeneratorViewModel" Type="string" Action="write" />
+                <RegistryValue Root="HKCR" Key="CLSID\{874AE09C-759E-37FC-AA7E-C46316644FE5}\InprocServer32\1.3.5799.35354" Name="Assembly" Value="NSwagStudio, Version=1.3.5799.35354, Culture=neutral, PublicKeyToken=null" Type="string" Action="write" />
+                <RegistryValue Root="HKCR" Key="CLSID\{874AE09C-759E-37FC-AA7E-C46316644FE5}\InprocServer32\1.3.5799.35354" Name="RuntimeVersion" Value="v4.0.30319" Type="string" Action="write" />
+                <RegistryValue Root="HKCR" Key="CLSID\{874AE09C-759E-37FC-AA7E-C46316644FE5}\InprocServer32\1.3.5799.35354" Name="CodeBase" Value="file:///[#filF3BD24AA0D122986D3F6250EA6C47D5B]" Type="string" Action="write" />
+                <RegistryValue Root="HKCR" Key="CLSID\{874AE09C-759E-37FC-AA7E-C46316644FE5}\InprocServer32" Name="Class" Value="NSwagStudio.ViewModels.ClientGenerators.SwaggerGeneratorViewModel" Type="string" Action="write" />
+                <RegistryValue Root="HKCR" Key="CLSID\{874AE09C-759E-37FC-AA7E-C46316644FE5}\InprocServer32" Name="Assembly" Value="NSwagStudio, Version=1.3.5799.35354, Culture=neutral, PublicKeyToken=null" Type="string" Action="write" />
+                <RegistryValue Root="HKCR" Key="CLSID\{874AE09C-759E-37FC-AA7E-C46316644FE5}\InprocServer32" Name="RuntimeVersion" Value="v4.0.30319" Type="string" Action="write" />
+                <RegistryValue Root="HKCR" Key="CLSID\{874AE09C-759E-37FC-AA7E-C46316644FE5}\InprocServer32" Name="CodeBase" Value="file:///[#filF3BD24AA0D122986D3F6250EA6C47D5B]" Type="string" Action="write" />
+                <RegistryValue Root="HKCR" Key="CLSID\{8B5957B2-2181-342A-9EB7-9E0B03643595}\Implemented Categories\{62C8FE65-4EBB-45e7-B440-6E39B2CDBF29}" Value="" Type="string" Action="write" />
+                <RegistryValue Root="HKCR" Key="CLSID\{8B5957B2-2181-342A-9EB7-9E0B03643595}\InprocServer32\1.3.5799.35354" Name="Class" Value="NSwagStudio.ViewModels.ClientGenerators.TypeScriptCodeGeneratorViewModel" Type="string" Action="write" />
+                <RegistryValue Root="HKCR" Key="CLSID\{8B5957B2-2181-342A-9EB7-9E0B03643595}\InprocServer32\1.3.5799.35354" Name="Assembly" Value="NSwagStudio, Version=1.3.5799.35354, Culture=neutral, PublicKeyToken=null" Type="string" Action="write" />
+                <RegistryValue Root="HKCR" Key="CLSID\{8B5957B2-2181-342A-9EB7-9E0B03643595}\InprocServer32\1.3.5799.35354" Name="RuntimeVersion" Value="v4.0.30319" Type="string" Action="write" />
+                <RegistryValue Root="HKCR" Key="CLSID\{8B5957B2-2181-342A-9EB7-9E0B03643595}\InprocServer32\1.3.5799.35354" Name="CodeBase" Value="file:///[#filF3BD24AA0D122986D3F6250EA6C47D5B]" Type="string" Action="write" />
+                <RegistryValue Root="HKCR" Key="CLSID\{8B5957B2-2181-342A-9EB7-9E0B03643595}\InprocServer32" Name="Class" Value="NSwagStudio.ViewModels.ClientGenerators.TypeScriptCodeGeneratorViewModel" Type="string" Action="write" />
+                <RegistryValue Root="HKCR" Key="CLSID\{8B5957B2-2181-342A-9EB7-9E0B03643595}\InprocServer32" Name="Assembly" Value="NSwagStudio, Version=1.3.5799.35354, Culture=neutral, PublicKeyToken=null" Type="string" Action="write" />
+                <RegistryValue Root="HKCR" Key="CLSID\{8B5957B2-2181-342A-9EB7-9E0B03643595}\InprocServer32" Name="RuntimeVersion" Value="v4.0.30319" Type="string" Action="write" />
+                <RegistryValue Root="HKCR" Key="CLSID\{8B5957B2-2181-342A-9EB7-9E0B03643595}\InprocServer32" Name="CodeBase" Value="file:///[#filF3BD24AA0D122986D3F6250EA6C47D5B]" Type="string" Action="write" />
+                <RegistryValue Root="HKCR" Key="CLSID\{B7181C33-C6E0-332E-BEBF-EF761B5444CC}\Implemented Categories\{62C8FE65-4EBB-45e7-B440-6E39B2CDBF29}" Value="" Type="string" Action="write" />
+                <RegistryValue Root="HKCR" Key="CLSID\{B7181C33-C6E0-332E-BEBF-EF761B5444CC}\InprocServer32\1.3.5799.35354" Name="Class" Value="NSwagStudio.ViewModels.ClientGenerators.CSharpClientGeneratorViewModel" Type="string" Action="write" />
+                <RegistryValue Root="HKCR" Key="CLSID\{B7181C33-C6E0-332E-BEBF-EF761B5444CC}\InprocServer32\1.3.5799.35354" Name="Assembly" Value="NSwagStudio, Version=1.3.5799.35354, Culture=neutral, PublicKeyToken=null" Type="string" Action="write" />
+                <RegistryValue Root="HKCR" Key="CLSID\{B7181C33-C6E0-332E-BEBF-EF761B5444CC}\InprocServer32\1.3.5799.35354" Name="RuntimeVersion" Value="v4.0.30319" Type="string" Action="write" />
+                <RegistryValue Root="HKCR" Key="CLSID\{B7181C33-C6E0-332E-BEBF-EF761B5444CC}\InprocServer32\1.3.5799.35354" Name="CodeBase" Value="file:///[#filF3BD24AA0D122986D3F6250EA6C47D5B]" Type="string" Action="write" />
+                <RegistryValue Root="HKCR" Key="CLSID\{B7181C33-C6E0-332E-BEBF-EF761B5444CC}\InprocServer32" Name="Class" Value="NSwagStudio.ViewModels.ClientGenerators.CSharpClientGeneratorViewModel" Type="string" Action="write" />
+                <RegistryValue Root="HKCR" Key="CLSID\{B7181C33-C6E0-332E-BEBF-EF761B5444CC}\InprocServer32" Name="Assembly" Value="NSwagStudio, Version=1.3.5799.35354, Culture=neutral, PublicKeyToken=null" Type="string" Action="write" />
+                <RegistryValue Root="HKCR" Key="CLSID\{B7181C33-C6E0-332E-BEBF-EF761B5444CC}\InprocServer32" Name="RuntimeVersion" Value="v4.0.30319" Type="string" Action="write" />
+                <RegistryValue Root="HKCR" Key="CLSID\{B7181C33-C6E0-332E-BEBF-EF761B5444CC}\InprocServer32" Name="CodeBase" Value="file:///[#filF3BD24AA0D122986D3F6250EA6C47D5B]" Type="string" Action="write" />
+                <RegistryValue Root="HKCR" Key="CLSID\{BEC476A6-7977-30C1-BC88-4BEC5E143C15}\Implemented Categories\{62C8FE65-4EBB-45e7-B440-6E39B2CDBF29}" Value="" Type="string" Action="write" />
+                <RegistryValue Root="HKCR" Key="CLSID\{BEC476A6-7977-30C1-BC88-4BEC5E143C15}\InprocServer32\1.3.5799.35354" Name="Class" Value="NSwagStudio.Views.SwaggerGenerators.AssemblySwaggerGeneratorView" Type="string" Action="write" />
+                <RegistryValue Root="HKCR" Key="CLSID\{BEC476A6-7977-30C1-BC88-4BEC5E143C15}\InprocServer32\1.3.5799.35354" Name="Assembly" Value="NSwagStudio, Version=1.3.5799.35354, Culture=neutral, PublicKeyToken=null" Type="string" Action="write" />
+                <RegistryValue Root="HKCR" Key="CLSID\{BEC476A6-7977-30C1-BC88-4BEC5E143C15}\InprocServer32\1.3.5799.35354" Name="RuntimeVersion" Value="v4.0.30319" Type="string" Action="write" />
+                <RegistryValue Root="HKCR" Key="CLSID\{BEC476A6-7977-30C1-BC88-4BEC5E143C15}\InprocServer32\1.3.5799.35354" Name="CodeBase" Value="file:///[#filF3BD24AA0D122986D3F6250EA6C47D5B]" Type="string" Action="write" />
+                <RegistryValue Root="HKCR" Key="CLSID\{BEC476A6-7977-30C1-BC88-4BEC5E143C15}\InprocServer32" Name="Class" Value="NSwagStudio.Views.SwaggerGenerators.AssemblySwaggerGeneratorView" Type="string" Action="write" />
+                <RegistryValue Root="HKCR" Key="CLSID\{BEC476A6-7977-30C1-BC88-4BEC5E143C15}\InprocServer32" Name="Assembly" Value="NSwagStudio, Version=1.3.5799.35354, Culture=neutral, PublicKeyToken=null" Type="string" Action="write" />
+                <RegistryValue Root="HKCR" Key="CLSID\{BEC476A6-7977-30C1-BC88-4BEC5E143C15}\InprocServer32" Name="RuntimeVersion" Value="v4.0.30319" Type="string" Action="write" />
+                <RegistryValue Root="HKCR" Key="CLSID\{BEC476A6-7977-30C1-BC88-4BEC5E143C15}\InprocServer32" Name="CodeBase" Value="file:///[#filF3BD24AA0D122986D3F6250EA6C47D5B]" Type="string" Action="write" />
+                <RegistryValue Root="HKCR" Key="CLSID\{C98C6B8D-A479-3BCE-8C4C-953415D8129C}\Implemented Categories\{62C8FE65-4EBB-45e7-B440-6E39B2CDBF29}" Value="" Type="string" Action="write" />
+                <RegistryValue Root="HKCR" Key="CLSID\{C98C6B8D-A479-3BCE-8C4C-953415D8129C}\InprocServer32\1.3.5799.35354" Name="Class" Value="NSwagStudio.Views.ClientGenerators.CSharpClientGeneratorView" Type="string" Action="write" />
+                <RegistryValue Root="HKCR" Key="CLSID\{C98C6B8D-A479-3BCE-8C4C-953415D8129C}\InprocServer32\1.3.5799.35354" Name="Assembly" Value="NSwagStudio, Version=1.3.5799.35354, Culture=neutral, PublicKeyToken=null" Type="string" Action="write" />
+                <RegistryValue Root="HKCR" Key="CLSID\{C98C6B8D-A479-3BCE-8C4C-953415D8129C}\InprocServer32\1.3.5799.35354" Name="RuntimeVersion" Value="v4.0.30319" Type="string" Action="write" />
+                <RegistryValue Root="HKCR" Key="CLSID\{C98C6B8D-A479-3BCE-8C4C-953415D8129C}\InprocServer32\1.3.5799.35354" Name="CodeBase" Value="file:///[#filF3BD24AA0D122986D3F6250EA6C47D5B]" Type="string" Action="write" />
+                <RegistryValue Root="HKCR" Key="CLSID\{C98C6B8D-A479-3BCE-8C4C-953415D8129C}\InprocServer32" Name="Class" Value="NSwagStudio.Views.ClientGenerators.CSharpClientGeneratorView" Type="string" Action="write" />
+                <RegistryValue Root="HKCR" Key="CLSID\{C98C6B8D-A479-3BCE-8C4C-953415D8129C}\InprocServer32" Name="Assembly" Value="NSwagStudio, Version=1.3.5799.35354, Culture=neutral, PublicKeyToken=null" Type="string" Action="write" />
+                <RegistryValue Root="HKCR" Key="CLSID\{C98C6B8D-A479-3BCE-8C4C-953415D8129C}\InprocServer32" Name="RuntimeVersion" Value="v4.0.30319" Type="string" Action="write" />
+                <RegistryValue Root="HKCR" Key="CLSID\{C98C6B8D-A479-3BCE-8C4C-953415D8129C}\InprocServer32" Name="CodeBase" Value="file:///[#filF3BD24AA0D122986D3F6250EA6C47D5B]" Type="string" Action="write" />
+                <RegistryValue Root="HKCR" Key="CLSID\{F6929432-87DC-3182-864C-C8812B22A065}\Implemented Categories\{62C8FE65-4EBB-45e7-B440-6E39B2CDBF29}" Value="" Type="string" Action="write" />
+                <RegistryValue Root="HKCR" Key="CLSID\{F6929432-87DC-3182-864C-C8812B22A065}\InprocServer32\1.3.5799.35354" Name="Class" Value="NSwagStudio.Views.MainWindow" Type="string" Action="write" />
+                <RegistryValue Root="HKCR" Key="CLSID\{F6929432-87DC-3182-864C-C8812B22A065}\InprocServer32\1.3.5799.35354" Name="Assembly" Value="NSwagStudio, Version=1.3.5799.35354, Culture=neutral, PublicKeyToken=null" Type="string" Action="write" />
+                <RegistryValue Root="HKCR" Key="CLSID\{F6929432-87DC-3182-864C-C8812B22A065}\InprocServer32\1.3.5799.35354" Name="RuntimeVersion" Value="v4.0.30319" Type="string" Action="write" />
+                <RegistryValue Root="HKCR" Key="CLSID\{F6929432-87DC-3182-864C-C8812B22A065}\InprocServer32\1.3.5799.35354" Name="CodeBase" Value="file:///[#filF3BD24AA0D122986D3F6250EA6C47D5B]" Type="string" Action="write" />
+                <RegistryValue Root="HKCR" Key="CLSID\{F6929432-87DC-3182-864C-C8812B22A065}\InprocServer32" Name="Class" Value="NSwagStudio.Views.MainWindow" Type="string" Action="write" />
+                <RegistryValue Root="HKCR" Key="CLSID\{F6929432-87DC-3182-864C-C8812B22A065}\InprocServer32" Name="Assembly" Value="NSwagStudio, Version=1.3.5799.35354, Culture=neutral, PublicKeyToken=null" Type="string" Action="write" />
+                <RegistryValue Root="HKCR" Key="CLSID\{F6929432-87DC-3182-864C-C8812B22A065}\InprocServer32" Name="RuntimeVersion" Value="v4.0.30319" Type="string" Action="write" />
+                <RegistryValue Root="HKCR" Key="CLSID\{F6929432-87DC-3182-864C-C8812B22A065}\InprocServer32" Name="CodeBase" Value="file:///[#filF3BD24AA0D122986D3F6250EA6C47D5B]" Type="string" Action="write" />
+            </Component>
+            <Component Id="cmpE1AD57291ECD76446C08E80324E18C52" Directory="RootDirectory" Guid="*">
+                <File Id="fil3D998DFDF0171F45FA4994B3076A1BE3" KeyPath="yes" Source="$(var.SourcePath)\NSwagStudio.exe.config" />
+            </Component>
+            <Component Id="cmpAF99E5EDE3366C322A0C4A1D460F492A" Directory="RootDirectory" Guid="*">
+                <File Id="fil7363F15332F1A0AE5B714E0BDBE8069F" KeyPath="yes" Source="$(var.SourcePath)\NSwagStudio.pdb" />
+            </Component>
+            <Component Id="cmp32C1339D08859DC7796F4EE23E0819F0" Directory="RootDirectory" Guid="*">
+                <File Id="fil72A10A3701F72ECAD8968E45C6295B9D" KeyPath="yes" Source="$(var.SourcePath)\NSwagStudio.vshost.exe" />
+            </Component>
+            <Component Id="cmp474BA1F5E4041B6B55B1AA38BE12A2E5" Directory="RootDirectory" Guid="*">
+                <File Id="filFA7E5A03A21F54B9AD53663AF2F9AB79" KeyPath="yes" Source="$(var.SourcePath)\NSwagStudio.vshost.exe.config" />
+            </Component>
+        </ComponentGroup>
+    </Fragment>
 </Wix>