﻿// ------------------------------------------------------------------------------
// <auto-generated>
//     This code was generated by a tool.
//     Runtime Version: 15.0.0.0
//  
//     Changes to this file may cause incorrect behavior and will be lost if
//     the code is regenerated.
// </auto-generated>
// ------------------------------------------------------------------------------
namespace NSwag.CodeGeneration.TypeScript.Templates
{
    using NJsonSchema;
    using System;
    
    /// <summary>
    /// Class to produce the template output
    /// </summary>
    
<<<<<<< HEAD
    #line 1 "C:\Data\NSwag\src\NSwag.CodeGeneration.TypeScript\Templates\ProcessResponseTemplate.tt"
    [global::System.CodeDom.Compiler.GeneratedCodeAttribute("Microsoft.VisualStudio.TextTemplating", "14.0.0.0")]
=======
    #line 1 "C:\Data\Projects\NSwag\src\NSwag.CodeGeneration.TypeScript\Templates\ProcessResponseTemplate.tt"
    [global::System.CodeDom.Compiler.GeneratedCodeAttribute("Microsoft.VisualStudio.TextTemplating", "15.0.0.0")]
>>>>>>> b9b7c5eb
    internal partial class ProcessResponseTemplate : ProcessResponseTemplateBase
    {
#line hidden
        /// <summary>
        /// Create the template output
        /// </summary>
        public virtual string TransformText()
        {
            
<<<<<<< HEAD
            #line 3 "C:\Data\NSwag\src\NSwag.CodeGeneration.TypeScript\Templates\ProcessResponseTemplate.tt"
=======
            #line 3 "C:\Data\Projects\NSwag\src\NSwag.CodeGeneration.TypeScript\Templates\ProcessResponseTemplate.tt"
if(Model.HandleReferences){
            
            #line default
            #line hidden
            this.Write("let mappings: { source: any, target: any }[] = [];\r\n");
            
            #line 5 "C:\Data\Projects\NSwag\src\NSwag.CodeGeneration.TypeScript\Templates\ProcessResponseTemplate.tt"
}
            
            #line default
            #line hidden
            
            #line 6 "C:\Data\Projects\NSwag\src\NSwag.CodeGeneration.TypeScript\Templates\ProcessResponseTemplate.tt"
>>>>>>> b9b7c5eb
foreach(var response in Model.Responses){
            
            #line default
            #line hidden
            this.Write("if (_status === ");
            
<<<<<<< HEAD
            #line 4 "C:\Data\NSwag\src\NSwag.CodeGeneration.TypeScript\Templates\ProcessResponseTemplate.tt"
=======
            #line 7 "C:\Data\Projects\NSwag\src\NSwag.CodeGeneration.TypeScript\Templates\ProcessResponseTemplate.tt"
>>>>>>> b9b7c5eb
            this.Write(this.ToStringHelper.ToStringWithCulture(response.StatusCode));
            
            #line default
            #line hidden
            this.Write(") {\r\n");
            
<<<<<<< HEAD
            #line 5 "C:\Data\NSwag\src\NSwag.CodeGeneration.TypeScript\Templates\ProcessResponseTemplate.tt"
  if(response.HasType){
=======
            #line 8 "C:\Data\Projects\NSwag\src\NSwag.CodeGeneration.TypeScript\Templates\ProcessResponseTemplate.tt"
  if(response.IsFile && !response.IsJQuery){
            
            #line default
            #line hidden
            
            #line 9 "C:\Data\Projects\NSwag\src\NSwag.CodeGeneration.TypeScript\Templates\ProcessResponseTemplate.tt"
      if(response.IsAngularJS){
            
            #line default
            #line hidden
            this.Write("    return new Blob([response], { type: \"application/octet-stream\" });\r\n");
            
            #line 11 "C:\Data\Projects\NSwag\src\NSwag.CodeGeneration.TypeScript\Templates\ProcessResponseTemplate.tt"
      }else{
            
            #line default
            #line hidden
            this.Write("    return response.blob();\r\n");
            
            #line 13 "C:\Data\Projects\NSwag\src\NSwag.CodeGeneration.TypeScript\Templates\ProcessResponseTemplate.tt"
      }
            
            #line default
            #line hidden
            
            #line 14 "C:\Data\Projects\NSwag\src\NSwag.CodeGeneration.TypeScript\Templates\ProcessResponseTemplate.tt"
  }else{
            
            #line default
            #line hidden
            
            #line 15 "C:\Data\Projects\NSwag\src\NSwag.CodeGeneration.TypeScript\Templates\ProcessResponseTemplate.tt"
      if(response.HasType){
>>>>>>> b9b7c5eb
            
            #line default
            #line hidden
            this.Write("    let result");
            
<<<<<<< HEAD
            #line 6 "C:\Data\NSwag\src\NSwag.CodeGeneration.TypeScript\Templates\ProcessResponseTemplate.tt"
=======
            #line 16 "C:\Data\Projects\NSwag\src\NSwag.CodeGeneration.TypeScript\Templates\ProcessResponseTemplate.tt"
>>>>>>> b9b7c5eb
            this.Write(this.ToStringHelper.ToStringWithCulture(response.StatusCode));
            
            #line default
            #line hidden
            this.Write(": ");
            
<<<<<<< HEAD
            #line 6 "C:\Data\NSwag\src\NSwag.CodeGeneration.TypeScript\Templates\ProcessResponseTemplate.tt"
=======
            #line 16 "C:\Data\Projects\NSwag\src\NSwag.CodeGeneration.TypeScript\Templates\ProcessResponseTemplate.tt"
>>>>>>> b9b7c5eb
            this.Write(this.ToStringHelper.ToStringWithCulture(response.Type));
            
            #line default
            #line hidden
            
<<<<<<< HEAD
            #line 6 "C:\Data\NSwag\src\NSwag.CodeGeneration.TypeScript\Templates\ProcessResponseTemplate.tt"
=======
            #line 16 "C:\Data\Projects\NSwag\src\NSwag.CodeGeneration.TypeScript\Templates\ProcessResponseTemplate.tt"
>>>>>>> b9b7c5eb
if(Model.SupportsStrictNullChecks){
            
            #line default
            #line hidden
            this.Write(" | null");
            
<<<<<<< HEAD
            #line 6 "C:\Data\NSwag\src\NSwag.CodeGeneration.TypeScript\Templates\ProcessResponseTemplate.tt"
=======
            #line 16 "C:\Data\Projects\NSwag\src\NSwag.CodeGeneration.TypeScript\Templates\ProcessResponseTemplate.tt"
>>>>>>> b9b7c5eb
}
            
            #line default
            #line hidden
            this.Write(" = null;\r\n");
            
<<<<<<< HEAD
            #line 7 "C:\Data\NSwag\src\NSwag.CodeGeneration.TypeScript\Templates\ProcessResponseTemplate.tt"
      if(response.IsDate){
=======
            #line 17 "C:\Data\Projects\NSwag\src\NSwag.CodeGeneration.TypeScript\Templates\ProcessResponseTemplate.tt"
          if(response.IsDate){
>>>>>>> b9b7c5eb
            
            #line default
            #line hidden
            this.Write("    result");
            
<<<<<<< HEAD
            #line 8 "C:\Data\NSwag\src\NSwag.CodeGeneration.TypeScript\Templates\ProcessResponseTemplate.tt"
=======
            #line 18 "C:\Data\Projects\NSwag\src\NSwag.CodeGeneration.TypeScript\Templates\ProcessResponseTemplate.tt"
>>>>>>> b9b7c5eb
            this.Write(this.ToStringHelper.ToStringWithCulture(response.StatusCode));
            
            #line default
            #line hidden
            this.Write(" = new Date(_responseText);\r\n");
            
<<<<<<< HEAD
            #line 9 "C:\Data\NSwag\src\NSwag.CodeGeneration.TypeScript\Templates\ProcessResponseTemplate.tt"
      }else{
            if(response.UseDtoClass){
=======
            #line 19 "C:\Data\Projects\NSwag\src\NSwag.CodeGeneration.TypeScript\Templates\ProcessResponseTemplate.tt"
          }else{
                if(response.UseDtoClass){
>>>>>>> b9b7c5eb
            
            #line default
            #line hidden
            this.Write("    let resultData");
            
<<<<<<< HEAD
            #line 11 "C:\Data\NSwag\src\NSwag.CodeGeneration.TypeScript\Templates\ProcessResponseTemplate.tt"
=======
            #line 21 "C:\Data\Projects\NSwag\src\NSwag.CodeGeneration.TypeScript\Templates\ProcessResponseTemplate.tt"
>>>>>>> b9b7c5eb
            this.Write(this.ToStringHelper.ToStringWithCulture(response.StatusCode));
            
            #line default
            #line hidden
<<<<<<< HEAD
            this.Write(" = _responseText === \"\" ? null : JSON.parse(_responseText, this.jsonParseReviver)" +
                    ";\r\n    ");
            
            #line 12 "C:\Data\NSwag\src\NSwag.CodeGeneration.TypeScript\Templates\ProcessResponseTemplate.tt"
=======
            this.Write(" = responseText === \"\" ? null : ");
            
            #line 21 "C:\Data\Projects\NSwag\src\NSwag.CodeGeneration.TypeScript\Templates\ProcessResponseTemplate.tt"
if(Model.HandleReferences){
            
            #line default
            #line hidden
            this.Write("jp");
            
            #line 21 "C:\Data\Projects\NSwag\src\NSwag.CodeGeneration.TypeScript\Templates\ProcessResponseTemplate.tt"
}else{
            
            #line default
            #line hidden
            this.Write("JSON.parse");
            
            #line 21 "C:\Data\Projects\NSwag\src\NSwag.CodeGeneration.TypeScript\Templates\ProcessResponseTemplate.tt"
}
            
            #line default
            #line hidden
            this.Write("(responseText, this.jsonParseReviver);\r\n    ");
            
            #line 22 "C:\Data\Projects\NSwag\src\NSwag.CodeGeneration.TypeScript\Templates\ProcessResponseTemplate.tt"
>>>>>>> b9b7c5eb
            this.Write(this.ToStringHelper.ToStringWithCulture(ConversionUtilities.Tab(response.DataConversionCode, 1)));
            
            #line default
            #line hidden
            this.Write("\r\n");
            
<<<<<<< HEAD
            #line 13 "C:\Data\NSwag\src\NSwag.CodeGeneration.TypeScript\Templates\ProcessResponseTemplate.tt"
          }else{
=======
            #line 23 "C:\Data\Projects\NSwag\src\NSwag.CodeGeneration.TypeScript\Templates\ProcessResponseTemplate.tt"
              }else{
>>>>>>> b9b7c5eb
            
            #line default
            #line hidden
            this.Write("    result");
            
<<<<<<< HEAD
            #line 14 "C:\Data\NSwag\src\NSwag.CodeGeneration.TypeScript\Templates\ProcessResponseTemplate.tt"
=======
            #line 24 "C:\Data\Projects\NSwag\src\NSwag.CodeGeneration.TypeScript\Templates\ProcessResponseTemplate.tt"
>>>>>>> b9b7c5eb
            this.Write(this.ToStringHelper.ToStringWithCulture(response.StatusCode));
            
            #line default
            #line hidden
            this.Write(" = _responseText === \"\" ? null : <");
            
<<<<<<< HEAD
            #line 14 "C:\Data\NSwag\src\NSwag.CodeGeneration.TypeScript\Templates\ProcessResponseTemplate.tt"
=======
            #line 24 "C:\Data\Projects\NSwag\src\NSwag.CodeGeneration.TypeScript\Templates\ProcessResponseTemplate.tt"
>>>>>>> b9b7c5eb
            this.Write(this.ToStringHelper.ToStringWithCulture(response.Type));
            
            #line default
            #line hidden
<<<<<<< HEAD
            this.Write(">JSON.parse(_responseText, this.jsonParseReviver);\r\n");
            
            #line 15 "C:\Data\NSwag\src\NSwag.CodeGeneration.TypeScript\Templates\ProcessResponseTemplate.tt"
          }
        }
        if(response.IsSuccess){
=======
            this.Write(">");
            
            #line 24 "C:\Data\Projects\NSwag\src\NSwag.CodeGeneration.TypeScript\Templates\ProcessResponseTemplate.tt"
if(Model.HandleReferences){
            
            #line default
            #line hidden
            this.Write("jp");
            
            #line 24 "C:\Data\Projects\NSwag\src\NSwag.CodeGeneration.TypeScript\Templates\ProcessResponseTemplate.tt"
}else{
            
            #line default
            #line hidden
            this.Write("JSON.parse");
            
            #line 24 "C:\Data\Projects\NSwag\src\NSwag.CodeGeneration.TypeScript\Templates\ProcessResponseTemplate.tt"
}
            
            #line default
            #line hidden
            this.Write("(responseText, this.jsonParseReviver);\r\n");
            
            #line 25 "C:\Data\Projects\NSwag\src\NSwag.CodeGeneration.TypeScript\Templates\ProcessResponseTemplate.tt"
              }
            }
            if(response.IsSuccess){
>>>>>>> b9b7c5eb
            
            #line default
            #line hidden
            this.Write("    return result");
            
<<<<<<< HEAD
            #line 18 "C:\Data\NSwag\src\NSwag.CodeGeneration.TypeScript\Templates\ProcessResponseTemplate.tt"
=======
            #line 28 "C:\Data\Projects\NSwag\src\NSwag.CodeGeneration.TypeScript\Templates\ProcessResponseTemplate.tt"
>>>>>>> b9b7c5eb
            this.Write(this.ToStringHelper.ToStringWithCulture(response.StatusCode));
            
            #line default
            #line hidden
            this.Write(";\r\n");
            
<<<<<<< HEAD
            #line 19 "C:\Data\NSwag\src\NSwag.CodeGeneration.TypeScript\Templates\ProcessResponseTemplate.tt"
      }else{
=======
            #line 29 "C:\Data\Projects\NSwag\src\NSwag.CodeGeneration.TypeScript\Templates\ProcessResponseTemplate.tt"
          }else{
>>>>>>> b9b7c5eb
            
            #line default
            #line hidden
            this.Write("    this.throwException(\"A server error occurred.\", _status, _responseText, resul" +
                    "t");
            
<<<<<<< HEAD
            #line 20 "C:\Data\NSwag\src\NSwag.CodeGeneration.TypeScript\Templates\ProcessResponseTemplate.tt"
=======
            #line 30 "C:\Data\Projects\NSwag\src\NSwag.CodeGeneration.TypeScript\Templates\ProcessResponseTemplate.tt"
>>>>>>> b9b7c5eb
            this.Write(this.ToStringHelper.ToStringWithCulture(response.StatusCode));
            
            #line default
            #line hidden
            this.Write(");\r\n    return null;\r\n");
            
<<<<<<< HEAD
            #line 22 "C:\Data\NSwag\src\NSwag.CodeGeneration.TypeScript\Templates\ProcessResponseTemplate.tt"
      }
    }else if(response.IsSuccess){
=======
            #line 31 "C:\Data\Projects\NSwag\src\NSwag.CodeGeneration.TypeScript\Templates\ProcessResponseTemplate.tt"
          }
        }else if(response.IsSuccess){
>>>>>>> b9b7c5eb
            
            #line default
            #line hidden
            this.Write("    return null;\r\n");
            
<<<<<<< HEAD
            #line 25 "C:\Data\NSwag\src\NSwag.CodeGeneration.TypeScript\Templates\ProcessResponseTemplate.tt"
  }else{
=======
            #line 34 "C:\Data\Projects\NSwag\src\NSwag.CodeGeneration.TypeScript\Templates\ProcessResponseTemplate.tt"
      }else{
>>>>>>> b9b7c5eb
            
            #line default
            #line hidden
            this.Write("    this.throwException(\"A server error occurred.\", _status, _responseText);\r\n   " +
                    " return null;\r\n");
            
<<<<<<< HEAD
            #line 28 "C:\Data\NSwag\src\NSwag.CodeGeneration.TypeScript\Templates\ProcessResponseTemplate.tt"
=======
            #line 36 "C:\Data\Projects\NSwag\src\NSwag.CodeGeneration.TypeScript\Templates\ProcessResponseTemplate.tt"
      }
            
            #line default
            #line hidden
            
            #line 37 "C:\Data\Projects\NSwag\src\NSwag.CodeGeneration.TypeScript\Templates\ProcessResponseTemplate.tt"
>>>>>>> b9b7c5eb
  }
            
            #line default
            #line hidden
            this.Write("} else ");
            
<<<<<<< HEAD
            #line 29 "C:\Data\NSwag\src\NSwag.CodeGeneration.TypeScript\Templates\ProcessResponseTemplate.tt"
=======
            #line 38 "C:\Data\Projects\NSwag\src\NSwag.CodeGeneration.TypeScript\Templates\ProcessResponseTemplate.tt"
>>>>>>> b9b7c5eb
}
if(Model.HasDefaultResponse){
            
            #line default
            #line hidden
            this.Write("{\r\n");
            
<<<<<<< HEAD
            #line 31 "C:\Data\NSwag\src\NSwag.CodeGeneration.TypeScript\Templates\ProcessResponseTemplate.tt"
  if(Model.DefaultResponse.HasType){
=======
            #line 40 "C:\Data\Projects\NSwag\src\NSwag.CodeGeneration.TypeScript\Templates\ProcessResponseTemplate.tt"
  if(Model.DefaultResponse.IsFile && !Model.DefaultResponse.IsJQuery){
            
            #line default
            #line hidden
            
            #line 41 "C:\Data\Projects\NSwag\src\NSwag.CodeGeneration.TypeScript\Templates\ProcessResponseTemplate.tt"
      if(Model.DefaultResponse.IsAngularJS){
            
            #line default
            #line hidden
            this.Write("    return new Blob([response], { type: \"application/octet-stream\" });\r\n");
            
            #line 43 "C:\Data\Projects\NSwag\src\NSwag.CodeGeneration.TypeScript\Templates\ProcessResponseTemplate.tt"
      }else{
            
            #line default
            #line hidden
            this.Write("    return response.blob();\r\n");
            
            #line 45 "C:\Data\Projects\NSwag\src\NSwag.CodeGeneration.TypeScript\Templates\ProcessResponseTemplate.tt"
      }
            
            #line default
            #line hidden
            
            #line 46 "C:\Data\Projects\NSwag\src\NSwag.CodeGeneration.TypeScript\Templates\ProcessResponseTemplate.tt"
  }else{
            
            #line default
            #line hidden
            
            #line 47 "C:\Data\Projects\NSwag\src\NSwag.CodeGeneration.TypeScript\Templates\ProcessResponseTemplate.tt"
      if(Model.DefaultResponse.HasType){
>>>>>>> b9b7c5eb
            
            #line default
            #line hidden
            this.Write("    let result: ");
            
<<<<<<< HEAD
            #line 32 "C:\Data\NSwag\src\NSwag.CodeGeneration.TypeScript\Templates\ProcessResponseTemplate.tt"
=======
            #line 48 "C:\Data\Projects\NSwag\src\NSwag.CodeGeneration.TypeScript\Templates\ProcessResponseTemplate.tt"
>>>>>>> b9b7c5eb
            this.Write(this.ToStringHelper.ToStringWithCulture(Model.DefaultResponse.Type));
            
            #line default
            #line hidden
            
<<<<<<< HEAD
            #line 32 "C:\Data\NSwag\src\NSwag.CodeGeneration.TypeScript\Templates\ProcessResponseTemplate.tt"
=======
            #line 48 "C:\Data\Projects\NSwag\src\NSwag.CodeGeneration.TypeScript\Templates\ProcessResponseTemplate.tt"
>>>>>>> b9b7c5eb
if(Model.SupportsStrictNullChecks){
            
            #line default
            #line hidden
            this.Write(" | null");
            
<<<<<<< HEAD
            #line 32 "C:\Data\NSwag\src\NSwag.CodeGeneration.TypeScript\Templates\ProcessResponseTemplate.tt"
=======
            #line 48 "C:\Data\Projects\NSwag\src\NSwag.CodeGeneration.TypeScript\Templates\ProcessResponseTemplate.tt"
>>>>>>> b9b7c5eb
}
            
            #line default
            #line hidden
            this.Write(" = null;\r\n");
            
<<<<<<< HEAD
            #line 33 "C:\Data\NSwag\src\NSwag.CodeGeneration.TypeScript\Templates\ProcessResponseTemplate.tt"
      if(Model.DefaultResponse.IsDate){
=======
            #line 49 "C:\Data\Projects\NSwag\src\NSwag.CodeGeneration.TypeScript\Templates\ProcessResponseTemplate.tt"
          if(Model.DefaultResponse.IsDate){
>>>>>>> b9b7c5eb
            
            #line default
            #line hidden
            this.Write("    result = new Date(_responseText);\r\n");
            
<<<<<<< HEAD
            #line 35 "C:\Data\NSwag\src\NSwag.CodeGeneration.TypeScript\Templates\ProcessResponseTemplate.tt"
      }else{
            if(Model.DefaultResponse.UseDtoClass){
            
            #line default
            #line hidden
            this.Write("    let resultData = _responseText === \"\" ? null : JSON.parse(_responseText, this" +
                    ".jsonParseReviver);\r\n    ");
            
            #line 38 "C:\Data\NSwag\src\NSwag.CodeGeneration.TypeScript\Templates\ProcessResponseTemplate.tt"
=======
            #line 51 "C:\Data\Projects\NSwag\src\NSwag.CodeGeneration.TypeScript\Templates\ProcessResponseTemplate.tt"
          }else{
                if(Model.DefaultResponse.UseDtoClass){
            
            #line default
            #line hidden
            this.Write("    let resultData = responseText === \"\" ? null : ");
            
            #line 53 "C:\Data\Projects\NSwag\src\NSwag.CodeGeneration.TypeScript\Templates\ProcessResponseTemplate.tt"
if(Model.HandleReferences){
            
            #line default
            #line hidden
            this.Write("jp");
            
            #line 53 "C:\Data\Projects\NSwag\src\NSwag.CodeGeneration.TypeScript\Templates\ProcessResponseTemplate.tt"
}else{
            
            #line default
            #line hidden
            this.Write("JSON.parse");
            
            #line 53 "C:\Data\Projects\NSwag\src\NSwag.CodeGeneration.TypeScript\Templates\ProcessResponseTemplate.tt"
}
            
            #line default
            #line hidden
            this.Write("(responseText, this.jsonParseReviver);\r\n    ");
            
            #line 54 "C:\Data\Projects\NSwag\src\NSwag.CodeGeneration.TypeScript\Templates\ProcessResponseTemplate.tt"
>>>>>>> b9b7c5eb
            this.Write(this.ToStringHelper.ToStringWithCulture(ConversionUtilities.Tab(Model.DefaultResponse.DataConversionCode, 1)));
            
            #line default
            #line hidden
            this.Write("\r\n");
            
<<<<<<< HEAD
            #line 39 "C:\Data\NSwag\src\NSwag.CodeGeneration.TypeScript\Templates\ProcessResponseTemplate.tt"
          }else{
=======
            #line 55 "C:\Data\Projects\NSwag\src\NSwag.CodeGeneration.TypeScript\Templates\ProcessResponseTemplate.tt"
              }else{
>>>>>>> b9b7c5eb
            
            #line default
            #line hidden
            this.Write("    result = responseText === \"\" ? null : <");
            
<<<<<<< HEAD
            #line 40 "C:\Data\NSwag\src\NSwag.CodeGeneration.TypeScript\Templates\ProcessResponseTemplate.tt"
=======
            #line 56 "C:\Data\Projects\NSwag\src\NSwag.CodeGeneration.TypeScript\Templates\ProcessResponseTemplate.tt"
>>>>>>> b9b7c5eb
            this.Write(this.ToStringHelper.ToStringWithCulture(Model.DefaultResponse.Type));
            
            #line default
            #line hidden
<<<<<<< HEAD
            this.Write(">JSON.parse(_responseText, this.jsonParseReviver);\r\n");
            
            #line 41 "C:\Data\NSwag\src\NSwag.CodeGeneration.TypeScript\Templates\ProcessResponseTemplate.tt"
          }
        }
        if(!Model.HasSuccessResponse){
=======
            this.Write(">");
            
            #line 56 "C:\Data\Projects\NSwag\src\NSwag.CodeGeneration.TypeScript\Templates\ProcessResponseTemplate.tt"
if(Model.HandleReferences){
            
            #line default
            #line hidden
            this.Write("jp");
            
            #line 56 "C:\Data\Projects\NSwag\src\NSwag.CodeGeneration.TypeScript\Templates\ProcessResponseTemplate.tt"
}else{
            
            #line default
            #line hidden
            this.Write("JSON.parse");
            
            #line 56 "C:\Data\Projects\NSwag\src\NSwag.CodeGeneration.TypeScript\Templates\ProcessResponseTemplate.tt"
}
            
            #line default
            #line hidden
            this.Write("(responseText, this.jsonParseReviver);\r\n");
            
            #line 57 "C:\Data\Projects\NSwag\src\NSwag.CodeGeneration.TypeScript\Templates\ProcessResponseTemplate.tt"
              }
            }
            if(!Model.HasSuccessResponse){
>>>>>>> b9b7c5eb
            
            #line default
            #line hidden
            this.Write("    return result;\r\n");
            
<<<<<<< HEAD
            #line 45 "C:\Data\NSwag\src\NSwag.CodeGeneration.TypeScript\Templates\ProcessResponseTemplate.tt"
      }else{
=======
            #line 61 "C:\Data\Projects\NSwag\src\NSwag.CodeGeneration.TypeScript\Templates\ProcessResponseTemplate.tt"
          }else{
>>>>>>> b9b7c5eb
            
            #line default
            #line hidden
            this.Write("    this.throwException(\"A server error occurred.\", _status, _responseText, resul" +
                    "t);\r\n    return null;\r\n");
            
<<<<<<< HEAD
            #line 48 "C:\Data\NSwag\src\NSwag.CodeGeneration.TypeScript\Templates\ProcessResponseTemplate.tt"
      }
    }else if(!Model.HasSuccessResponse){
=======
            #line 63 "C:\Data\Projects\NSwag\src\NSwag.CodeGeneration.TypeScript\Templates\ProcessResponseTemplate.tt"
          }
        }else if(!Model.HasSuccessResponse){
>>>>>>> b9b7c5eb
            
            #line default
            #line hidden
            this.Write("    return null;\r\n");
            
<<<<<<< HEAD
            #line 51 "C:\Data\NSwag\src\NSwag.CodeGeneration.TypeScript\Templates\ProcessResponseTemplate.tt"
  }else{
=======
            #line 66 "C:\Data\Projects\NSwag\src\NSwag.CodeGeneration.TypeScript\Templates\ProcessResponseTemplate.tt"
      }else{
>>>>>>> b9b7c5eb
            
            #line default
            #line hidden
            this.Write("    this.throwException(\"A server error occurred.\", _status, _responseText);\r\n   " +
                    " return null;\r\n");
            
<<<<<<< HEAD
            #line 54 "C:\Data\NSwag\src\NSwag.CodeGeneration.TypeScript\Templates\ProcessResponseTemplate.tt"
=======
            #line 68 "C:\Data\Projects\NSwag\src\NSwag.CodeGeneration.TypeScript\Templates\ProcessResponseTemplate.tt"
      }
            
            #line default
            #line hidden
            
            #line 69 "C:\Data\Projects\NSwag\src\NSwag.CodeGeneration.TypeScript\Templates\ProcessResponseTemplate.tt"
>>>>>>> b9b7c5eb
  }
            
            #line default
            #line hidden
            this.Write("}");
            
<<<<<<< HEAD
            #line 55 "C:\Data\NSwag\src\NSwag.CodeGeneration.TypeScript\Templates\ProcessResponseTemplate.tt"
=======
            #line 70 "C:\Data\Projects\NSwag\src\NSwag.CodeGeneration.TypeScript\Templates\ProcessResponseTemplate.tt"
>>>>>>> b9b7c5eb

}else{

            
            #line default
            #line hidden
            this.Write("if (_status !== 200 && _status !== 204) {\r\n    this.throwException(\"An unexpected" +
                    " server error occurred.\", _status, _responseText);\r\n}\r\nreturn null;\r\n");
            
<<<<<<< HEAD
            #line 62 "C:\Data\NSwag\src\NSwag.CodeGeneration.TypeScript\Templates\ProcessResponseTemplate.tt"
=======
            #line 77 "C:\Data\Projects\NSwag\src\NSwag.CodeGeneration.TypeScript\Templates\ProcessResponseTemplate.tt"
>>>>>>> b9b7c5eb
}
            
            #line default
            #line hidden
            return this.GenerationEnvironment.ToString();
        }
    }
    
    #line default
    #line hidden
    #region Base class
    /// <summary>
    /// Base class for this transformation
    /// </summary>
    [global::System.CodeDom.Compiler.GeneratedCodeAttribute("Microsoft.VisualStudio.TextTemplating", "15.0.0.0")]
    internal class ProcessResponseTemplateBase
    {
        #region Fields
        private global::System.Text.StringBuilder generationEnvironmentField;
        private global::System.CodeDom.Compiler.CompilerErrorCollection errorsField;
        private global::System.Collections.Generic.List<int> indentLengthsField;
        private string currentIndentField = "";
        private bool endsWithNewline;
        private global::System.Collections.Generic.IDictionary<string, object> sessionField;
        #endregion
        #region Properties
        /// <summary>
        /// The string builder that generation-time code is using to assemble generated output
        /// </summary>
        protected System.Text.StringBuilder GenerationEnvironment
        {
            get
            {
                if ((this.generationEnvironmentField == null))
                {
                    this.generationEnvironmentField = new global::System.Text.StringBuilder();
                }
                return this.generationEnvironmentField;
            }
            set
            {
                this.generationEnvironmentField = value;
            }
        }
        /// <summary>
        /// The error collection for the generation process
        /// </summary>
        public System.CodeDom.Compiler.CompilerErrorCollection Errors
        {
            get
            {
                if ((this.errorsField == null))
                {
                    this.errorsField = new global::System.CodeDom.Compiler.CompilerErrorCollection();
                }
                return this.errorsField;
            }
        }
        /// <summary>
        /// A list of the lengths of each indent that was added with PushIndent
        /// </summary>
        private System.Collections.Generic.List<int> indentLengths
        {
            get
            {
                if ((this.indentLengthsField == null))
                {
                    this.indentLengthsField = new global::System.Collections.Generic.List<int>();
                }
                return this.indentLengthsField;
            }
        }
        /// <summary>
        /// Gets the current indent we use when adding lines to the output
        /// </summary>
        public string CurrentIndent
        {
            get
            {
                return this.currentIndentField;
            }
        }
        /// <summary>
        /// Current transformation session
        /// </summary>
        public virtual global::System.Collections.Generic.IDictionary<string, object> Session
        {
            get
            {
                return this.sessionField;
            }
            set
            {
                this.sessionField = value;
            }
        }
        #endregion
        #region Transform-time helpers
        /// <summary>
        /// Write text directly into the generated output
        /// </summary>
        public void Write(string textToAppend)
        {
            if (string.IsNullOrEmpty(textToAppend))
            {
                return;
            }
            // If we're starting off, or if the previous text ended with a newline,
            // we have to append the current indent first.
            if (((this.GenerationEnvironment.Length == 0) 
                        || this.endsWithNewline))
            {
                this.GenerationEnvironment.Append(this.currentIndentField);
                this.endsWithNewline = false;
            }
            // Check if the current text ends with a newline
            if (textToAppend.EndsWith(global::System.Environment.NewLine, global::System.StringComparison.CurrentCulture))
            {
                this.endsWithNewline = true;
            }
            // This is an optimization. If the current indent is "", then we don't have to do any
            // of the more complex stuff further down.
            if ((this.currentIndentField.Length == 0))
            {
                this.GenerationEnvironment.Append(textToAppend);
                return;
            }
            // Everywhere there is a newline in the text, add an indent after it
            textToAppend = textToAppend.Replace(global::System.Environment.NewLine, (global::System.Environment.NewLine + this.currentIndentField));
            // If the text ends with a newline, then we should strip off the indent added at the very end
            // because the appropriate indent will be added when the next time Write() is called
            if (this.endsWithNewline)
            {
                this.GenerationEnvironment.Append(textToAppend, 0, (textToAppend.Length - this.currentIndentField.Length));
            }
            else
            {
                this.GenerationEnvironment.Append(textToAppend);
            }
        }
        /// <summary>
        /// Write text directly into the generated output
        /// </summary>
        public void WriteLine(string textToAppend)
        {
            this.Write(textToAppend);
            this.GenerationEnvironment.AppendLine();
            this.endsWithNewline = true;
        }
        /// <summary>
        /// Write formatted text directly into the generated output
        /// </summary>
        public void Write(string format, params object[] args)
        {
            this.Write(string.Format(global::System.Globalization.CultureInfo.CurrentCulture, format, args));
        }
        /// <summary>
        /// Write formatted text directly into the generated output
        /// </summary>
        public void WriteLine(string format, params object[] args)
        {
            this.WriteLine(string.Format(global::System.Globalization.CultureInfo.CurrentCulture, format, args));
        }
        /// <summary>
        /// Raise an error
        /// </summary>
        public void Error(string message)
        {
            System.CodeDom.Compiler.CompilerError error = new global::System.CodeDom.Compiler.CompilerError();
            error.ErrorText = message;
            this.Errors.Add(error);
        }
        /// <summary>
        /// Raise a warning
        /// </summary>
        public void Warning(string message)
        {
            System.CodeDom.Compiler.CompilerError error = new global::System.CodeDom.Compiler.CompilerError();
            error.ErrorText = message;
            error.IsWarning = true;
            this.Errors.Add(error);
        }
        /// <summary>
        /// Increase the indent
        /// </summary>
        public void PushIndent(string indent)
        {
            if ((indent == null))
            {
                throw new global::System.ArgumentNullException("indent");
            }
            this.currentIndentField = (this.currentIndentField + indent);
            this.indentLengths.Add(indent.Length);
        }
        /// <summary>
        /// Remove the last indent that was added with PushIndent
        /// </summary>
        public string PopIndent()
        {
            string returnValue = "";
            if ((this.indentLengths.Count > 0))
            {
                int indentLength = this.indentLengths[(this.indentLengths.Count - 1)];
                this.indentLengths.RemoveAt((this.indentLengths.Count - 1));
                if ((indentLength > 0))
                {
                    returnValue = this.currentIndentField.Substring((this.currentIndentField.Length - indentLength));
                    this.currentIndentField = this.currentIndentField.Remove((this.currentIndentField.Length - indentLength));
                }
            }
            return returnValue;
        }
        /// <summary>
        /// Remove any indentation
        /// </summary>
        public void ClearIndent()
        {
            this.indentLengths.Clear();
            this.currentIndentField = "";
        }
        #endregion
        #region ToString Helpers
        /// <summary>
        /// Utility class to produce culture-oriented representation of an object as a string.
        /// </summary>
        public class ToStringInstanceHelper
        {
            private System.IFormatProvider formatProviderField  = global::System.Globalization.CultureInfo.InvariantCulture;
            /// <summary>
            /// Gets or sets format provider to be used by ToStringWithCulture method.
            /// </summary>
            public System.IFormatProvider FormatProvider
            {
                get
                {
                    return this.formatProviderField ;
                }
                set
                {
                    if ((value != null))
                    {
                        this.formatProviderField  = value;
                    }
                }
            }
            /// <summary>
            /// This is called from the compile/run appdomain to convert objects within an expression block to a string
            /// </summary>
            public string ToStringWithCulture(object objectToConvert)
            {
                if ((objectToConvert == null))
                {
                    throw new global::System.ArgumentNullException("objectToConvert");
                }
                System.Type t = objectToConvert.GetType();
                System.Reflection.MethodInfo method = t.GetMethod("ToString", new System.Type[] {
                            typeof(System.IFormatProvider)});
                if ((method == null))
                {
                    return objectToConvert.ToString();
                }
                else
                {
                    return ((string)(method.Invoke(objectToConvert, new object[] {
                                this.formatProviderField })));
                }
            }
        }
        private ToStringInstanceHelper toStringHelperField = new ToStringInstanceHelper();
        /// <summary>
        /// Helper to produce culture-oriented representation of an object as a string
        /// </summary>
        public ToStringInstanceHelper ToStringHelper
        {
            get
            {
                return this.toStringHelperField;
            }
        }
        #endregion
    }
    #endregion
}<|MERGE_RESOLUTION|>--- conflicted
+++ resolved
@@ -16,13 +16,8 @@
     /// Class to produce the template output
     /// </summary>
     
-<<<<<<< HEAD
-    #line 1 "C:\Data\NSwag\src\NSwag.CodeGeneration.TypeScript\Templates\ProcessResponseTemplate.tt"
-    [global::System.CodeDom.Compiler.GeneratedCodeAttribute("Microsoft.VisualStudio.TextTemplating", "14.0.0.0")]
-=======
     #line 1 "C:\Data\Projects\NSwag\src\NSwag.CodeGeneration.TypeScript\Templates\ProcessResponseTemplate.tt"
     [global::System.CodeDom.Compiler.GeneratedCodeAttribute("Microsoft.VisualStudio.TextTemplating", "15.0.0.0")]
->>>>>>> b9b7c5eb
     internal partial class ProcessResponseTemplate : ProcessResponseTemplateBase
     {
 #line hidden
@@ -32,9 +27,6 @@
         public virtual string TransformText()
         {
             
-<<<<<<< HEAD
-            #line 3 "C:\Data\NSwag\src\NSwag.CodeGeneration.TypeScript\Templates\ProcessResponseTemplate.tt"
-=======
             #line 3 "C:\Data\Projects\NSwag\src\NSwag.CodeGeneration.TypeScript\Templates\ProcessResponseTemplate.tt"
 if(Model.HandleReferences){
             
@@ -49,28 +41,19 @@
             #line hidden
             
             #line 6 "C:\Data\Projects\NSwag\src\NSwag.CodeGeneration.TypeScript\Templates\ProcessResponseTemplate.tt"
->>>>>>> b9b7c5eb
 foreach(var response in Model.Responses){
             
             #line default
             #line hidden
-            this.Write("if (_status === ");
-            
-<<<<<<< HEAD
-            #line 4 "C:\Data\NSwag\src\NSwag.CodeGeneration.TypeScript\Templates\ProcessResponseTemplate.tt"
-=======
+            this.Write("if (status === ");
+            
             #line 7 "C:\Data\Projects\NSwag\src\NSwag.CodeGeneration.TypeScript\Templates\ProcessResponseTemplate.tt"
->>>>>>> b9b7c5eb
             this.Write(this.ToStringHelper.ToStringWithCulture(response.StatusCode));
             
             #line default
             #line hidden
             this.Write(") {\r\n");
             
-<<<<<<< HEAD
-            #line 5 "C:\Data\NSwag\src\NSwag.CodeGeneration.TypeScript\Templates\ProcessResponseTemplate.tt"
-  if(response.HasType){
-=======
             #line 8 "C:\Data\Projects\NSwag\src\NSwag.CodeGeneration.TypeScript\Templates\ProcessResponseTemplate.tt"
   if(response.IsFile && !response.IsJQuery){
             
@@ -105,107 +88,65 @@
             
             #line 15 "C:\Data\Projects\NSwag\src\NSwag.CodeGeneration.TypeScript\Templates\ProcessResponseTemplate.tt"
       if(response.HasType){
->>>>>>> b9b7c5eb
             
             #line default
             #line hidden
             this.Write("    let result");
             
-<<<<<<< HEAD
-            #line 6 "C:\Data\NSwag\src\NSwag.CodeGeneration.TypeScript\Templates\ProcessResponseTemplate.tt"
-=======
             #line 16 "C:\Data\Projects\NSwag\src\NSwag.CodeGeneration.TypeScript\Templates\ProcessResponseTemplate.tt"
->>>>>>> b9b7c5eb
             this.Write(this.ToStringHelper.ToStringWithCulture(response.StatusCode));
             
             #line default
             #line hidden
             this.Write(": ");
             
-<<<<<<< HEAD
-            #line 6 "C:\Data\NSwag\src\NSwag.CodeGeneration.TypeScript\Templates\ProcessResponseTemplate.tt"
-=======
             #line 16 "C:\Data\Projects\NSwag\src\NSwag.CodeGeneration.TypeScript\Templates\ProcessResponseTemplate.tt"
->>>>>>> b9b7c5eb
             this.Write(this.ToStringHelper.ToStringWithCulture(response.Type));
             
             #line default
             #line hidden
             
-<<<<<<< HEAD
-            #line 6 "C:\Data\NSwag\src\NSwag.CodeGeneration.TypeScript\Templates\ProcessResponseTemplate.tt"
-=======
             #line 16 "C:\Data\Projects\NSwag\src\NSwag.CodeGeneration.TypeScript\Templates\ProcessResponseTemplate.tt"
->>>>>>> b9b7c5eb
 if(Model.SupportsStrictNullChecks){
             
             #line default
             #line hidden
             this.Write(" | null");
             
-<<<<<<< HEAD
-            #line 6 "C:\Data\NSwag\src\NSwag.CodeGeneration.TypeScript\Templates\ProcessResponseTemplate.tt"
-=======
             #line 16 "C:\Data\Projects\NSwag\src\NSwag.CodeGeneration.TypeScript\Templates\ProcessResponseTemplate.tt"
->>>>>>> b9b7c5eb
 }
             
             #line default
             #line hidden
             this.Write(" = null;\r\n");
             
-<<<<<<< HEAD
-            #line 7 "C:\Data\NSwag\src\NSwag.CodeGeneration.TypeScript\Templates\ProcessResponseTemplate.tt"
-      if(response.IsDate){
-=======
             #line 17 "C:\Data\Projects\NSwag\src\NSwag.CodeGeneration.TypeScript\Templates\ProcessResponseTemplate.tt"
           if(response.IsDate){
->>>>>>> b9b7c5eb
             
             #line default
             #line hidden
             this.Write("    result");
             
-<<<<<<< HEAD
-            #line 8 "C:\Data\NSwag\src\NSwag.CodeGeneration.TypeScript\Templates\ProcessResponseTemplate.tt"
-=======
             #line 18 "C:\Data\Projects\NSwag\src\NSwag.CodeGeneration.TypeScript\Templates\ProcessResponseTemplate.tt"
->>>>>>> b9b7c5eb
             this.Write(this.ToStringHelper.ToStringWithCulture(response.StatusCode));
             
             #line default
             #line hidden
-            this.Write(" = new Date(_responseText);\r\n");
-            
-<<<<<<< HEAD
-            #line 9 "C:\Data\NSwag\src\NSwag.CodeGeneration.TypeScript\Templates\ProcessResponseTemplate.tt"
-      }else{
-            if(response.UseDtoClass){
-=======
+            this.Write(" = new Date(responseText);\r\n");
+            
             #line 19 "C:\Data\Projects\NSwag\src\NSwag.CodeGeneration.TypeScript\Templates\ProcessResponseTemplate.tt"
           }else{
                 if(response.UseDtoClass){
->>>>>>> b9b7c5eb
             
             #line default
             #line hidden
             this.Write("    let resultData");
             
-<<<<<<< HEAD
-            #line 11 "C:\Data\NSwag\src\NSwag.CodeGeneration.TypeScript\Templates\ProcessResponseTemplate.tt"
-=======
             #line 21 "C:\Data\Projects\NSwag\src\NSwag.CodeGeneration.TypeScript\Templates\ProcessResponseTemplate.tt"
->>>>>>> b9b7c5eb
             this.Write(this.ToStringHelper.ToStringWithCulture(response.StatusCode));
             
             #line default
             #line hidden
-<<<<<<< HEAD
-            this.Write(" = _responseText === \"\" ? null : JSON.parse(_responseText, this.jsonParseReviver)" +
-                    ";\r\n    ");
-            
-            #line 12 "C:\Data\NSwag\src\NSwag.CodeGeneration.TypeScript\Templates\ProcessResponseTemplate.tt"
-=======
             this.Write(" = responseText === \"\" ? null : ");
             
             #line 21 "C:\Data\Projects\NSwag\src\NSwag.CodeGeneration.TypeScript\Templates\ProcessResponseTemplate.tt"
@@ -230,53 +171,31 @@
             this.Write("(responseText, this.jsonParseReviver);\r\n    ");
             
             #line 22 "C:\Data\Projects\NSwag\src\NSwag.CodeGeneration.TypeScript\Templates\ProcessResponseTemplate.tt"
->>>>>>> b9b7c5eb
             this.Write(this.ToStringHelper.ToStringWithCulture(ConversionUtilities.Tab(response.DataConversionCode, 1)));
             
             #line default
             #line hidden
             this.Write("\r\n");
             
-<<<<<<< HEAD
-            #line 13 "C:\Data\NSwag\src\NSwag.CodeGeneration.TypeScript\Templates\ProcessResponseTemplate.tt"
-          }else{
-=======
             #line 23 "C:\Data\Projects\NSwag\src\NSwag.CodeGeneration.TypeScript\Templates\ProcessResponseTemplate.tt"
               }else{
->>>>>>> b9b7c5eb
             
             #line default
             #line hidden
             this.Write("    result");
             
-<<<<<<< HEAD
-            #line 14 "C:\Data\NSwag\src\NSwag.CodeGeneration.TypeScript\Templates\ProcessResponseTemplate.tt"
-=======
             #line 24 "C:\Data\Projects\NSwag\src\NSwag.CodeGeneration.TypeScript\Templates\ProcessResponseTemplate.tt"
->>>>>>> b9b7c5eb
             this.Write(this.ToStringHelper.ToStringWithCulture(response.StatusCode));
             
             #line default
             #line hidden
-            this.Write(" = _responseText === \"\" ? null : <");
-            
-<<<<<<< HEAD
-            #line 14 "C:\Data\NSwag\src\NSwag.CodeGeneration.TypeScript\Templates\ProcessResponseTemplate.tt"
-=======
+            this.Write(" = responseText === \"\" ? null : <");
+            
             #line 24 "C:\Data\Projects\NSwag\src\NSwag.CodeGeneration.TypeScript\Templates\ProcessResponseTemplate.tt"
->>>>>>> b9b7c5eb
             this.Write(this.ToStringHelper.ToStringWithCulture(response.Type));
             
             #line default
             #line hidden
-<<<<<<< HEAD
-            this.Write(">JSON.parse(_responseText, this.jsonParseReviver);\r\n");
-            
-            #line 15 "C:\Data\NSwag\src\NSwag.CodeGeneration.TypeScript\Templates\ProcessResponseTemplate.tt"
-          }
-        }
-        if(response.IsSuccess){
-=======
             this.Write(">");
             
             #line 24 "C:\Data\Projects\NSwag\src\NSwag.CodeGeneration.TypeScript\Templates\ProcessResponseTemplate.tt"
@@ -304,77 +223,47 @@
               }
             }
             if(response.IsSuccess){
->>>>>>> b9b7c5eb
             
             #line default
             #line hidden
             this.Write("    return result");
             
-<<<<<<< HEAD
-            #line 18 "C:\Data\NSwag\src\NSwag.CodeGeneration.TypeScript\Templates\ProcessResponseTemplate.tt"
-=======
             #line 28 "C:\Data\Projects\NSwag\src\NSwag.CodeGeneration.TypeScript\Templates\ProcessResponseTemplate.tt"
->>>>>>> b9b7c5eb
             this.Write(this.ToStringHelper.ToStringWithCulture(response.StatusCode));
             
             #line default
             #line hidden
             this.Write(";\r\n");
             
-<<<<<<< HEAD
-            #line 19 "C:\Data\NSwag\src\NSwag.CodeGeneration.TypeScript\Templates\ProcessResponseTemplate.tt"
-      }else{
-=======
             #line 29 "C:\Data\Projects\NSwag\src\NSwag.CodeGeneration.TypeScript\Templates\ProcessResponseTemplate.tt"
           }else{
->>>>>>> b9b7c5eb
-            
-            #line default
-            #line hidden
-            this.Write("    this.throwException(\"A server error occurred.\", _status, _responseText, resul" +
-                    "t");
-            
-<<<<<<< HEAD
-            #line 20 "C:\Data\NSwag\src\NSwag.CodeGeneration.TypeScript\Templates\ProcessResponseTemplate.tt"
-=======
+            
+            #line default
+            #line hidden
+            this.Write("    this.throwException(\"A server error occurred.\", status, responseText, result");
+            
             #line 30 "C:\Data\Projects\NSwag\src\NSwag.CodeGeneration.TypeScript\Templates\ProcessResponseTemplate.tt"
->>>>>>> b9b7c5eb
             this.Write(this.ToStringHelper.ToStringWithCulture(response.StatusCode));
             
             #line default
             #line hidden
-            this.Write(");\r\n    return null;\r\n");
-            
-<<<<<<< HEAD
-            #line 22 "C:\Data\NSwag\src\NSwag.CodeGeneration.TypeScript\Templates\ProcessResponseTemplate.tt"
-      }
-    }else if(response.IsSuccess){
-=======
+            this.Write(");\r\n");
+            
             #line 31 "C:\Data\Projects\NSwag\src\NSwag.CodeGeneration.TypeScript\Templates\ProcessResponseTemplate.tt"
           }
         }else if(response.IsSuccess){
->>>>>>> b9b7c5eb
             
             #line default
             #line hidden
             this.Write("    return null;\r\n");
             
-<<<<<<< HEAD
-            #line 25 "C:\Data\NSwag\src\NSwag.CodeGeneration.TypeScript\Templates\ProcessResponseTemplate.tt"
-  }else{
-=======
             #line 34 "C:\Data\Projects\NSwag\src\NSwag.CodeGeneration.TypeScript\Templates\ProcessResponseTemplate.tt"
       }else{
->>>>>>> b9b7c5eb
-            
-            #line default
-            #line hidden
-            this.Write("    this.throwException(\"A server error occurred.\", _status, _responseText);\r\n   " +
-                    " return null;\r\n");
-            
-<<<<<<< HEAD
-            #line 28 "C:\Data\NSwag\src\NSwag.CodeGeneration.TypeScript\Templates\ProcessResponseTemplate.tt"
-=======
+            
+            #line default
+            #line hidden
+            this.Write("    this.throwException(\"A server error occurred.\", status, responseText);\r\n");
+            
             #line 36 "C:\Data\Projects\NSwag\src\NSwag.CodeGeneration.TypeScript\Templates\ProcessResponseTemplate.tt"
       }
             
@@ -382,18 +271,13 @@
             #line hidden
             
             #line 37 "C:\Data\Projects\NSwag\src\NSwag.CodeGeneration.TypeScript\Templates\ProcessResponseTemplate.tt"
->>>>>>> b9b7c5eb
   }
             
             #line default
             #line hidden
             this.Write("} else ");
             
-<<<<<<< HEAD
-            #line 29 "C:\Data\NSwag\src\NSwag.CodeGeneration.TypeScript\Templates\ProcessResponseTemplate.tt"
-=======
             #line 38 "C:\Data\Projects\NSwag\src\NSwag.CodeGeneration.TypeScript\Templates\ProcessResponseTemplate.tt"
->>>>>>> b9b7c5eb
 }
 if(Model.HasDefaultResponse){
             
@@ -401,10 +285,6 @@
             #line hidden
             this.Write("{\r\n");
             
-<<<<<<< HEAD
-            #line 31 "C:\Data\NSwag\src\NSwag.CodeGeneration.TypeScript\Templates\ProcessResponseTemplate.tt"
-  if(Model.DefaultResponse.HasType){
-=======
             #line 40 "C:\Data\Projects\NSwag\src\NSwag.CodeGeneration.TypeScript\Templates\ProcessResponseTemplate.tt"
   if(Model.DefaultResponse.IsFile && !Model.DefaultResponse.IsJQuery){
             
@@ -439,68 +319,38 @@
             
             #line 47 "C:\Data\Projects\NSwag\src\NSwag.CodeGeneration.TypeScript\Templates\ProcessResponseTemplate.tt"
       if(Model.DefaultResponse.HasType){
->>>>>>> b9b7c5eb
             
             #line default
             #line hidden
             this.Write("    let result: ");
             
-<<<<<<< HEAD
-            #line 32 "C:\Data\NSwag\src\NSwag.CodeGeneration.TypeScript\Templates\ProcessResponseTemplate.tt"
-=======
             #line 48 "C:\Data\Projects\NSwag\src\NSwag.CodeGeneration.TypeScript\Templates\ProcessResponseTemplate.tt"
->>>>>>> b9b7c5eb
             this.Write(this.ToStringHelper.ToStringWithCulture(Model.DefaultResponse.Type));
             
             #line default
             #line hidden
             
-<<<<<<< HEAD
-            #line 32 "C:\Data\NSwag\src\NSwag.CodeGeneration.TypeScript\Templates\ProcessResponseTemplate.tt"
-=======
             #line 48 "C:\Data\Projects\NSwag\src\NSwag.CodeGeneration.TypeScript\Templates\ProcessResponseTemplate.tt"
->>>>>>> b9b7c5eb
 if(Model.SupportsStrictNullChecks){
             
             #line default
             #line hidden
             this.Write(" | null");
             
-<<<<<<< HEAD
-            #line 32 "C:\Data\NSwag\src\NSwag.CodeGeneration.TypeScript\Templates\ProcessResponseTemplate.tt"
-=======
             #line 48 "C:\Data\Projects\NSwag\src\NSwag.CodeGeneration.TypeScript\Templates\ProcessResponseTemplate.tt"
->>>>>>> b9b7c5eb
 }
             
             #line default
             #line hidden
             this.Write(" = null;\r\n");
             
-<<<<<<< HEAD
-            #line 33 "C:\Data\NSwag\src\NSwag.CodeGeneration.TypeScript\Templates\ProcessResponseTemplate.tt"
-      if(Model.DefaultResponse.IsDate){
-=======
             #line 49 "C:\Data\Projects\NSwag\src\NSwag.CodeGeneration.TypeScript\Templates\ProcessResponseTemplate.tt"
           if(Model.DefaultResponse.IsDate){
->>>>>>> b9b7c5eb
-            
-            #line default
-            #line hidden
-            this.Write("    result = new Date(_responseText);\r\n");
-            
-<<<<<<< HEAD
-            #line 35 "C:\Data\NSwag\src\NSwag.CodeGeneration.TypeScript\Templates\ProcessResponseTemplate.tt"
-      }else{
-            if(Model.DefaultResponse.UseDtoClass){
-            
-            #line default
-            #line hidden
-            this.Write("    let resultData = _responseText === \"\" ? null : JSON.parse(_responseText, this" +
-                    ".jsonParseReviver);\r\n    ");
-            
-            #line 38 "C:\Data\NSwag\src\NSwag.CodeGeneration.TypeScript\Templates\ProcessResponseTemplate.tt"
-=======
+            
+            #line default
+            #line hidden
+            this.Write("    result = new Date(responseText);\r\n");
+            
             #line 51 "C:\Data\Projects\NSwag\src\NSwag.CodeGeneration.TypeScript\Templates\ProcessResponseTemplate.tt"
           }else{
                 if(Model.DefaultResponse.UseDtoClass){
@@ -531,42 +381,24 @@
             this.Write("(responseText, this.jsonParseReviver);\r\n    ");
             
             #line 54 "C:\Data\Projects\NSwag\src\NSwag.CodeGeneration.TypeScript\Templates\ProcessResponseTemplate.tt"
->>>>>>> b9b7c5eb
             this.Write(this.ToStringHelper.ToStringWithCulture(ConversionUtilities.Tab(Model.DefaultResponse.DataConversionCode, 1)));
             
             #line default
             #line hidden
             this.Write("\r\n");
             
-<<<<<<< HEAD
-            #line 39 "C:\Data\NSwag\src\NSwag.CodeGeneration.TypeScript\Templates\ProcessResponseTemplate.tt"
-          }else{
-=======
             #line 55 "C:\Data\Projects\NSwag\src\NSwag.CodeGeneration.TypeScript\Templates\ProcessResponseTemplate.tt"
               }else{
->>>>>>> b9b7c5eb
             
             #line default
             #line hidden
             this.Write("    result = responseText === \"\" ? null : <");
             
-<<<<<<< HEAD
-            #line 40 "C:\Data\NSwag\src\NSwag.CodeGeneration.TypeScript\Templates\ProcessResponseTemplate.tt"
-=======
             #line 56 "C:\Data\Projects\NSwag\src\NSwag.CodeGeneration.TypeScript\Templates\ProcessResponseTemplate.tt"
->>>>>>> b9b7c5eb
             this.Write(this.ToStringHelper.ToStringWithCulture(Model.DefaultResponse.Type));
             
             #line default
             #line hidden
-<<<<<<< HEAD
-            this.Write(">JSON.parse(_responseText, this.jsonParseReviver);\r\n");
-            
-            #line 41 "C:\Data\NSwag\src\NSwag.CodeGeneration.TypeScript\Templates\ProcessResponseTemplate.tt"
-          }
-        }
-        if(!Model.HasSuccessResponse){
-=======
             this.Write(">");
             
             #line 56 "C:\Data\Projects\NSwag\src\NSwag.CodeGeneration.TypeScript\Templates\ProcessResponseTemplate.tt"
@@ -594,55 +426,34 @@
               }
             }
             if(!Model.HasSuccessResponse){
->>>>>>> b9b7c5eb
             
             #line default
             #line hidden
             this.Write("    return result;\r\n");
             
-<<<<<<< HEAD
-            #line 45 "C:\Data\NSwag\src\NSwag.CodeGeneration.TypeScript\Templates\ProcessResponseTemplate.tt"
-      }else{
-=======
             #line 61 "C:\Data\Projects\NSwag\src\NSwag.CodeGeneration.TypeScript\Templates\ProcessResponseTemplate.tt"
           }else{
->>>>>>> b9b7c5eb
-            
-            #line default
-            #line hidden
-            this.Write("    this.throwException(\"A server error occurred.\", _status, _responseText, resul" +
-                    "t);\r\n    return null;\r\n");
-            
-<<<<<<< HEAD
-            #line 48 "C:\Data\NSwag\src\NSwag.CodeGeneration.TypeScript\Templates\ProcessResponseTemplate.tt"
-      }
-    }else if(!Model.HasSuccessResponse){
-=======
+            
+            #line default
+            #line hidden
+            this.Write("    this.throwException(\"A server error occurred.\", status, responseText, result)" +
+                    ";\r\n");
+            
             #line 63 "C:\Data\Projects\NSwag\src\NSwag.CodeGeneration.TypeScript\Templates\ProcessResponseTemplate.tt"
           }
         }else if(!Model.HasSuccessResponse){
->>>>>>> b9b7c5eb
             
             #line default
             #line hidden
             this.Write("    return null;\r\n");
             
-<<<<<<< HEAD
-            #line 51 "C:\Data\NSwag\src\NSwag.CodeGeneration.TypeScript\Templates\ProcessResponseTemplate.tt"
-  }else{
-=======
             #line 66 "C:\Data\Projects\NSwag\src\NSwag.CodeGeneration.TypeScript\Templates\ProcessResponseTemplate.tt"
       }else{
->>>>>>> b9b7c5eb
-            
-            #line default
-            #line hidden
-            this.Write("    this.throwException(\"A server error occurred.\", _status, _responseText);\r\n   " +
-                    " return null;\r\n");
-            
-<<<<<<< HEAD
-            #line 54 "C:\Data\NSwag\src\NSwag.CodeGeneration.TypeScript\Templates\ProcessResponseTemplate.tt"
-=======
+            
+            #line default
+            #line hidden
+            this.Write("    this.throwException(\"A server error occurred.\", status, responseText);\r\n");
+            
             #line 68 "C:\Data\Projects\NSwag\src\NSwag.CodeGeneration.TypeScript\Templates\ProcessResponseTemplate.tt"
       }
             
@@ -650,32 +461,23 @@
             #line hidden
             
             #line 69 "C:\Data\Projects\NSwag\src\NSwag.CodeGeneration.TypeScript\Templates\ProcessResponseTemplate.tt"
->>>>>>> b9b7c5eb
   }
             
             #line default
             #line hidden
             this.Write("}");
             
-<<<<<<< HEAD
-            #line 55 "C:\Data\NSwag\src\NSwag.CodeGeneration.TypeScript\Templates\ProcessResponseTemplate.tt"
-=======
             #line 70 "C:\Data\Projects\NSwag\src\NSwag.CodeGeneration.TypeScript\Templates\ProcessResponseTemplate.tt"
->>>>>>> b9b7c5eb
 
 }else{
 
             
             #line default
             #line hidden
-            this.Write("if (_status !== 200 && _status !== 204) {\r\n    this.throwException(\"An unexpected" +
-                    " server error occurred.\", _status, _responseText);\r\n}\r\nreturn null;\r\n");
-            
-<<<<<<< HEAD
-            #line 62 "C:\Data\NSwag\src\NSwag.CodeGeneration.TypeScript\Templates\ProcessResponseTemplate.tt"
-=======
+            this.Write("if (status !== 200 && status !== 204) {\r\n    this.throwException(\"An unexpected s" +
+                    "erver error occurred.\", status, responseText);\r\n}\r\nreturn null;\r\n");
+            
             #line 77 "C:\Data\Projects\NSwag\src\NSwag.CodeGeneration.TypeScript\Templates\ProcessResponseTemplate.tt"
->>>>>>> b9b7c5eb
 }
             
             #line default
