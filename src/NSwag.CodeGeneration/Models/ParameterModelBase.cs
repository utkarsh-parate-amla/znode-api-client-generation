--- conflicted
+++ resolved
@@ -1,164 +1,161 @@
-//-----------------------------------------------------------------------
-// <copyright file="ParameterModelBase.cs" company="NSwag">
-//     Copyright (c) Rico Suter. All rights reserved.
-// </copyright>
-// <license>https://github.com/NSwag/NSwag/blob/master/LICENSE.md</license>
-// <author>Rico Suter, mail@rsuter.com</author>
-//-----------------------------------------------------------------------
-
-using System;
-using System.Collections.Generic;
-using System.Linq;
-using System.Reflection;
-using NJsonSchema;
-using NJsonSchema.CodeGeneration;
-
-namespace NSwag.CodeGeneration.Models
-{
-    /// <summary>The parameter template model.</summary>
-    public abstract class ParameterModelBase
-    {
-        private readonly SwaggerParameter _parameter;
-        private readonly IList<SwaggerParameter> _allParameters;
-        private readonly CodeGeneratorSettingsBase _settings;
-        private readonly IClientGenerator _generator;
-<<<<<<< HEAD
-        private readonly ValueGeneratorBase _valueGenerator;
-        private bool _explode;
-=======
->>>>>>> 57bc77e1
-        private readonly TypeResolverBase _typeResolver;
-
-        /// <summary>Initializes a new instance of the <see cref="ParameterModelBase" /> class.</summary>
-        /// <param name="parameterName">Name of the parameter.</param>
-        /// <param name="variableName">Name of the variable.</param>
-        /// <param name="typeName">The type name.</param>
-        /// <param name="parameter">The parameter.</param>
-        /// <param name="allParameters">All parameters.</param>
-        /// <param name="settings">The settings.</param>
-        /// <param name="generator">The client generator base.</param>
-        /// <param name="typeResolver">The type resolver.</param>
-        protected ParameterModelBase(string parameterName, string variableName, string typeName,
-            SwaggerParameter parameter, IList<SwaggerParameter> allParameters, CodeGeneratorSettingsBase settings,
-            IClientGenerator generator, TypeResolverBase typeResolver)
-        {
-            _allParameters = allParameters;
-            _parameter = parameter;
-            _settings = settings;
-            _generator = generator;
-            _typeResolver = typeResolver;
-
-            Type = typeName;
-            Name = parameterName;
-            VariableName = variableName;
-        }
-
-        /// <summary>Gets the type of the parameter.</summary>
-        public string Type { get; }
-
-        /// <summary>Gets the name.</summary>
-        public string Name { get; }
-
-        /// <summary>Gets the variable name in (usually lowercase).</summary>
-        public string VariableName { get; }
-
-        /// <summary>Gets a value indicating whether a default value is available.</summary>
-        public bool HasDefault => Default != null;
-
-        /// <summary>The default value for the variable.</summary>
-        public string Default => !_parameter.IsRequired && _parameter.Default != null ?
-            _settings.ValueGenerator?.GetDefaultValue(_parameter, false, _parameter.ActualTypeSchema.Id, null, true, _typeResolver) :
-            null;
-
-        /// <summary>Gets the parameter kind.</summary>
-        public SwaggerParameterKind Kind => _parameter.Kind;
-
-        /// <summary>Gets the parameter style.</summary>
-        public SwaggerParameterStyle Style => _parameter.Style;
-
-        /// <summary>Gets the the value indicating if the parameter values should be exploded when included in the query string.</summary>
-        public bool Explode => _parameter.Explode;
-
-        public bool IsDeepObject => _parameter.Style == SwaggerParameterStyle.DeepObject;
-        
-        public IEnumerable<string> ContainingValuePropertiesNames => _parameter.ActualSchema.ActualProperties.Where(a => a.Value.Type != JsonObjectType.Array).Select(b => Capitalize(b.Key));
-
-
-        public IEnumerable<string> ContainingCollectionPropertiesNames => _parameter.ActualSchema.ActualProperties.Where(a => a.Value.Type == JsonObjectType.Array).Select(b => Capitalize(b.Key));
-
-        /// <summary>Gets a value indicating whether the parameter has a description.</summary>
-        public bool HasDescription => !string.IsNullOrEmpty(Description);
-
-        /// <summary>Gets the parameter description.</summary>
-        public string Description => ConversionUtilities.TrimWhiteSpaces(_parameter.Description);
-
-        /// <summary>Gets the schema.</summary>
-        public JsonSchema4 Schema => _parameter.ActualSchema;
-
-        /// <summary>Gets a value indicating whether the parameter is required.</summary>
-        public bool IsRequired => _parameter.IsRequired;
-
-        /// <summary>Gets a value indicating whether the parameter is nullable.</summary>
-        public bool IsNullable => _parameter.IsNullable(_settings.SchemaType);
-
-        /// <summary>Gets a value indicating whether the parameter is optional (i.e. not required).</summary>
-        public bool IsOptional => _parameter.IsRequired == false;
-
-        /// <summary>Gets a value indicating whether the parameter has a description or is optional.</summary>
-        public bool HasDescriptionOrIsOptional => HasDescription || !IsRequired;
-
-        /// <summary>Gets a value indicating whether the parameter is the last parameter of the operation.</summary>
-        public bool IsLast => _allParameters.LastOrDefault() == _parameter;
-
-        /// <summary>Gets a value indicating whether this is an XML body parameter.</summary>
-        public bool IsXmlBodyParameter => _parameter.IsXmlBodyParameter;
-
-        /// <summary>Gets a value indicating whether the parameter is of type date.</summary>
-        public bool IsDate =>
-            (Schema.Format == JsonFormatStrings.DateTime ||
-            Schema.Format == JsonFormatStrings.Date) &&
-            _generator.GetTypeName(Schema, IsNullable, "Response") != "string";
-
-        /// <summary>Gets a value indicating whether the parameter is of type array.</summary>
-        public bool IsArray => Schema.Type.HasFlag(JsonObjectType.Array) || _parameter.CollectionFormat == SwaggerParameterCollectionFormat.Multi;
-
-        /// <summary>Gets a value indicating whether the parameter is a string array.</summary>
-        public bool IsStringArray => IsArray && Schema.Item?.ActualSchema.Type.HasFlag(JsonObjectType.String) == true;
-
-        /// <summary>Gets a value indicating whether this is a file parameter.</summary>
-        public bool IsFile => Schema.Type.HasFlag(JsonObjectType.File);
-
-        /// <summary>Gets a value indicating whether the parameter is of type dictionary.</summary>
-        public bool IsDictionary => Schema.IsDictionary;
-
-        /// <summary>Gets a value indicating whether the parameter is of type date array.</summary>
-        public bool IsDateArray =>
-            IsArray &&
-            (Schema.Item?.ActualSchema.Format == JsonFormatStrings.DateTime ||
-            Schema.Item?.ActualSchema.Format == JsonFormatStrings.Date) &&
-            _generator.GetTypeName(Schema.Item.ActualSchema, IsNullable, "Response") != "string";
-
-        /// <summary>Gets a value indicating whether the parameter is of type object array.</summary>
-        public bool IsObjectArray => IsArray &&
-            (Schema.Item?.ActualSchema.Type == JsonObjectType.Object ||
-             Schema.Item?.ActualSchema.IsAnyType == true);
-
-        /// <summary>Gets a value indicating whether the parameter is of type object.</summary>
-        public bool IsBody => this.Kind == SwaggerParameterKind.Body;
-        
-
-        private static object GetDefaultValue(Type type)
-        {
-            return type.GetTypeInfo().IsValueType ? Activator.CreateInstance(type) : null;
-        }
-        private static string Capitalize(string argKey)
-        {
-            if (!string.IsNullOrWhiteSpace(argKey))
-            {
-                argKey = argKey.First().ToString().ToUpper() + argKey.Substring(1);
-            }
-
-            return argKey;
-        }
-    }
-}
+//-----------------------------------------------------------------------
+// <copyright file="ParameterModelBase.cs" company="NSwag">
+//     Copyright (c) Rico Suter. All rights reserved.
+// </copyright>
+// <license>https://github.com/NSwag/NSwag/blob/master/LICENSE.md</license>
+// <author>Rico Suter, mail@rsuter.com</author>
+//-----------------------------------------------------------------------
+
+using System;
+using System.Collections.Generic;
+using System.Linq;
+using System.Reflection;
+using NJsonSchema;
+using NJsonSchema.CodeGeneration;
+
+namespace NSwag.CodeGeneration.Models
+{
+    /// <summary>The parameter template model.</summary>
+    public abstract class ParameterModelBase
+    {
+        private readonly SwaggerParameter _parameter;
+        private readonly IList<SwaggerParameter> _allParameters;
+        private readonly CodeGeneratorSettingsBase _settings;
+        private readonly IClientGenerator _generator;
+        private readonly ValueGeneratorBase _valueGenerator;
+        private bool _explode;
+        private readonly TypeResolverBase _typeResolver;
+
+        /// <summary>Initializes a new instance of the <see cref="ParameterModelBase" /> class.</summary>
+        /// <param name="parameterName">Name of the parameter.</param>
+        /// <param name="variableName">Name of the variable.</param>
+        /// <param name="typeName">The type name.</param>
+        /// <param name="parameter">The parameter.</param>
+        /// <param name="allParameters">All parameters.</param>
+        /// <param name="settings">The settings.</param>
+        /// <param name="generator">The client generator base.</param>
+        /// <param name="typeResolver">The type resolver.</param>
+        protected ParameterModelBase(string parameterName, string variableName, string typeName,
+            SwaggerParameter parameter, IList<SwaggerParameter> allParameters, CodeGeneratorSettingsBase settings,
+            IClientGenerator generator, TypeResolverBase typeResolver)
+        {
+            _allParameters = allParameters;
+            _parameter = parameter;
+            _settings = settings;
+            _generator = generator;
+            _typeResolver = typeResolver;
+
+            Type = typeName;
+            Name = parameterName;
+            VariableName = variableName;
+        }
+
+        /// <summary>Gets the type of the parameter.</summary>
+        public string Type { get; }
+
+        /// <summary>Gets the name.</summary>
+        public string Name { get; }
+
+        /// <summary>Gets the variable name in (usually lowercase).</summary>
+        public string VariableName { get; }
+
+        /// <summary>Gets a value indicating whether a default value is available.</summary>
+        public bool HasDefault => Default != null;
+
+        /// <summary>The default value for the variable.</summary>
+        public string Default => !_parameter.IsRequired && _parameter.Default != null ?
+            _settings.ValueGenerator?.GetDefaultValue(_parameter, false, _parameter.ActualTypeSchema.Id, null, true, _typeResolver) :
+            null;
+
+        /// <summary>Gets the parameter kind.</summary>
+        public SwaggerParameterKind Kind => _parameter.Kind;
+
+        /// <summary>Gets the parameter style.</summary>
+        public SwaggerParameterStyle Style => _parameter.Style;
+
+        /// <summary>Gets the the value indicating if the parameter values should be exploded when included in the query string.</summary>
+        public bool Explode => _parameter.Explode;
+
+        public bool IsDeepObject => _parameter.Style == SwaggerParameterStyle.DeepObject;
+        
+        public IEnumerable<string> ContainingValuePropertiesNames => _parameter.ActualSchema.ActualProperties.Where(a => a.Value.Type != JsonObjectType.Array).Select(b => Capitalize(b.Key));
+
+
+        public IEnumerable<string> ContainingCollectionPropertiesNames => _parameter.ActualSchema.ActualProperties.Where(a => a.Value.Type == JsonObjectType.Array).Select(b => Capitalize(b.Key));
+
+        /// <summary>Gets a value indicating whether the parameter has a description.</summary>
+        public bool HasDescription => !string.IsNullOrEmpty(Description);
+
+        /// <summary>Gets the parameter description.</summary>
+        public string Description => ConversionUtilities.TrimWhiteSpaces(_parameter.Description);
+
+        /// <summary>Gets the schema.</summary>
+        public JsonSchema4 Schema => _parameter.ActualSchema;
+
+        /// <summary>Gets a value indicating whether the parameter is required.</summary>
+        public bool IsRequired => _parameter.IsRequired;
+
+        /// <summary>Gets a value indicating whether the parameter is nullable.</summary>
+        public bool IsNullable => _parameter.IsNullable(_settings.SchemaType);
+
+        /// <summary>Gets a value indicating whether the parameter is optional (i.e. not required).</summary>
+        public bool IsOptional => _parameter.IsRequired == false;
+
+        /// <summary>Gets a value indicating whether the parameter has a description or is optional.</summary>
+        public bool HasDescriptionOrIsOptional => HasDescription || !IsRequired;
+
+        /// <summary>Gets a value indicating whether the parameter is the last parameter of the operation.</summary>
+        public bool IsLast => _allParameters.LastOrDefault() == _parameter;
+
+        /// <summary>Gets a value indicating whether this is an XML body parameter.</summary>
+        public bool IsXmlBodyParameter => _parameter.IsXmlBodyParameter;
+
+        /// <summary>Gets a value indicating whether the parameter is of type date.</summary>
+        public bool IsDate =>
+            (Schema.Format == JsonFormatStrings.DateTime ||
+            Schema.Format == JsonFormatStrings.Date) &&
+            _generator.GetTypeName(Schema, IsNullable, "Response") != "string";
+
+        /// <summary>Gets a value indicating whether the parameter is of type array.</summary>
+        public bool IsArray => Schema.Type.HasFlag(JsonObjectType.Array) || _parameter.CollectionFormat == SwaggerParameterCollectionFormat.Multi;
+
+        /// <summary>Gets a value indicating whether the parameter is a string array.</summary>
+        public bool IsStringArray => IsArray && Schema.Item?.ActualSchema.Type.HasFlag(JsonObjectType.String) == true;
+
+        /// <summary>Gets a value indicating whether this is a file parameter.</summary>
+        public bool IsFile => Schema.Type.HasFlag(JsonObjectType.File);
+
+        /// <summary>Gets a value indicating whether the parameter is of type dictionary.</summary>
+        public bool IsDictionary => Schema.IsDictionary;
+
+        /// <summary>Gets a value indicating whether the parameter is of type date array.</summary>
+        public bool IsDateArray =>
+            IsArray &&
+            (Schema.Item?.ActualSchema.Format == JsonFormatStrings.DateTime ||
+            Schema.Item?.ActualSchema.Format == JsonFormatStrings.Date) &&
+            _generator.GetTypeName(Schema.Item.ActualSchema, IsNullable, "Response") != "string";
+
+        /// <summary>Gets a value indicating whether the parameter is of type object array.</summary>
+        public bool IsObjectArray => IsArray &&
+            (Schema.Item?.ActualSchema.Type == JsonObjectType.Object ||
+             Schema.Item?.ActualSchema.IsAnyType == true);
+
+        /// <summary>Gets a value indicating whether the parameter is of type object.</summary>
+        public bool IsBody => this.Kind == SwaggerParameterKind.Body;
+        
+
+        private static object GetDefaultValue(Type type)
+        {
+            return type.GetTypeInfo().IsValueType ? Activator.CreateInstance(type) : null;
+        }
+        private static string Capitalize(string argKey)
+        {
+            if (!string.IsNullOrWhiteSpace(argKey))
+            {
+                argKey = argKey.First().ToString().ToUpper() + argKey.Substring(1);
+            }
+
+            return argKey;
+        }
+    }
+}