﻿<?xml version="1.0" encoding="utf-8"?>
<Project ToolsVersion="14.0" DefaultTargets="Build" xmlns="http://schemas.microsoft.com/developer/msbuild/2003">
  <Import Project="$(MSBuildExtensionsPath)\$(MSBuildToolsVersion)\Microsoft.Common.props" Condition="Exists('$(MSBuildExtensionsPath)\$(MSBuildToolsVersion)\Microsoft.Common.props')" />
  <PropertyGroup>
    <Configuration Condition=" '$(Configuration)' == '' ">Debug</Configuration>
    <Platform Condition=" '$(Platform)' == '' ">AnyCPU</Platform>
    <ProjectGuid>{26CBD69C-EE7C-4D81-8D62-410F4AD4876B}</ProjectGuid>
    <OutputType>Exe</OutputType>
    <AppDesignerFolder>Properties</AppDesignerFolder>
    <RootNamespace>NSwag</RootNamespace>
    <AssemblyName>NSwag</AssemblyName>
    <TargetFrameworkVersion>v4.6</TargetFrameworkVersion>
    <FileAlignment>512</FileAlignment>
    <AutoGenerateBindingRedirects>true</AutoGenerateBindingRedirects>
    <TargetFrameworkProfile />
    <PublishUrl>publish\</PublishUrl>
    <Install>true</Install>
    <InstallFrom>Disk</InstallFrom>
    <UpdateEnabled>false</UpdateEnabled>
    <UpdateMode>Foreground</UpdateMode>
    <UpdateInterval>7</UpdateInterval>
    <UpdateIntervalUnits>Days</UpdateIntervalUnits>
    <UpdatePeriodically>false</UpdatePeriodically>
    <UpdateRequired>false</UpdateRequired>
    <MapFileExtensions>true</MapFileExtensions>
    <ApplicationRevision>0</ApplicationRevision>
    <ApplicationVersion>1.0.0.%2a</ApplicationVersion>
    <IsWebBootstrapper>false</IsWebBootstrapper>
    <UseApplicationTrust>false</UseApplicationTrust>
    <BootstrapperEnabled>true</BootstrapperEnabled>
  </PropertyGroup>
  <PropertyGroup>
    <SignAssembly>true</SignAssembly>
    <AssemblyOriginatorKeyFile>
    </AssemblyOriginatorKeyFile>
  </PropertyGroup>
  <PropertyGroup Condition=" '$(Configuration)|$(Platform)' == 'Debug|AnyCPU' ">
    <PlatformTarget>AnyCPU</PlatformTarget>
    <DebugSymbols>true</DebugSymbols>
    <DebugType>full</DebugType>
    <Optimize>false</Optimize>
    <OutputPath>bin\Debug\</OutputPath>
    <DefineConstants>DEBUG;TRACE</DefineConstants>
    <ErrorReport>prompt</ErrorReport>
    <WarningLevel>4</WarningLevel>
    <Prefer32Bit>false</Prefer32Bit>
  </PropertyGroup>
  <PropertyGroup Condition=" '$(Configuration)|$(Platform)' == 'Release|AnyCPU' ">
    <PlatformTarget>AnyCPU</PlatformTarget>
    <DebugType>pdbonly</DebugType>
    <Optimize>true</Optimize>
    <OutputPath>bin\Release\</OutputPath>
    <DefineConstants>TRACE</DefineConstants>
    <ErrorReport>prompt</ErrorReport>
    <WarningLevel>4</WarningLevel>
    <Prefer32Bit>false</Prefer32Bit>
  </PropertyGroup>
  <PropertyGroup Condition="'$(Configuration)|$(Platform)' == 'Debug|x64'">
    <DebugSymbols>true</DebugSymbols>
    <OutputPath>bin\x64\Debug\</OutputPath>
    <DefineConstants>DEBUG;TRACE</DefineConstants>
    <DebugType>full</DebugType>
    <PlatformTarget>x64</PlatformTarget>
    <ErrorReport>prompt</ErrorReport>
    <CodeAnalysisRuleSet>MinimumRecommendedRules.ruleset</CodeAnalysisRuleSet>
  </PropertyGroup>
  <PropertyGroup Condition="'$(Configuration)|$(Platform)' == 'Release|x64'">
    <OutputPath>bin\x64\Release\</OutputPath>
    <DefineConstants>TRACE</DefineConstants>
    <Optimize>true</Optimize>
    <DebugType>pdbonly</DebugType>
    <PlatformTarget>x64</PlatformTarget>
    <ErrorReport>prompt</ErrorReport>
    <CodeAnalysisRuleSet>MinimumRecommendedRules.ruleset</CodeAnalysisRuleSet>
    <Prefer32Bit>true</Prefer32Bit>
  </PropertyGroup>
  <PropertyGroup>
    <SignAssembly>false</SignAssembly>
  </PropertyGroup>
  <ItemGroup>
    <Reference Include="MyToolkit, Version=2.5.13.0, Culture=neutral, PublicKeyToken=3e349a1360994d26, processorArchitecture=MSIL">
      <HintPath>..\packages\MyToolkit.2.5.13.1\lib\portable-net45+win+wpa81+wp80+MonoAndroid10+MonoTouch10\MyToolkit.dll</HintPath>
      <Private>True</Private>
    </Reference>
    <Reference Include="NConsole, Version=3.1.6145.35283, Culture=neutral, PublicKeyToken=0f839b9a5b9cbd65, processorArchitecture=MSIL">
      <HintPath>..\packages\NConsole.3.1.6145.35283\lib\net45\NConsole.dll</HintPath>
      <Private>True</Private>
    </Reference>
    <Reference Include="Newtonsoft.Json, Version=9.0.0.0, Culture=neutral, PublicKeyToken=30ad4fe6b2a6aeed, processorArchitecture=MSIL">
      <HintPath>..\packages\Newtonsoft.Json.9.0.1\lib\net45\Newtonsoft.Json.dll</HintPath>
      <Private>True</Private>
    </Reference>
<<<<<<< HEAD
    <Reference Include="NJsonSchema, Version=5.9.6144.17989, Culture=neutral, PublicKeyToken=c2f9c3bdfae56102, processorArchitecture=MSIL">
      <HintPath>..\packages\NJsonSchema.5.9.6144.17989\lib\net45\NJsonSchema.dll</HintPath>
      <Private>True</Private>
    </Reference>
    <Reference Include="NJsonSchema.CodeGeneration, Version=5.9.6144.17990, Culture=neutral, PublicKeyToken=c2f9c3bdfae56102, processorArchitecture=MSIL">
      <HintPath>..\packages\NJsonSchema.CodeGeneration.5.9.6144.17990\lib\portable45-net45+win8+wp8+wpa81\NJsonSchema.CodeGeneration.dll</HintPath>
=======
    <Reference Include="NJsonSchema, Version=5.10.6148.26188, Culture=neutral, PublicKeyToken=c2f9c3bdfae56102, processorArchitecture=MSIL">
      <HintPath>..\packages\NJsonSchema.5.10.6148.26188\lib\net45\NJsonSchema.dll</HintPath>
      <Private>True</Private>
    </Reference>
    <Reference Include="NJsonSchema.CodeGeneration, Version=5.10.6148.26189, Culture=neutral, PublicKeyToken=c2f9c3bdfae56102, processorArchitecture=MSIL">
      <HintPath>..\packages\NJsonSchema.CodeGeneration.5.10.6148.26189\lib\portable45-net45+win8+wp8+wpa81\NJsonSchema.CodeGeneration.dll</HintPath>
>>>>>>> 5d35432c
      <Private>True</Private>
    </Reference>
    <Reference Include="System" />
    <Reference Include="System.ComponentModel.DataAnnotations" />
    <Reference Include="System.Core" />
    <Reference Include="System.Xml.Linq" />
    <Reference Include="System.Data.DataSetExtensions" />
    <Reference Include="Microsoft.CSharp" />
    <Reference Include="System.Data" />
    <Reference Include="System.Xml" />
  </ItemGroup>
  <ItemGroup>
    <Compile Include="Commands\AssemblyTypeToSwaggerCommand.cs" />
    <Compile Include="Commands\JsonSchemaToCSharpCommand.cs" />
    <Compile Include="Commands\JsonSchemaToTypeScriptCommand.cs" />
    <Compile Include="Commands\WebApiToSwaggerCommand.cs" />
    <Compile Include="NSwagDocument.cs" />
    <Compile Include="Commands\NSwagDocumentCommand.cs" />
    <Compile Include="Program.cs" />
    <Compile Include="Properties\AssemblyInfo.cs" />
  </ItemGroup>
  <ItemGroup>
    <Content Include="App.config">
      <SubType>Designer</SubType>
      <CopyToOutputDirectory>PreserveNewest</CopyToOutputDirectory>
    </Content>
    <None Include="packages.config">
      <SubType>Designer</SubType>
    </None>
  </ItemGroup>
  <ItemGroup>
    <ProjectReference Include="..\NSwag.AssemblyLoader\NSwag.AssemblyLoader.csproj">
      <Project>{46634C60-BA7D-43E6-9049-6AD461488C39}</Project>
      <Name>NSwag.AssemblyLoader</Name>
    </ProjectReference>
    <ProjectReference Include="..\NSwag.CodeGeneration\NSwag.CodeGeneration.csproj">
      <Project>{75B3F91D-687E-4FB3-AD45-CCFA3C406DB4}</Project>
      <Name>NSwag.CodeGeneration</Name>
    </ProjectReference>
    <ProjectReference Include="..\NSwag.Commands\NSwag.Commands.csproj">
      <Project>{71B39C21-46A2-471B-AACE-226C575B8AC1}</Project>
      <Name>NSwag.Commands</Name>
    </ProjectReference>
    <ProjectReference Include="..\NSwag.Core\NSwag.Core.csproj">
      <Project>{2E6174AA-FC75-4821-9E86-51B30568BEC0}</Project>
      <Name>NSwag.Core</Name>
    </ProjectReference>
  </ItemGroup>
  <ItemGroup>
    <Service Include="{508349B6-6B84-4DF5-91F0-309BEEBAD82D}" />
  </ItemGroup>
  <ItemGroup>
    <BootstrapperPackage Include=".NETFramework,Version=v4.6">
      <Visible>False</Visible>
      <ProductName>Microsoft .NET Framework 4.6 %28x86 and x64%29</ProductName>
      <Install>true</Install>
    </BootstrapperPackage>
    <BootstrapperPackage Include="Microsoft.Net.Framework.3.5.SP1">
      <Visible>False</Visible>
      <ProductName>.NET Framework 3.5 SP1</ProductName>
      <Install>false</Install>
    </BootstrapperPackage>
  </ItemGroup>
  <Import Project="$(MSBuildToolsPath)\Microsoft.CSharp.targets" />
  <!-- To modify your build process, add your task inside one of the targets below and uncomment it. 
       Other similar extension points exist, see Microsoft.Common.targets.
  <Target Name="BeforeBuild">
  </Target>
  <Target Name="AfterBuild">
  </Target>
  -->
</Project><|MERGE_RESOLUTION|>--- conflicted
+++ resolved
@@ -1,179 +1,146 @@
-﻿<?xml version="1.0" encoding="utf-8"?>
-<Project ToolsVersion="14.0" DefaultTargets="Build" xmlns="http://schemas.microsoft.com/developer/msbuild/2003">
-  <Import Project="$(MSBuildExtensionsPath)\$(MSBuildToolsVersion)\Microsoft.Common.props" Condition="Exists('$(MSBuildExtensionsPath)\$(MSBuildToolsVersion)\Microsoft.Common.props')" />
-  <PropertyGroup>
-    <Configuration Condition=" '$(Configuration)' == '' ">Debug</Configuration>
-    <Platform Condition=" '$(Platform)' == '' ">AnyCPU</Platform>
-    <ProjectGuid>{26CBD69C-EE7C-4D81-8D62-410F4AD4876B}</ProjectGuid>
-    <OutputType>Exe</OutputType>
-    <AppDesignerFolder>Properties</AppDesignerFolder>
-    <RootNamespace>NSwag</RootNamespace>
-    <AssemblyName>NSwag</AssemblyName>
-    <TargetFrameworkVersion>v4.6</TargetFrameworkVersion>
-    <FileAlignment>512</FileAlignment>
-    <AutoGenerateBindingRedirects>true</AutoGenerateBindingRedirects>
-    <TargetFrameworkProfile />
-    <PublishUrl>publish\</PublishUrl>
-    <Install>true</Install>
-    <InstallFrom>Disk</InstallFrom>
-    <UpdateEnabled>false</UpdateEnabled>
-    <UpdateMode>Foreground</UpdateMode>
-    <UpdateInterval>7</UpdateInterval>
-    <UpdateIntervalUnits>Days</UpdateIntervalUnits>
-    <UpdatePeriodically>false</UpdatePeriodically>
-    <UpdateRequired>false</UpdateRequired>
-    <MapFileExtensions>true</MapFileExtensions>
-    <ApplicationRevision>0</ApplicationRevision>
-    <ApplicationVersion>1.0.0.%2a</ApplicationVersion>
-    <IsWebBootstrapper>false</IsWebBootstrapper>
-    <UseApplicationTrust>false</UseApplicationTrust>
-    <BootstrapperEnabled>true</BootstrapperEnabled>
-  </PropertyGroup>
-  <PropertyGroup>
-    <SignAssembly>true</SignAssembly>
-    <AssemblyOriginatorKeyFile>
-    </AssemblyOriginatorKeyFile>
-  </PropertyGroup>
-  <PropertyGroup Condition=" '$(Configuration)|$(Platform)' == 'Debug|AnyCPU' ">
-    <PlatformTarget>AnyCPU</PlatformTarget>
-    <DebugSymbols>true</DebugSymbols>
-    <DebugType>full</DebugType>
-    <Optimize>false</Optimize>
-    <OutputPath>bin\Debug\</OutputPath>
-    <DefineConstants>DEBUG;TRACE</DefineConstants>
-    <ErrorReport>prompt</ErrorReport>
-    <WarningLevel>4</WarningLevel>
-    <Prefer32Bit>false</Prefer32Bit>
-  </PropertyGroup>
-  <PropertyGroup Condition=" '$(Configuration)|$(Platform)' == 'Release|AnyCPU' ">
-    <PlatformTarget>AnyCPU</PlatformTarget>
-    <DebugType>pdbonly</DebugType>
-    <Optimize>true</Optimize>
-    <OutputPath>bin\Release\</OutputPath>
-    <DefineConstants>TRACE</DefineConstants>
-    <ErrorReport>prompt</ErrorReport>
-    <WarningLevel>4</WarningLevel>
-    <Prefer32Bit>false</Prefer32Bit>
-  </PropertyGroup>
-  <PropertyGroup Condition="'$(Configuration)|$(Platform)' == 'Debug|x64'">
-    <DebugSymbols>true</DebugSymbols>
-    <OutputPath>bin\x64\Debug\</OutputPath>
-    <DefineConstants>DEBUG;TRACE</DefineConstants>
-    <DebugType>full</DebugType>
-    <PlatformTarget>x64</PlatformTarget>
-    <ErrorReport>prompt</ErrorReport>
-    <CodeAnalysisRuleSet>MinimumRecommendedRules.ruleset</CodeAnalysisRuleSet>
-  </PropertyGroup>
-  <PropertyGroup Condition="'$(Configuration)|$(Platform)' == 'Release|x64'">
-    <OutputPath>bin\x64\Release\</OutputPath>
-    <DefineConstants>TRACE</DefineConstants>
-    <Optimize>true</Optimize>
-    <DebugType>pdbonly</DebugType>
-    <PlatformTarget>x64</PlatformTarget>
-    <ErrorReport>prompt</ErrorReport>
-    <CodeAnalysisRuleSet>MinimumRecommendedRules.ruleset</CodeAnalysisRuleSet>
-    <Prefer32Bit>true</Prefer32Bit>
-  </PropertyGroup>
-  <PropertyGroup>
-    <SignAssembly>false</SignAssembly>
-  </PropertyGroup>
-  <ItemGroup>
-    <Reference Include="MyToolkit, Version=2.5.13.0, Culture=neutral, PublicKeyToken=3e349a1360994d26, processorArchitecture=MSIL">
-      <HintPath>..\packages\MyToolkit.2.5.13.1\lib\portable-net45+win+wpa81+wp80+MonoAndroid10+MonoTouch10\MyToolkit.dll</HintPath>
-      <Private>True</Private>
-    </Reference>
-    <Reference Include="NConsole, Version=3.1.6145.35283, Culture=neutral, PublicKeyToken=0f839b9a5b9cbd65, processorArchitecture=MSIL">
-      <HintPath>..\packages\NConsole.3.1.6145.35283\lib\net45\NConsole.dll</HintPath>
-      <Private>True</Private>
-    </Reference>
-    <Reference Include="Newtonsoft.Json, Version=9.0.0.0, Culture=neutral, PublicKeyToken=30ad4fe6b2a6aeed, processorArchitecture=MSIL">
-      <HintPath>..\packages\Newtonsoft.Json.9.0.1\lib\net45\Newtonsoft.Json.dll</HintPath>
-      <Private>True</Private>
-    </Reference>
-<<<<<<< HEAD
-    <Reference Include="NJsonSchema, Version=5.9.6144.17989, Culture=neutral, PublicKeyToken=c2f9c3bdfae56102, processorArchitecture=MSIL">
-      <HintPath>..\packages\NJsonSchema.5.9.6144.17989\lib\net45\NJsonSchema.dll</HintPath>
-      <Private>True</Private>
-    </Reference>
-    <Reference Include="NJsonSchema.CodeGeneration, Version=5.9.6144.17990, Culture=neutral, PublicKeyToken=c2f9c3bdfae56102, processorArchitecture=MSIL">
-      <HintPath>..\packages\NJsonSchema.CodeGeneration.5.9.6144.17990\lib\portable45-net45+win8+wp8+wpa81\NJsonSchema.CodeGeneration.dll</HintPath>
-=======
-    <Reference Include="NJsonSchema, Version=5.10.6148.26188, Culture=neutral, PublicKeyToken=c2f9c3bdfae56102, processorArchitecture=MSIL">
-      <HintPath>..\packages\NJsonSchema.5.10.6148.26188\lib\net45\NJsonSchema.dll</HintPath>
-      <Private>True</Private>
-    </Reference>
-    <Reference Include="NJsonSchema.CodeGeneration, Version=5.10.6148.26189, Culture=neutral, PublicKeyToken=c2f9c3bdfae56102, processorArchitecture=MSIL">
-      <HintPath>..\packages\NJsonSchema.CodeGeneration.5.10.6148.26189\lib\portable45-net45+win8+wp8+wpa81\NJsonSchema.CodeGeneration.dll</HintPath>
->>>>>>> 5d35432c
-      <Private>True</Private>
-    </Reference>
-    <Reference Include="System" />
-    <Reference Include="System.ComponentModel.DataAnnotations" />
-    <Reference Include="System.Core" />
-    <Reference Include="System.Xml.Linq" />
-    <Reference Include="System.Data.DataSetExtensions" />
-    <Reference Include="Microsoft.CSharp" />
-    <Reference Include="System.Data" />
-    <Reference Include="System.Xml" />
-  </ItemGroup>
-  <ItemGroup>
-    <Compile Include="Commands\AssemblyTypeToSwaggerCommand.cs" />
-    <Compile Include="Commands\JsonSchemaToCSharpCommand.cs" />
-    <Compile Include="Commands\JsonSchemaToTypeScriptCommand.cs" />
-    <Compile Include="Commands\WebApiToSwaggerCommand.cs" />
-    <Compile Include="NSwagDocument.cs" />
-    <Compile Include="Commands\NSwagDocumentCommand.cs" />
-    <Compile Include="Program.cs" />
-    <Compile Include="Properties\AssemblyInfo.cs" />
-  </ItemGroup>
-  <ItemGroup>
-    <Content Include="App.config">
-      <SubType>Designer</SubType>
-      <CopyToOutputDirectory>PreserveNewest</CopyToOutputDirectory>
-    </Content>
-    <None Include="packages.config">
-      <SubType>Designer</SubType>
-    </None>
-  </ItemGroup>
-  <ItemGroup>
-    <ProjectReference Include="..\NSwag.AssemblyLoader\NSwag.AssemblyLoader.csproj">
-      <Project>{46634C60-BA7D-43E6-9049-6AD461488C39}</Project>
-      <Name>NSwag.AssemblyLoader</Name>
-    </ProjectReference>
-    <ProjectReference Include="..\NSwag.CodeGeneration\NSwag.CodeGeneration.csproj">
-      <Project>{75B3F91D-687E-4FB3-AD45-CCFA3C406DB4}</Project>
-      <Name>NSwag.CodeGeneration</Name>
-    </ProjectReference>
-    <ProjectReference Include="..\NSwag.Commands\NSwag.Commands.csproj">
-      <Project>{71B39C21-46A2-471B-AACE-226C575B8AC1}</Project>
-      <Name>NSwag.Commands</Name>
-    </ProjectReference>
-    <ProjectReference Include="..\NSwag.Core\NSwag.Core.csproj">
-      <Project>{2E6174AA-FC75-4821-9E86-51B30568BEC0}</Project>
-      <Name>NSwag.Core</Name>
-    </ProjectReference>
-  </ItemGroup>
-  <ItemGroup>
-    <Service Include="{508349B6-6B84-4DF5-91F0-309BEEBAD82D}" />
-  </ItemGroup>
-  <ItemGroup>
-    <BootstrapperPackage Include=".NETFramework,Version=v4.6">
-      <Visible>False</Visible>
-      <ProductName>Microsoft .NET Framework 4.6 %28x86 and x64%29</ProductName>
-      <Install>true</Install>
-    </BootstrapperPackage>
-    <BootstrapperPackage Include="Microsoft.Net.Framework.3.5.SP1">
-      <Visible>False</Visible>
-      <ProductName>.NET Framework 3.5 SP1</ProductName>
-      <Install>false</Install>
-    </BootstrapperPackage>
-  </ItemGroup>
-  <Import Project="$(MSBuildToolsPath)\Microsoft.CSharp.targets" />
-  <!-- To modify your build process, add your task inside one of the targets below and uncomment it. 
-       Other similar extension points exist, see Microsoft.Common.targets.
-  <Target Name="BeforeBuild">
-  </Target>
-  <Target Name="AfterBuild">
-  </Target>
-  -->
+﻿<?xml version="1.0" encoding="utf-8"?>
+<Project ToolsVersion="14.0" DefaultTargets="Build" xmlns="http://schemas.microsoft.com/developer/msbuild/2003">
+  <Import Project="$(MSBuildExtensionsPath)\$(MSBuildToolsVersion)\Microsoft.Common.props" Condition="Exists('$(MSBuildExtensionsPath)\$(MSBuildToolsVersion)\Microsoft.Common.props')" />
+  <PropertyGroup>
+    <Configuration Condition=" '$(Configuration)' == '' ">Debug</Configuration>
+    <Platform Condition=" '$(Platform)' == '' ">AnyCPU</Platform>
+    <ProjectGuid>{26CBD69C-EE7C-4D81-8D62-410F4AD4876B}</ProjectGuid>
+    <OutputType>Exe</OutputType>
+    <AppDesignerFolder>Properties</AppDesignerFolder>
+    <RootNamespace>NSwag</RootNamespace>
+    <AssemblyName>NSwag</AssemblyName>
+    <TargetFrameworkVersion>v4.6</TargetFrameworkVersion>
+    <FileAlignment>512</FileAlignment>
+    <AutoGenerateBindingRedirects>true</AutoGenerateBindingRedirects>
+    <TargetFrameworkProfile />
+  </PropertyGroup>
+  <PropertyGroup>
+    <SignAssembly>true</SignAssembly>
+    <AssemblyOriginatorKeyFile>NSwag.snk</AssemblyOriginatorKeyFile>
+  </PropertyGroup>
+  <PropertyGroup Condition=" '$(Configuration)|$(Platform)' == 'Debug|AnyCPU' ">
+    <PlatformTarget>AnyCPU</PlatformTarget>
+    <DebugSymbols>true</DebugSymbols>
+    <DebugType>full</DebugType>
+    <Optimize>false</Optimize>
+    <OutputPath>bin\Debug\</OutputPath>
+    <DefineConstants>DEBUG;TRACE</DefineConstants>
+    <ErrorReport>prompt</ErrorReport>
+    <WarningLevel>4</WarningLevel>
+    <Prefer32Bit>false</Prefer32Bit>
+  </PropertyGroup>
+  <PropertyGroup Condition=" '$(Configuration)|$(Platform)' == 'Release|AnyCPU' ">
+    <PlatformTarget>AnyCPU</PlatformTarget>
+    <DebugType>pdbonly</DebugType>
+    <Optimize>true</Optimize>
+    <OutputPath>bin\Release\</OutputPath>
+    <DefineConstants>TRACE</DefineConstants>
+    <ErrorReport>prompt</ErrorReport>
+    <WarningLevel>4</WarningLevel>
+    <Prefer32Bit>false</Prefer32Bit>
+  </PropertyGroup>
+  <PropertyGroup Condition="'$(Configuration)|$(Platform)' == 'Debug|x64'">
+    <DebugSymbols>true</DebugSymbols>
+    <OutputPath>bin\x64\Debug\</OutputPath>
+    <DefineConstants>DEBUG;TRACE</DefineConstants>
+    <DebugType>full</DebugType>
+    <PlatformTarget>x64</PlatformTarget>
+    <ErrorReport>prompt</ErrorReport>
+    <CodeAnalysisRuleSet>MinimumRecommendedRules.ruleset</CodeAnalysisRuleSet>
+  </PropertyGroup>
+  <PropertyGroup Condition="'$(Configuration)|$(Platform)' == 'Release|x64'">
+    <OutputPath>bin\x64\Release\</OutputPath>
+    <DefineConstants>TRACE</DefineConstants>
+    <Optimize>true</Optimize>
+    <DebugType>pdbonly</DebugType>
+    <PlatformTarget>x64</PlatformTarget>
+    <ErrorReport>prompt</ErrorReport>
+    <CodeAnalysisRuleSet>MinimumRecommendedRules.ruleset</CodeAnalysisRuleSet>
+    <Prefer32Bit>true</Prefer32Bit>
+  </PropertyGroup>
+  <PropertyGroup>
+    <SignAssembly>true</SignAssembly>
+  </PropertyGroup>
+  <ItemGroup>
+    <Reference Include="MyToolkit, Version=2.5.13.0, Culture=neutral, PublicKeyToken=3e349a1360994d26, processorArchitecture=MSIL">
+      <HintPath>..\packages\MyToolkit.2.5.13.1\lib\portable-net45+win+wpa81+wp80+MonoAndroid10+MonoTouch10\MyToolkit.dll</HintPath>
+      <Private>True</Private>
+    </Reference>
+    <Reference Include="NConsole, Version=3.1.6145.35283, Culture=neutral, PublicKeyToken=0f839b9a5b9cbd65, processorArchitecture=MSIL">
+      <HintPath>..\packages\NConsole.3.1.6145.35283\lib\net45\NConsole.dll</HintPath>
+      <Private>True</Private>
+    </Reference>
+    <Reference Include="Newtonsoft.Json, Version=9.0.0.0, Culture=neutral, PublicKeyToken=30ad4fe6b2a6aeed, processorArchitecture=MSIL">
+      <HintPath>..\packages\Newtonsoft.Json.9.0.1\lib\net45\Newtonsoft.Json.dll</HintPath>
+      <Private>True</Private>
+    </Reference>
+    <Reference Include="NJsonSchema, Version=5.10.6148.26188, Culture=neutral, PublicKeyToken=c2f9c3bdfae56102, processorArchitecture=MSIL">
+      <HintPath>..\packages\NJsonSchema.5.10.6148.26188\lib\net45\NJsonSchema.dll</HintPath>
+      <Private>True</Private>
+    </Reference>
+    <Reference Include="NJsonSchema.CodeGeneration, Version=5.10.6148.26189, Culture=neutral, PublicKeyToken=c2f9c3bdfae56102, processorArchitecture=MSIL">
+      <HintPath>..\packages\NJsonSchema.CodeGeneration.5.10.6148.26189\lib\portable45-net45+win8+wp8+wpa81\NJsonSchema.CodeGeneration.dll</HintPath>
+      <Private>True</Private>
+    </Reference>
+    <Reference Include="System" />
+    <Reference Include="System.ComponentModel.DataAnnotations" />
+    <Reference Include="System.Core" />
+    <Reference Include="System.Xml.Linq" />
+    <Reference Include="System.Data.DataSetExtensions" />
+    <Reference Include="Microsoft.CSharp" />
+    <Reference Include="System.Data" />
+    <Reference Include="System.Net.Http" />
+    <Reference Include="System.Xml" />
+  </ItemGroup>
+  <ItemGroup>
+    <Compile Include="Commands\AssemblyTypeToSwaggerCommand.cs" />
+    <Compile Include="Commands\JsonSchemaToCSharpCommand.cs" />
+    <Compile Include="Commands\JsonSchemaToTypeScriptCommand.cs" />
+    <Compile Include="Commands\Base\OutputCommandBase.cs" />
+    <Compile Include="Commands\NSwagDocumentCommand.cs" />
+    <Compile Include="Commands\SwaggerToCSharpClientCommand.cs" />
+    <Compile Include="Commands\Base\InputOutputCommandBase.cs" />
+    <Compile Include="Commands\SwaggerToCSharpCommand.cs" />
+    <Compile Include="Commands\SwaggerToCSharpControllerCommand.cs" />
+    <Compile Include="Commands\SwaggerToTypeScriptClientCommand.cs" />
+    <Compile Include="Commands\WebApiToSwaggerCommand.cs" />
+    <Compile Include="NSwagDocument.cs" />
+    <Compile Include="Program.cs" />
+    <Compile Include="Properties\AssemblyInfo.cs" />
+  </ItemGroup>
+  <ItemGroup>
+    <Content Include="App.config">
+      <SubType>Designer</SubType>
+      <CopyToOutputDirectory>PreserveNewest</CopyToOutputDirectory>
+    </Content>
+    <None Include="NSwag.snk" />
+    <None Include="packages.config">
+      <SubType>Designer</SubType>
+    </None>
+  </ItemGroup>
+  <ItemGroup>
+    <ProjectReference Include="..\NSwag.AssemblyLoader\NSwag.AssemblyLoader.csproj">
+      <Project>{46634C60-BA7D-43E6-9049-6AD461488C39}</Project>
+      <Name>NSwag.AssemblyLoader</Name>
+    </ProjectReference>
+    <ProjectReference Include="..\NSwag.CodeGeneration\NSwag.CodeGeneration.csproj">
+      <Project>{75B3F91D-687E-4FB3-AD45-CCFA3C406DB4}</Project>
+      <Name>NSwag.CodeGeneration</Name>
+    </ProjectReference>
+    <ProjectReference Include="..\NSwag.Core\NSwag.Core.csproj">
+      <Project>{2E6174AA-FC75-4821-9E86-51B30568BEC0}</Project>
+      <Name>NSwag.Core</Name>
+    </ProjectReference>
+  </ItemGroup>
+  <ItemGroup>
+    <Service Include="{508349B6-6B84-4DF5-91F0-309BEEBAD82D}" />
+  </ItemGroup>
+  <Import Project="$(MSBuildToolsPath)\Microsoft.CSharp.targets" />
+  <!-- To modify your build process, add your task inside one of the targets below and uncomment it. 
+       Other similar extension points exist, see Microsoft.Common.targets.
+  <Target Name="BeforeBuild">
+  </Target>
+  <Target Name="AfterBuild">
+  </Target>
+  -->
 </Project>