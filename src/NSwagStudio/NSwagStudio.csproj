--- conflicted
+++ resolved
@@ -1,312 +1,299 @@
-﻿<?xml version="1.0" encoding="utf-8"?>
-<Project ToolsVersion="14.0" DefaultTargets="Build" xmlns="http://schemas.microsoft.com/developer/msbuild/2003">
-  <Import Project="$(MSBuildExtensionsPath)\$(MSBuildToolsVersion)\Microsoft.Common.props" Condition="Exists('$(MSBuildExtensionsPath)\$(MSBuildToolsVersion)\Microsoft.Common.props')" />
-  <PropertyGroup>
-    <Configuration Condition=" '$(Configuration)' == '' ">Debug</Configuration>
-    <Platform Condition=" '$(Platform)' == '' ">AnyCPU</Platform>
-    <ProjectGuid>{DADA2D11-14E2-40B1-B31D-B68D6F18378C}</ProjectGuid>
-    <OutputType>WinExe</OutputType>
-    <AppDesignerFolder>Properties</AppDesignerFolder>
-    <RootNamespace>NSwagStudio</RootNamespace>
-    <AssemblyName>NSwagStudio</AssemblyName>
-    <TargetFrameworkVersion>v4.6</TargetFrameworkVersion>
-    <FileAlignment>512</FileAlignment>
-    <ProjectTypeGuids>{60dc8134-eba5-43b8-bcc9-bb4bc16c2548};{FAE04EC0-301F-11D3-BF4B-00C04F79EFBC}</ProjectTypeGuids>
-    <WarningLevel>4</WarningLevel>
-    <AutoGenerateBindingRedirects>true</AutoGenerateBindingRedirects>
-    <TargetFrameworkProfile />
-  </PropertyGroup>
-  <PropertyGroup>
-    <SignAssembly>false</SignAssembly>
-    <AssemblyOriginatorKeyFile>
-    </AssemblyOriginatorKeyFile>
-  </PropertyGroup>
-  <PropertyGroup Condition=" '$(Configuration)|$(Platform)' == 'Debug|AnyCPU' ">
-    <PlatformTarget>AnyCPU</PlatformTarget>
-    <DebugSymbols>true</DebugSymbols>
-    <DebugType>full</DebugType>
-    <Optimize>false</Optimize>
-    <OutputPath>bin\Debug\</OutputPath>
-    <DefineConstants>DEBUG;TRACE</DefineConstants>
-    <ErrorReport>prompt</ErrorReport>
-    <WarningLevel>4</WarningLevel>
-    <Prefer32Bit>false</Prefer32Bit>
-  </PropertyGroup>
-  <PropertyGroup Condition=" '$(Configuration)|$(Platform)' == 'Release|AnyCPU' ">
-    <PlatformTarget>AnyCPU</PlatformTarget>
-    <DebugType>pdbonly</DebugType>
-    <Optimize>true</Optimize>
-    <OutputPath>bin\Release\</OutputPath>
-    <DefineConstants>TRACE</DefineConstants>
-    <ErrorReport>prompt</ErrorReport>
-    <WarningLevel>4</WarningLevel>
-    <Prefer32Bit>false</Prefer32Bit>
-  </PropertyGroup>
-  <PropertyGroup>
-    <StartupObject>NSwagStudio.App</StartupObject>
-  </PropertyGroup>
-  <PropertyGroup>
-    <ApplicationIcon>ApplicationIcon.ico</ApplicationIcon>
-  </PropertyGroup>
-  <PropertyGroup Condition="'$(Configuration)|$(Platform)' == 'Debug|x64'">
-    <DebugSymbols>true</DebugSymbols>
-    <OutputPath>bin\x64\Debug\</OutputPath>
-    <DefineConstants>DEBUG;TRACE</DefineConstants>
-    <DebugType>full</DebugType>
-    <PlatformTarget>x64</PlatformTarget>
-    <ErrorReport>prompt</ErrorReport>
-    <CodeAnalysisRuleSet>MinimumRecommendedRules.ruleset</CodeAnalysisRuleSet>
-  </PropertyGroup>
-  <PropertyGroup Condition="'$(Configuration)|$(Platform)' == 'Release|x64'">
-    <OutputPath>bin\x64\Release\</OutputPath>
-    <DefineConstants>TRACE</DefineConstants>
-    <Optimize>true</Optimize>
-    <DebugType>pdbonly</DebugType>
-    <PlatformTarget>x64</PlatformTarget>
-    <ErrorReport>prompt</ErrorReport>
-    <CodeAnalysisRuleSet>MinimumRecommendedRules.ruleset</CodeAnalysisRuleSet>
-    <Prefer32Bit>true</Prefer32Bit>
-  </PropertyGroup>
-  <ItemGroup>
-    <Reference Include="ICSharpCode.AvalonEdit, Version=5.0.3.0, Culture=neutral, PublicKeyToken=9cc39be672370310, processorArchitecture=MSIL">
-      <HintPath>..\packages\AvalonEdit.5.0.3\lib\Net40\ICSharpCode.AvalonEdit.dll</HintPath>
-      <Private>True</Private>
-    </Reference>
-    <Reference Include="Microsoft.ApplicationInsights, Version=2.1.0.0, Culture=neutral, PublicKeyToken=31bf3856ad364e35, processorArchitecture=MSIL">
-      <HintPath>..\packages\Microsoft.ApplicationInsights.2.1.0\lib\net46\Microsoft.ApplicationInsights.dll</HintPath>
-      <Private>True</Private>
-    </Reference>
-    <Reference Include="Microsoft.Expression.Interactions, Version=4.5.0.0, Culture=neutral, PublicKeyToken=31bf3856ad364e35, processorArchitecture=MSIL">
-      <HintPath>..\packages\Expression.Interaction.3.0.40218.0\lib\net46\Microsoft.Expression.Interactions.dll</HintPath>
-      <Private>True</Private>
-    </Reference>
-    <Reference Include="MyToolkit, Version=2.5.13.0, Culture=neutral, PublicKeyToken=3e349a1360994d26, processorArchitecture=MSIL">
-      <HintPath>..\packages\MyToolkit.2.5.13.1\lib\portable-net45+win+wpa81+wp80+MonoAndroid10+MonoTouch10\MyToolkit.dll</HintPath>
-      <Private>True</Private>
-    </Reference>
-    <Reference Include="MyToolkit.Extended, Version=2.5.13.0, Culture=neutral, PublicKeyToken=3e349a1360994d26, processorArchitecture=MSIL">
-      <HintPath>..\packages\MyToolkit.Extended.2.5.13\lib\net45\MyToolkit.Extended.dll</HintPath>
-      <Private>True</Private>
-    </Reference>
-    <Reference Include="NConsole, Version=3.1.6145.35283, Culture=neutral, PublicKeyToken=0f839b9a5b9cbd65, processorArchitecture=MSIL">
-      <HintPath>..\packages\NConsole.3.1.6145.35283\lib\net45\NConsole.dll</HintPath>
-      <Private>True</Private>
-    </Reference>
-    <Reference Include="Newtonsoft.Json, Version=9.0.0.0, Culture=neutral, PublicKeyToken=30ad4fe6b2a6aeed, processorArchitecture=MSIL">
-      <HintPath>..\packages\Newtonsoft.Json.9.0.1\lib\net45\Newtonsoft.Json.dll</HintPath>
-      <Private>True</Private>
-    </Reference>
-<<<<<<< HEAD
-    <Reference Include="NJsonSchema, Version=5.9.6144.17989, Culture=neutral, PublicKeyToken=c2f9c3bdfae56102, processorArchitecture=MSIL">
-      <HintPath>..\packages\NJsonSchema.5.9.6144.17989\lib\net45\NJsonSchema.dll</HintPath>
-      <Private>True</Private>
-    </Reference>
-    <Reference Include="NJsonSchema.CodeGeneration, Version=5.9.6144.17990, Culture=neutral, PublicKeyToken=c2f9c3bdfae56102, processorArchitecture=MSIL">
-      <HintPath>..\packages\NJsonSchema.CodeGeneration.5.9.6144.17990\lib\portable45-net45+win8+wp8+wpa81\NJsonSchema.CodeGeneration.dll</HintPath>
-=======
-    <Reference Include="NJsonSchema, Version=5.10.6148.26188, Culture=neutral, PublicKeyToken=c2f9c3bdfae56102, processorArchitecture=MSIL">
-      <HintPath>..\packages\NJsonSchema.5.10.6148.26188\lib\net45\NJsonSchema.dll</HintPath>
-      <Private>True</Private>
-    </Reference>
-    <Reference Include="NJsonSchema.CodeGeneration, Version=5.10.6148.26189, Culture=neutral, PublicKeyToken=c2f9c3bdfae56102, processorArchitecture=MSIL">
-      <HintPath>..\packages\NJsonSchema.CodeGeneration.5.10.6148.26189\lib\portable45-net45+win8+wp8+wpa81\NJsonSchema.CodeGeneration.dll</HintPath>
->>>>>>> 5d35432c
-      <Private>True</Private>
-    </Reference>
-    <Reference Include="System" />
-    <Reference Include="System.ComponentModel.DataAnnotations" />
-    <Reference Include="System.Data" />
-    <Reference Include="System.Windows.Forms" />
-    <Reference Include="System.Windows.Interactivity, Version=4.5.0.0, Culture=neutral, PublicKeyToken=31bf3856ad364e35, processorArchitecture=MSIL">
-      <HintPath>..\packages\Expression.Interaction.3.0.40218.0\lib\net46\System.Windows.Interactivity.dll</HintPath>
-      <Private>True</Private>
-    </Reference>
-    <Reference Include="System.Xml" />
-    <Reference Include="Microsoft.CSharp" />
-    <Reference Include="System.Core" />
-    <Reference Include="System.Xml.Linq" />
-    <Reference Include="System.Data.DataSetExtensions" />
-    <Reference Include="System.Net.Http" />
-    <Reference Include="System.Xaml">
-      <RequiredTargetFramework>4.0</RequiredTargetFramework>
-    </Reference>
-    <Reference Include="WindowsBase" />
-    <Reference Include="PresentationCore" />
-    <Reference Include="PresentationFramework" />
-  </ItemGroup>
-  <ItemGroup>
-    <ApplicationDefinition Include="App.xaml">
-      <Generator>MSBuild:Compile</Generator>
-      <SubType>Designer</SubType>
-    </ApplicationDefinition>
-    <Compile Include="Controls\FileOpenPicker.cs" />
-    <Compile Include="Controls\FileSavePicker.cs" />
-    <Compile Include="Converters\NumberAdditionConverter.cs" />
-    <Compile Include="Controls\FilePickerBase.xaml.cs">
-      <DependentUpon>FilePickerBase.xaml</DependentUpon>
-    </Compile>
-    <Compile Include="Converters\StringArrayConverter.cs" />
-    <Compile Include="ISwaggerGenerator.cs" />
-    <Compile Include="ViewModels\CodeGenerators\SwaggerToCSharpControllerGeneratorViewModel.cs" />
-    <Compile Include="ViewModels\CodeGenerators\SwaggerOutputViewModel.cs" />
-    <Compile Include="ViewModels\CodeGenerators\SwaggerToCSharpClientGeneratorViewModel.cs" />
-    <Compile Include="ViewModels\DocumentViewModel.cs" />
-    <Compile Include="ViewModels\SwaggerGenerators\AssemblyTypeToSwaggerGeneratorViewModel.cs" />
-    <Compile Include="ViewModels\SwaggerGenerators\WebApiToSwaggerGeneratorViewModel.cs" />
-    <Compile Include="ViewModels\MainWindowModel.cs" />
-    <Compile Include="ICodeGenerator.cs" />
-    <Compile Include="ViewModels\CodeGenerators\SwaggerToTypeScriptClientGeneratorViewModel.cs" />
-    <Compile Include="ViewModels\ViewModelBase.cs" />
-    <Compile Include="Views\AvalonEditBehavior.cs" />
-    <Compile Include="Views\CodeGenerators\SwaggerToCSharpControllerGeneratorView.xaml.cs">
-      <DependentUpon>SwaggerToCSharpControllerGeneratorView.xaml</DependentUpon>
-    </Compile>
-    <Compile Include="Views\CodeGenerators\SwaggerToCSharpClientGeneratorView.xaml.cs">
-      <DependentUpon>SwaggerToCSharpClientGeneratorView.xaml</DependentUpon>
-    </Compile>
-    <Compile Include="Views\CodeGenerators\SwaggerOutputView.xaml.cs">
-      <DependentUpon>SwaggerOutputView.xaml</DependentUpon>
-    </Compile>
-    <Compile Include="Views\DocumentView.xaml.cs">
-      <DependentUpon>DocumentView.xaml</DependentUpon>
-    </Compile>
-    <Compile Include="Views\SwaggerGenerators\AssemblyTypeToSwaggerGeneratorView.xaml.cs">
-      <DependentUpon>AssemblyTypeToSwaggerGeneratorView.xaml</DependentUpon>
-    </Compile>
-    <Compile Include="Views\SwaggerGenerators\JsonSchemaInputView.xaml.cs">
-      <DependentUpon>JsonSchemaInputView.xaml</DependentUpon>
-    </Compile>
-    <Compile Include="Views\SwaggerGenerators\SwaggerInputView.xaml.cs">
-      <DependentUpon>SwaggerInputView.xaml</DependentUpon>
-    </Compile>
-    <Compile Include="ViewModels\SwaggerGenerators\SwaggerInputViewModel.cs" />
-    <Compile Include="Views\SwaggerGenerators\WebApiToSwaggerGeneratorView.xaml.cs">
-      <DependentUpon>WebApiToSwaggerGeneratorView.xaml</DependentUpon>
-    </Compile>
-    <Compile Include="Views\MainWindow.xaml.cs">
-      <DependentUpon>MainWindow.xaml</DependentUpon>
-    </Compile>
-    <Compile Include="App.xaml.cs">
-      <DependentUpon>App.xaml</DependentUpon>
-      <SubType>Code</SubType>
-    </Compile>
-    <Compile Include="Views\CodeGenerators\SwaggerToTypeScriptClientGeneratorView.xaml.cs">
-      <DependentUpon>SwaggerToTypeScriptClientGeneratorView.xaml</DependentUpon>
-    </Compile>
-    <Page Include="Controls\FilePickerBase.xaml">
-      <SubType>Designer</SubType>
-      <Generator>MSBuild:Compile</Generator>
-    </Page>
-    <Page Include="Views\CodeGenerators\SwaggerToCSharpControllerGeneratorView.xaml">
-      <Generator>MSBuild:Compile</Generator>
-      <SubType>Designer</SubType>
-    </Page>
-    <Page Include="Views\CodeGenerators\SwaggerToCSharpClientGeneratorView.xaml">
-      <SubType>Designer</SubType>
-      <Generator>MSBuild:Compile</Generator>
-    </Page>
-    <Page Include="Views\CodeGenerators\SwaggerOutputView.xaml">
-      <SubType>Designer</SubType>
-      <Generator>MSBuild:Compile</Generator>
-    </Page>
-    <Page Include="Views\DocumentView.xaml">
-      <SubType>Designer</SubType>
-      <Generator>MSBuild:Compile</Generator>
-    </Page>
-    <Page Include="Views\SwaggerGenerators\AssemblyTypeToSwaggerGeneratorView.xaml">
-      <SubType>Designer</SubType>
-      <Generator>MSBuild:Compile</Generator>
-    </Page>
-    <Page Include="Views\SwaggerGenerators\JsonSchemaInputView.xaml">
-      <Generator>MSBuild:Compile</Generator>
-      <SubType>Designer</SubType>
-    </Page>
-    <Page Include="Views\SwaggerGenerators\SwaggerInputView.xaml">
-      <SubType>Designer</SubType>
-      <Generator>MSBuild:Compile</Generator>
-    </Page>
-    <Page Include="Views\SwaggerGenerators\WebApiToSwaggerGeneratorView.xaml">
-      <SubType>Designer</SubType>
-      <Generator>MSBuild:Compile</Generator>
-    </Page>
-    <Page Include="Views\MainWindow.xaml">
-      <Generator>MSBuild:Compile</Generator>
-      <SubType>Designer</SubType>
-    </Page>
-    <Page Include="Views\CodeGenerators\SwaggerToTypeScriptClientGeneratorView.xaml">
-      <SubType>Designer</SubType>
-      <Generator>MSBuild:Compile</Generator>
-    </Page>
-  </ItemGroup>
-  <ItemGroup>
-    <Compile Include="Properties\AssemblyInfo.cs">
-      <SubType>Code</SubType>
-    </Compile>
-    <Compile Include="Properties\Resources.Designer.cs">
-      <AutoGen>True</AutoGen>
-      <DesignTime>True</DesignTime>
-      <DependentUpon>Resources.resx</DependentUpon>
-    </Compile>
-    <Compile Include="Properties\Settings.Designer.cs">
-      <AutoGen>True</AutoGen>
-      <DependentUpon>Settings.settings</DependentUpon>
-      <DesignTimeSharedInput>True</DesignTimeSharedInput>
-    </Compile>
-    <EmbeddedResource Include="Properties\Resources.resx">
-      <Generator>ResXFileCodeGenerator</Generator>
-      <LastGenOutput>Resources.Designer.cs</LastGenOutput>
-    </EmbeddedResource>
-    <None Include="packages.config">
-      <SubType>Designer</SubType>
-    </None>
-    <None Include="Properties\Settings.settings">
-      <Generator>SettingsSingleFileGenerator</Generator>
-      <LastGenOutput>Settings.Designer.cs</LastGenOutput>
-    </None>
-    <AppDesigner Include="Properties\" />
-  </ItemGroup>
-  <ItemGroup>
-    <Content Include="App.config">
-      <CopyToOutputDirectory>PreserveNewest</CopyToOutputDirectory>
-      <SubType>Designer</SubType>
-    </Content>
-  </ItemGroup>
-  <ItemGroup>
-    <ProjectReference Include="..\NSwag.AssemblyLoader\NSwag.AssemblyLoader.csproj">
-      <Project>{46634C60-BA7D-43E6-9049-6AD461488C39}</Project>
-      <Name>NSwag.AssemblyLoader</Name>
-    </ProjectReference>
-    <ProjectReference Include="..\NSwag.CodeGeneration\NSwag.CodeGeneration.csproj">
-      <Project>{75b3f91d-687e-4fb3-ad45-ccfa3c406db4}</Project>
-      <Name>NSwag.CodeGeneration</Name>
-    </ProjectReference>
-    <ProjectReference Include="..\NSwag.Commands\NSwag.Commands.csproj">
-      <Project>{71b39c21-46a2-471b-aace-226c575b8ac1}</Project>
-      <Name>NSwag.Commands</Name>
-    </ProjectReference>
-    <ProjectReference Include="..\NSwag.Core\NSwag.Core.csproj">
-      <Project>{2E6174AA-FC75-4821-9E86-51B30568BEC0}</Project>
-      <Name>NSwag.Core</Name>
-    </ProjectReference>
-    <ProjectReference Include="..\NSwag\NSwag.csproj">
-      <Project>{26cbd69c-ee7c-4d81-8d62-410f4ad4876b}</Project>
-      <Name>NSwag</Name>
-    </ProjectReference>
-  </ItemGroup>
-  <ItemGroup>
-    <Content Include="ApplicationIcon.ico">
-      <CopyToOutputDirectory>PreserveNewest</CopyToOutputDirectory>
-    </Content>
-  </ItemGroup>
-  <ItemGroup>
-    <Service Include="{508349B6-6B84-4DF5-91F0-309BEEBAD82D}" />
-  </ItemGroup>
-  <Import Project="$(MSBuildToolsPath)\Microsoft.CSharp.targets" />
-  <!-- To modify your build process, add your task inside one of the targets below and uncomment it. 
-       Other similar extension points exist, see Microsoft.Common.targets.
-  <Target Name="BeforeBuild">
-  </Target>
-  <Target Name="AfterBuild">
-  </Target>
-  -->
+﻿<?xml version="1.0" encoding="utf-8"?>
+<Project ToolsVersion="14.0" DefaultTargets="Build" xmlns="http://schemas.microsoft.com/developer/msbuild/2003">
+  <Import Project="$(MSBuildExtensionsPath)\$(MSBuildToolsVersion)\Microsoft.Common.props" Condition="Exists('$(MSBuildExtensionsPath)\$(MSBuildToolsVersion)\Microsoft.Common.props')" />
+  <PropertyGroup>
+    <Configuration Condition=" '$(Configuration)' == '' ">Debug</Configuration>
+    <Platform Condition=" '$(Platform)' == '' ">AnyCPU</Platform>
+    <ProjectGuid>{DADA2D11-14E2-40B1-B31D-B68D6F18378C}</ProjectGuid>
+    <OutputType>WinExe</OutputType>
+    <AppDesignerFolder>Properties</AppDesignerFolder>
+    <RootNamespace>NSwagStudio</RootNamespace>
+    <AssemblyName>NSwagStudio</AssemblyName>
+    <TargetFrameworkVersion>v4.6</TargetFrameworkVersion>
+    <FileAlignment>512</FileAlignment>
+    <ProjectTypeGuids>{60dc8134-eba5-43b8-bcc9-bb4bc16c2548};{FAE04EC0-301F-11D3-BF4B-00C04F79EFBC}</ProjectTypeGuids>
+    <WarningLevel>4</WarningLevel>
+    <AutoGenerateBindingRedirects>true</AutoGenerateBindingRedirects>
+    <TargetFrameworkProfile />
+  </PropertyGroup>
+  <PropertyGroup>
+    <SignAssembly>true</SignAssembly>
+    <AssemblyOriginatorKeyFile>NSwag.snk</AssemblyOriginatorKeyFile>
+  </PropertyGroup>
+  <PropertyGroup Condition=" '$(Configuration)|$(Platform)' == 'Debug|AnyCPU' ">
+    <PlatformTarget>AnyCPU</PlatformTarget>
+    <DebugSymbols>true</DebugSymbols>
+    <DebugType>full</DebugType>
+    <Optimize>false</Optimize>
+    <OutputPath>bin\Debug\</OutputPath>
+    <DefineConstants>DEBUG;TRACE</DefineConstants>
+    <ErrorReport>prompt</ErrorReport>
+    <WarningLevel>4</WarningLevel>
+    <Prefer32Bit>false</Prefer32Bit>
+  </PropertyGroup>
+  <PropertyGroup Condition=" '$(Configuration)|$(Platform)' == 'Release|AnyCPU' ">
+    <PlatformTarget>AnyCPU</PlatformTarget>
+    <DebugType>pdbonly</DebugType>
+    <Optimize>true</Optimize>
+    <OutputPath>bin\Release\</OutputPath>
+    <DefineConstants>TRACE</DefineConstants>
+    <ErrorReport>prompt</ErrorReport>
+    <WarningLevel>4</WarningLevel>
+    <Prefer32Bit>false</Prefer32Bit>
+  </PropertyGroup>
+  <PropertyGroup>
+    <StartupObject>NSwagStudio.App</StartupObject>
+  </PropertyGroup>
+  <PropertyGroup>
+    <ApplicationIcon>ApplicationIcon.ico</ApplicationIcon>
+  </PropertyGroup>
+  <PropertyGroup Condition="'$(Configuration)|$(Platform)' == 'Debug|x64'">
+    <DebugSymbols>true</DebugSymbols>
+    <OutputPath>bin\x64\Debug\</OutputPath>
+    <DefineConstants>DEBUG;TRACE</DefineConstants>
+    <DebugType>full</DebugType>
+    <PlatformTarget>x64</PlatformTarget>
+    <ErrorReport>prompt</ErrorReport>
+    <CodeAnalysisRuleSet>MinimumRecommendedRules.ruleset</CodeAnalysisRuleSet>
+  </PropertyGroup>
+  <PropertyGroup Condition="'$(Configuration)|$(Platform)' == 'Release|x64'">
+    <OutputPath>bin\x64\Release\</OutputPath>
+    <DefineConstants>TRACE</DefineConstants>
+    <Optimize>true</Optimize>
+    <DebugType>pdbonly</DebugType>
+    <PlatformTarget>x64</PlatformTarget>
+    <ErrorReport>prompt</ErrorReport>
+    <CodeAnalysisRuleSet>MinimumRecommendedRules.ruleset</CodeAnalysisRuleSet>
+    <Prefer32Bit>true</Prefer32Bit>
+  </PropertyGroup>
+  <ItemGroup>
+    <Reference Include="ICSharpCode.AvalonEdit, Version=5.0.3.0, Culture=neutral, PublicKeyToken=9cc39be672370310, processorArchitecture=MSIL">
+      <HintPath>..\packages\AvalonEdit.5.0.3\lib\Net40\ICSharpCode.AvalonEdit.dll</HintPath>
+      <Private>True</Private>
+    </Reference>
+    <Reference Include="Microsoft.ApplicationInsights, Version=2.1.0.0, Culture=neutral, PublicKeyToken=31bf3856ad364e35, processorArchitecture=MSIL">
+      <HintPath>..\packages\Microsoft.ApplicationInsights.2.1.0\lib\net46\Microsoft.ApplicationInsights.dll</HintPath>
+      <Private>True</Private>
+    </Reference>
+    <Reference Include="Microsoft.Expression.Interactions, Version=4.5.0.0, Culture=neutral, PublicKeyToken=31bf3856ad364e35, processorArchitecture=MSIL">
+      <HintPath>..\packages\Expression.Interaction.3.0.40218.0\lib\net46\Microsoft.Expression.Interactions.dll</HintPath>
+      <Private>True</Private>
+    </Reference>
+    <Reference Include="MyToolkit, Version=2.5.13.0, Culture=neutral, PublicKeyToken=3e349a1360994d26, processorArchitecture=MSIL">
+      <HintPath>..\packages\MyToolkit.2.5.13.1\lib\portable-net45+win+wpa81+wp80+MonoAndroid10+MonoTouch10\MyToolkit.dll</HintPath>
+      <Private>True</Private>
+    </Reference>
+    <Reference Include="MyToolkit.Extended, Version=2.5.13.0, Culture=neutral, PublicKeyToken=3e349a1360994d26, processorArchitecture=MSIL">
+      <HintPath>..\packages\MyToolkit.Extended.2.5.13\lib\net45\MyToolkit.Extended.dll</HintPath>
+      <Private>True</Private>
+    </Reference>
+    <Reference Include="NConsole, Version=3.1.6145.35283, Culture=neutral, PublicKeyToken=0f839b9a5b9cbd65, processorArchitecture=MSIL">
+      <HintPath>..\packages\NConsole.3.1.6145.35283\lib\net45\NConsole.dll</HintPath>
+      <Private>True</Private>
+    </Reference>
+    <Reference Include="Newtonsoft.Json, Version=9.0.0.0, Culture=neutral, PublicKeyToken=30ad4fe6b2a6aeed, processorArchitecture=MSIL">
+      <HintPath>..\packages\Newtonsoft.Json.9.0.1\lib\net45\Newtonsoft.Json.dll</HintPath>
+      <Private>True</Private>
+    </Reference>
+    <Reference Include="NJsonSchema, Version=5.10.6148.26188, Culture=neutral, PublicKeyToken=c2f9c3bdfae56102, processorArchitecture=MSIL">
+      <HintPath>..\packages\NJsonSchema.5.10.6148.26188\lib\net45\NJsonSchema.dll</HintPath>
+      <Private>True</Private>
+    </Reference>
+    <Reference Include="NJsonSchema.CodeGeneration, Version=5.10.6148.26189, Culture=neutral, PublicKeyToken=c2f9c3bdfae56102, processorArchitecture=MSIL">
+      <HintPath>..\packages\NJsonSchema.CodeGeneration.5.10.6148.26189\lib\portable45-net45+win8+wp8+wpa81\NJsonSchema.CodeGeneration.dll</HintPath>
+      <Private>True</Private>
+    </Reference>
+    <Reference Include="System" />
+    <Reference Include="System.ComponentModel.DataAnnotations" />
+    <Reference Include="System.Data" />
+    <Reference Include="System.Windows.Forms" />
+    <Reference Include="System.Windows.Interactivity, Version=4.5.0.0, Culture=neutral, PublicKeyToken=31bf3856ad364e35, processorArchitecture=MSIL">
+      <HintPath>..\packages\Expression.Interaction.3.0.40218.0\lib\net46\System.Windows.Interactivity.dll</HintPath>
+      <Private>True</Private>
+    </Reference>
+    <Reference Include="System.Xml" />
+    <Reference Include="Microsoft.CSharp" />
+    <Reference Include="System.Core" />
+    <Reference Include="System.Xml.Linq" />
+    <Reference Include="System.Data.DataSetExtensions" />
+    <Reference Include="System.Net.Http" />
+    <Reference Include="System.Xaml">
+      <RequiredTargetFramework>4.0</RequiredTargetFramework>
+    </Reference>
+    <Reference Include="WindowsBase" />
+    <Reference Include="PresentationCore" />
+    <Reference Include="PresentationFramework" />
+  </ItemGroup>
+  <ItemGroup>
+    <ApplicationDefinition Include="App.xaml">
+      <Generator>MSBuild:Compile</Generator>
+      <SubType>Designer</SubType>
+    </ApplicationDefinition>
+    <Compile Include="Controls\FileOpenPicker.cs" />
+    <Compile Include="Controls\FileSavePicker.cs" />
+    <Compile Include="Converters\NumberAdditionConverter.cs" />
+    <Compile Include="Controls\FilePickerBase.xaml.cs">
+      <DependentUpon>FilePickerBase.xaml</DependentUpon>
+    </Compile>
+    <Compile Include="Converters\StringArrayConverter.cs" />
+    <Compile Include="ISwaggerGenerator.cs" />
+    <Compile Include="ViewModels\CodeGenerators\SwaggerToCSharpControllerGeneratorViewModel.cs" />
+    <Compile Include="ViewModels\CodeGenerators\SwaggerOutputViewModel.cs" />
+    <Compile Include="ViewModels\CodeGenerators\SwaggerToCSharpClientGeneratorViewModel.cs" />
+    <Compile Include="ViewModels\DocumentViewModel.cs" />
+    <Compile Include="ViewModels\SwaggerGenerators\AssemblyTypeToSwaggerGeneratorViewModel.cs" />
+    <Compile Include="ViewModels\SwaggerGenerators\WebApiToSwaggerGeneratorViewModel.cs" />
+    <Compile Include="ViewModels\MainWindowModel.cs" />
+    <Compile Include="ICodeGenerator.cs" />
+    <Compile Include="ViewModels\CodeGenerators\SwaggerToTypeScriptClientGeneratorViewModel.cs" />
+    <Compile Include="ViewModels\ViewModelBase.cs" />
+    <Compile Include="Views\AvalonEditBehavior.cs" />
+    <Compile Include="Views\CodeGenerators\SwaggerToCSharpControllerGeneratorView.xaml.cs">
+      <DependentUpon>SwaggerToCSharpControllerGeneratorView.xaml</DependentUpon>
+    </Compile>
+    <Compile Include="Views\CodeGenerators\SwaggerToCSharpClientGeneratorView.xaml.cs">
+      <DependentUpon>SwaggerToCSharpClientGeneratorView.xaml</DependentUpon>
+    </Compile>
+    <Compile Include="Views\CodeGenerators\SwaggerOutputView.xaml.cs">
+      <DependentUpon>SwaggerOutputView.xaml</DependentUpon>
+    </Compile>
+    <Compile Include="Views\DocumentView.xaml.cs">
+      <DependentUpon>DocumentView.xaml</DependentUpon>
+    </Compile>
+    <Compile Include="Views\SwaggerGenerators\AssemblyTypeToSwaggerGeneratorView.xaml.cs">
+      <DependentUpon>AssemblyTypeToSwaggerGeneratorView.xaml</DependentUpon>
+    </Compile>
+    <Compile Include="Views\SwaggerGenerators\JsonSchemaInputView.xaml.cs">
+      <DependentUpon>JsonSchemaInputView.xaml</DependentUpon>
+    </Compile>
+    <Compile Include="Views\SwaggerGenerators\SwaggerInputView.xaml.cs">
+      <DependentUpon>SwaggerInputView.xaml</DependentUpon>
+    </Compile>
+    <Compile Include="ViewModels\SwaggerGenerators\SwaggerInputViewModel.cs" />
+    <Compile Include="Views\SwaggerGenerators\WebApiToSwaggerGeneratorView.xaml.cs">
+      <DependentUpon>WebApiToSwaggerGeneratorView.xaml</DependentUpon>
+    </Compile>
+    <Compile Include="Views\MainWindow.xaml.cs">
+      <DependentUpon>MainWindow.xaml</DependentUpon>
+    </Compile>
+    <Compile Include="App.xaml.cs">
+      <DependentUpon>App.xaml</DependentUpon>
+      <SubType>Code</SubType>
+    </Compile>
+    <Compile Include="Views\CodeGenerators\SwaggerToTypeScriptClientGeneratorView.xaml.cs">
+      <DependentUpon>SwaggerToTypeScriptClientGeneratorView.xaml</DependentUpon>
+    </Compile>
+    <Page Include="Controls\FilePickerBase.xaml">
+      <SubType>Designer</SubType>
+      <Generator>MSBuild:Compile</Generator>
+    </Page>
+    <Page Include="Views\CodeGenerators\SwaggerToCSharpControllerGeneratorView.xaml">
+      <Generator>MSBuild:Compile</Generator>
+      <SubType>Designer</SubType>
+    </Page>
+    <Page Include="Views\CodeGenerators\SwaggerToCSharpClientGeneratorView.xaml">
+      <SubType>Designer</SubType>
+      <Generator>MSBuild:Compile</Generator>
+    </Page>
+    <Page Include="Views\CodeGenerators\SwaggerOutputView.xaml">
+      <SubType>Designer</SubType>
+      <Generator>MSBuild:Compile</Generator>
+    </Page>
+    <Page Include="Views\DocumentView.xaml">
+      <SubType>Designer</SubType>
+      <Generator>MSBuild:Compile</Generator>
+    </Page>
+    <Page Include="Views\SwaggerGenerators\AssemblyTypeToSwaggerGeneratorView.xaml">
+      <SubType>Designer</SubType>
+      <Generator>MSBuild:Compile</Generator>
+    </Page>
+    <Page Include="Views\SwaggerGenerators\JsonSchemaInputView.xaml">
+      <Generator>MSBuild:Compile</Generator>
+      <SubType>Designer</SubType>
+    </Page>
+    <Page Include="Views\SwaggerGenerators\SwaggerInputView.xaml">
+      <SubType>Designer</SubType>
+      <Generator>MSBuild:Compile</Generator>
+    </Page>
+    <Page Include="Views\SwaggerGenerators\WebApiToSwaggerGeneratorView.xaml">
+      <SubType>Designer</SubType>
+      <Generator>MSBuild:Compile</Generator>
+    </Page>
+    <Page Include="Views\MainWindow.xaml">
+      <Generator>MSBuild:Compile</Generator>
+      <SubType>Designer</SubType>
+    </Page>
+    <Page Include="Views\CodeGenerators\SwaggerToTypeScriptClientGeneratorView.xaml">
+      <SubType>Designer</SubType>
+      <Generator>MSBuild:Compile</Generator>
+    </Page>
+  </ItemGroup>
+  <ItemGroup>
+    <Compile Include="Properties\AssemblyInfo.cs">
+      <SubType>Code</SubType>
+    </Compile>
+    <Compile Include="Properties\Resources.Designer.cs">
+      <AutoGen>True</AutoGen>
+      <DesignTime>True</DesignTime>
+      <DependentUpon>Resources.resx</DependentUpon>
+    </Compile>
+    <Compile Include="Properties\Settings.Designer.cs">
+      <AutoGen>True</AutoGen>
+      <DependentUpon>Settings.settings</DependentUpon>
+      <DesignTimeSharedInput>True</DesignTimeSharedInput>
+    </Compile>
+    <EmbeddedResource Include="Properties\Resources.resx">
+      <Generator>ResXFileCodeGenerator</Generator>
+      <LastGenOutput>Resources.Designer.cs</LastGenOutput>
+    </EmbeddedResource>
+    <None Include="NSwag.snk" />
+    <None Include="packages.config">
+      <SubType>Designer</SubType>
+    </None>
+    <None Include="Properties\Settings.settings">
+      <Generator>SettingsSingleFileGenerator</Generator>
+      <LastGenOutput>Settings.Designer.cs</LastGenOutput>
+    </None>
+    <AppDesigner Include="Properties\" />
+  </ItemGroup>
+  <ItemGroup>
+    <Content Include="App.config">
+      <CopyToOutputDirectory>PreserveNewest</CopyToOutputDirectory>
+      <SubType>Designer</SubType>
+    </Content>
+  </ItemGroup>
+  <ItemGroup>
+    <ProjectReference Include="..\NSwag.AssemblyLoader\NSwag.AssemblyLoader.csproj">
+      <Project>{46634C60-BA7D-43E6-9049-6AD461488C39}</Project>
+      <Name>NSwag.AssemblyLoader</Name>
+    </ProjectReference>
+    <ProjectReference Include="..\NSwag.CodeGeneration\NSwag.CodeGeneration.csproj">
+      <Project>{75b3f91d-687e-4fb3-ad45-ccfa3c406db4}</Project>
+      <Name>NSwag.CodeGeneration</Name>
+    </ProjectReference>
+    <ProjectReference Include="..\NSwag.Core\NSwag.Core.csproj">
+      <Project>{2E6174AA-FC75-4821-9E86-51B30568BEC0}</Project>
+      <Name>NSwag.Core</Name>
+    </ProjectReference>
+    <ProjectReference Include="..\NSwag\NSwag.csproj">
+      <Project>{26cbd69c-ee7c-4d81-8d62-410f4ad4876b}</Project>
+      <Name>NSwag</Name>
+    </ProjectReference>
+  </ItemGroup>
+  <ItemGroup>
+    <Content Include="ApplicationIcon.ico">
+      <CopyToOutputDirectory>PreserveNewest</CopyToOutputDirectory>
+    </Content>
+  </ItemGroup>
+  <ItemGroup>
+    <Service Include="{508349B6-6B84-4DF5-91F0-309BEEBAD82D}" />
+  </ItemGroup>
+  <Import Project="$(MSBuildToolsPath)\Microsoft.CSharp.targets" />
+  <!-- To modify your build process, add your task inside one of the targets below and uncomment it. 
+       Other similar extension points exist, see Microsoft.Common.targets.
+  <Target Name="BeforeBuild">
+  </Target>
+  <Target Name="AfterBuild">
+  </Target>
+  -->
 </Project>