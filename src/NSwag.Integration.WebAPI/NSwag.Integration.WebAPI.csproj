﻿<?xml version="1.0" encoding="utf-8"?>
<Project ToolsVersion="12.0" DefaultTargets="Build" xmlns="http://schemas.microsoft.com/developer/msbuild/2003">
  <Import Project="..\packages\Microsoft.CodeDom.Providers.DotNetCompilerPlatform.1.0.0\build\Microsoft.CodeDom.Providers.DotNetCompilerPlatform.props" Condition="Exists('..\packages\Microsoft.CodeDom.Providers.DotNetCompilerPlatform.1.0.0\build\Microsoft.CodeDom.Providers.DotNetCompilerPlatform.props')" />
  <Import Project="..\packages\Microsoft.Net.Compilers.1.0.0\build\Microsoft.Net.Compilers.props" Condition="Exists('..\packages\Microsoft.Net.Compilers.1.0.0\build\Microsoft.Net.Compilers.props')" />
  <Import Project="$(MSBuildExtensionsPath)\$(MSBuildToolsVersion)\Microsoft.Common.props" Condition="Exists('$(MSBuildExtensionsPath)\$(MSBuildToolsVersion)\Microsoft.Common.props')" />
  <PropertyGroup>
    <Configuration Condition=" '$(Configuration)' == '' ">Debug</Configuration>
    <Platform Condition=" '$(Platform)' == '' ">AnyCPU</Platform>
    <ProductVersion>
    </ProductVersion>
    <SchemaVersion>2.0</SchemaVersion>
    <ProjectGuid>{6DF73809-53CA-4A82-AAE6-3C2C62C2D8E8}</ProjectGuid>
    <ProjectTypeGuids>{349c5851-65df-11da-9384-00065b846f21};{fae04ec0-301f-11d3-bf4b-00c04f79efbc}</ProjectTypeGuids>
    <OutputType>Library</OutputType>
    <AppDesignerFolder>Properties</AppDesignerFolder>
    <RootNamespace>NSwag.Integration.WebAPI</RootNamespace>
    <AssemblyName>NSwag.Integration.WebAPI</AssemblyName>
    <TargetFrameworkVersion>v4.5.1</TargetFrameworkVersion>
    <UseIISExpress>true</UseIISExpress>
    <IISExpressSSLPort />
    <IISExpressAnonymousAuthentication />
    <IISExpressWindowsAuthentication />
    <IISExpressUseClassicPipelineMode />
    <UseGlobalApplicationHostFile />
    <NuGetPackageImportStamp>
    </NuGetPackageImportStamp>
  </PropertyGroup>
  <PropertyGroup Condition=" '$(Configuration)|$(Platform)' == 'Debug|AnyCPU' ">
    <DebugSymbols>true</DebugSymbols>
    <DebugType>full</DebugType>
    <Optimize>false</Optimize>
    <OutputPath>bin\</OutputPath>
    <DefineConstants>TRACE;DEBUG;AspNetOwin</DefineConstants>
    <ErrorReport>prompt</ErrorReport>
    <WarningLevel>4</WarningLevel>
    <DocumentationFile>bin\NSwag.Integration.WebAPI.XML</DocumentationFile>
  </PropertyGroup>
  <PropertyGroup Condition=" '$(Configuration)|$(Platform)' == 'Release|AnyCPU' ">
    <DebugType>pdbonly</DebugType>
    <Optimize>true</Optimize>
    <OutputPath>bin\</OutputPath>
    <DefineConstants>TRACE;AspNetOwin</DefineConstants>
    <ErrorReport>prompt</ErrorReport>
    <WarningLevel>4</WarningLevel>
    <DocumentationFile>bin\NSwag.Integration.WebAPI.XML</DocumentationFile>
  </PropertyGroup>
  <ItemGroup>
    <Reference Include="Microsoft.CodeDom.Providers.DotNetCompilerPlatform, Version=1.0.0.0, Culture=neutral, PublicKeyToken=31bf3856ad364e35, processorArchitecture=MSIL">
      <HintPath>..\packages\Microsoft.CodeDom.Providers.DotNetCompilerPlatform.1.0.0\lib\net45\Microsoft.CodeDom.Providers.DotNetCompilerPlatform.dll</HintPath>
      <Private>True</Private>
    </Reference>
    <Reference Include="Microsoft.CSharp" />
    <Reference Include="Microsoft.Owin, Version=3.0.1.0, Culture=neutral, PublicKeyToken=31bf3856ad364e35, processorArchitecture=MSIL">
      <HintPath>..\packages\Microsoft.Owin.3.0.1\lib\net45\Microsoft.Owin.dll</HintPath>
      <Private>True</Private>
    </Reference>
    <Reference Include="Microsoft.Owin.Host.SystemWeb, Version=3.0.1.0, Culture=neutral, PublicKeyToken=31bf3856ad364e35, processorArchitecture=MSIL">
      <HintPath>..\packages\Microsoft.Owin.Host.SystemWeb.3.0.1\lib\net45\Microsoft.Owin.Host.SystemWeb.dll</HintPath>
      <Private>True</Private>
    </Reference>
    <Reference Include="Newtonsoft.Json, Version=9.0.0.0, Culture=neutral, PublicKeyToken=30ad4fe6b2a6aeed, processorArchitecture=MSIL">
      <HintPath>..\packages\Newtonsoft.Json.9.0.1\lib\net45\Newtonsoft.Json.dll</HintPath>
      <Private>True</Private>
    </Reference>
<<<<<<< HEAD
    <Reference Include="NJsonSchema, Version=7.5.6218.39574, Culture=neutral, PublicKeyToken=c2f9c3bdfae56102, processorArchitecture=MSIL">
      <HintPath>..\packages\NJsonSchema.7.5.6218.39574\lib\net45\NJsonSchema.dll</HintPath>
=======
    <Reference Include="NJsonSchema, Version=7.3.6214.20986, Culture=neutral, PublicKeyToken=c2f9c3bdfae56102, processorArchitecture=MSIL">
      <HintPath>..\packages\NJsonSchema.7.3.6214.20986\lib\net45\NJsonSchema.dll</HintPath>
>>>>>>> 408399e4
      <Private>True</Private>
    </Reference>
    <Reference Include="Owin, Version=1.0.0.0, Culture=neutral, PublicKeyToken=f0ebd12fd5e55cc5, processorArchitecture=MSIL">
      <HintPath>..\packages\Owin.1.0\lib\net40\Owin.dll</HintPath>
      <Private>True</Private>
    </Reference>
    <Reference Include="System.Net.Http" />
    <Reference Include="System.Runtime.Serialization" />
    <Reference Include="System.Web.DynamicData" />
    <Reference Include="System.Web.Entity" />
    <Reference Include="System.Web.ApplicationServices" />
    <Reference Include="System.ComponentModel.DataAnnotations" />
    <Reference Include="System" />
    <Reference Include="System.Data" />
    <Reference Include="System.Core" />
    <Reference Include="System.Data.DataSetExtensions" />
    <Reference Include="System.Web.Extensions" />
    <Reference Include="System.Xml.Linq" />
    <Reference Include="System.Drawing" />
    <Reference Include="System.Web" />
    <Reference Include="System.Xml" />
    <Reference Include="System.Configuration" />
    <Reference Include="System.Web.Services" />
    <Reference Include="System.EnterpriseServices" />
  </ItemGroup>
  <ItemGroup>
    <Reference Include="System.Net.Http.Formatting">
      <HintPath>..\packages\Microsoft.AspNet.WebApi.Client.5.2.3\lib\net45\System.Net.Http.Formatting.dll</HintPath>
    </Reference>
    <Reference Include="System.Web.Http">
      <HintPath>..\packages\Microsoft.AspNet.WebApi.Core.5.2.3\lib\net45\System.Web.Http.dll</HintPath>
    </Reference>
    <Reference Include="System.Web.Http.WebHost">
      <HintPath>..\packages\Microsoft.AspNet.WebApi.WebHost.5.2.3\lib\net45\System.Web.Http.WebHost.dll</HintPath>
    </Reference>
  </ItemGroup>
  <ItemGroup>
    <Content Include="Global.asax" />
    <Content Include="Web.config">
      <SubType>Designer</SubType>
    </Content>
  </ItemGroup>
  <ItemGroup>
    <Compile Include="App_Start\WebApiConfig.cs" />
    <Compile Include="Controllers\SwaggerController.cs" />
    <Compile Include="Models\GenericRequest.cs" />
    <Compile Include="Models\GeoPoint.cs" />
    <Compile Include="Models\Exceptions\PersonNotFoundException.cs" />
    <Compile Include="Controllers\GeoController.cs" />
    <Compile Include="Models\Address.cs" />
    <Compile Include="Models\Gender.cs" />
    <Compile Include="Models\Person.cs" />
    <Compile Include="Controllers\PersonsController.cs" />
    <Compile Include="Global.asax.cs">
      <DependentUpon>Global.asax</DependentUpon>
    </Compile>
    <Compile Include="Models\SkillLevel.cs" />
    <Compile Include="Models\Teacher.cs" />
    <Compile Include="Properties\AssemblyInfo.cs" />
  </ItemGroup>
  <ItemGroup>
    <Content Include="packages.config" />
    <Content Include="ApplicationInsights.config">
      <CopyToOutputDirectory>PreserveNewest</CopyToOutputDirectory>
    </Content>
    <Content Include="Swagger_ClientPCL.nswag" />
    <Content Include="Swagger_JQueryCallbacks.nswag" />
    <Content Include="Swagger_JQueryPromises.nswag" />
    <Content Include="Swagger_Angular2.nswag" />
    <Content Include="Swagger_AngularJS.nswag" />
    <Content Include="Swagger_JQueryPromises_KO.nswag" />
    <Content Include="SwaggerDocumentTemplate.json" />
    <Content Include="Swagger_Fetch.nswag" />
    <Content Include="Swagger_ClientConsole.nswag" />
    <Content Include="Swagger_Aurelia.nswag" />
    <Content Include="Swagger_PetStore_Fetch.nswag" />
    <Content Include="Swagger_Uber_Fetch.nswag" />
    <None Include="Web.Debug.config">
      <DependentUpon>Web.config</DependentUpon>
    </None>
    <None Include="Web.Release.config">
      <DependentUpon>Web.config</DependentUpon>
    </None>
  </ItemGroup>
  <ItemGroup>
    <Folder Include="App_Data\" />
  </ItemGroup>
  <ItemGroup>
    <ProjectReference Include="..\NSwag.Annotations\NSwag.Annotations.csproj">
      <Project>{ca084154-e758-4a44-938d-7806af2dd886}</Project>
      <Name>NSwag.Annotations</Name>
    </ProjectReference>
    <ProjectReference Include="..\NSwag.AspNet.Owin\NSwag.AspNet.Owin.csproj">
      <Project>{69A692EB-C277-46AB-BA55-B33E7E6E129C}</Project>
      <Name>NSwag.AspNet.Owin</Name>
    </ProjectReference>
    <ProjectReference Include="..\NSwag.AspNet.WebApi\NSwag.AspNet.WebApi.csproj">
      <Project>{e5ac8f27-f9e2-4e98-ac98-6f9361132a2e}</Project>
      <Name>NSwag.AspNet.WebApi</Name>
    </ProjectReference>
    <ProjectReference Include="..\NSwag.CodeGeneration\NSwag.CodeGeneration.csproj">
      <Project>{75B3F91D-687E-4FB3-AD45-CCFA3C406DB4}</Project>
      <Name>NSwag.CodeGeneration</Name>
    </ProjectReference>
    <ProjectReference Include="..\NSwag.Core\NSwag.Core.csproj">
      <Project>{2E6174AA-FC75-4821-9E86-51B30568BEC0}</Project>
      <Name>NSwag.Core</Name>
    </ProjectReference>
    <ProjectReference Include="..\NSwag.Demo.Client\NSwag.Demo.Client.csproj">
      <Project>{267D875B-3481-465D-AD2C-4BB18EB911BA}</Project>
      <Name>NSwag.Demo.Client</Name>
    </ProjectReference>
  </ItemGroup>
  <PropertyGroup>
    <VisualStudioVersion Condition="'$(VisualStudioVersion)' == ''">10.0</VisualStudioVersion>
    <VSToolsPath Condition="'$(VSToolsPath)' == ''">$(MSBuildExtensionsPath32)\Microsoft\VisualStudio\v$(VisualStudioVersion)</VSToolsPath>
  </PropertyGroup>
  <PropertyGroup Condition="'$(Configuration)|$(Platform)' == 'Debug|x64'">
    <DebugSymbols>true</DebugSymbols>
    <OutputPath>bin\</OutputPath>
    <DefineConstants>TRACE;DEBUG;AspNetOwin</DefineConstants>
    <DocumentationFile>bin\NSwag.Integration.WebAPI.XML</DocumentationFile>
    <DebugType>full</DebugType>
    <PlatformTarget>x64</PlatformTarget>
    <ErrorReport>prompt</ErrorReport>
    <CodeAnalysisRuleSet>MinimumRecommendedRules.ruleset</CodeAnalysisRuleSet>
  </PropertyGroup>
  <PropertyGroup Condition="'$(Configuration)|$(Platform)' == 'Release|x64'">
    <OutputPath>bin\</OutputPath>
    <DefineConstants>TRACE;AspNetOwin</DefineConstants>
    <DocumentationFile>bin\NSwag.Integration.WebAPI.XML</DocumentationFile>
    <Optimize>true</Optimize>
    <DebugType>pdbonly</DebugType>
    <PlatformTarget>x64</PlatformTarget>
    <ErrorReport>prompt</ErrorReport>
    <CodeAnalysisRuleSet>MinimumRecommendedRules.ruleset</CodeAnalysisRuleSet>
  </PropertyGroup>
  <Import Project="$(MSBuildBinPath)\Microsoft.CSharp.targets" />
  <Import Project="$(VSToolsPath)\WebApplications\Microsoft.WebApplication.targets" Condition="'$(VSToolsPath)' != ''" />
  <Import Project="$(MSBuildExtensionsPath32)\Microsoft\VisualStudio\v10.0\WebApplications\Microsoft.WebApplication.targets" Condition="false" />
  <ProjectExtensions>
    <VisualStudio>
      <FlavorProperties GUID="{349c5851-65df-11da-9384-00065b846f21}">
        <WebProjectProperties>
          <UseIIS>True</UseIIS>
          <AutoAssignPort>True</AutoAssignPort>
          <DevelopmentServerPort>16489</DevelopmentServerPort>
          <DevelopmentServerVPath>/</DevelopmentServerVPath>
          <IISUrl>http://localhost:13452</IISUrl>
          <NTLMAuthentication>False</NTLMAuthentication>
          <UseCustomServer>False</UseCustomServer>
          <CustomServerUrl>
          </CustomServerUrl>
          <SaveServerSettingsInUserFile>False</SaveServerSettingsInUserFile>
        </WebProjectProperties>
      </FlavorProperties>
    </VisualStudio>
  </ProjectExtensions>
  <Target Name="EnsureNuGetPackageBuildImports" BeforeTargets="PrepareForBuild">
    <PropertyGroup>
      <ErrorText>This project references NuGet package(s) that are missing on this computer. Use NuGet Package Restore to download them.  For more information, see http://go.microsoft.com/fwlink/?LinkID=322105. The missing file is {0}.</ErrorText>
    </PropertyGroup>
    <Error Condition="!Exists('..\packages\Microsoft.Net.Compilers.1.0.0\build\Microsoft.Net.Compilers.props')" Text="$([System.String]::Format('$(ErrorText)', '..\packages\Microsoft.Net.Compilers.1.0.0\build\Microsoft.Net.Compilers.props'))" />
    <Error Condition="!Exists('..\packages\Microsoft.CodeDom.Providers.DotNetCompilerPlatform.1.0.0\build\Microsoft.CodeDom.Providers.DotNetCompilerPlatform.props')" Text="$([System.String]::Format('$(ErrorText)', '..\packages\Microsoft.CodeDom.Providers.DotNetCompilerPlatform.1.0.0\build\Microsoft.CodeDom.Providers.DotNetCompilerPlatform.props'))" />
  </Target>
  <!-- To modify your build process, add your task inside one of the targets below and uncomment it. 
       Other similar extension points exist, see Microsoft.Common.targets.
  <Target Name="BeforeBuild">
  </Target>
  <Target Name="AfterBuild">
  </Target>
  -->
</Project><|MERGE_RESOLUTION|>--- conflicted
+++ resolved
@@ -1,244 +1,239 @@
-﻿<?xml version="1.0" encoding="utf-8"?>
-<Project ToolsVersion="12.0" DefaultTargets="Build" xmlns="http://schemas.microsoft.com/developer/msbuild/2003">
-  <Import Project="..\packages\Microsoft.CodeDom.Providers.DotNetCompilerPlatform.1.0.0\build\Microsoft.CodeDom.Providers.DotNetCompilerPlatform.props" Condition="Exists('..\packages\Microsoft.CodeDom.Providers.DotNetCompilerPlatform.1.0.0\build\Microsoft.CodeDom.Providers.DotNetCompilerPlatform.props')" />
-  <Import Project="..\packages\Microsoft.Net.Compilers.1.0.0\build\Microsoft.Net.Compilers.props" Condition="Exists('..\packages\Microsoft.Net.Compilers.1.0.0\build\Microsoft.Net.Compilers.props')" />
-  <Import Project="$(MSBuildExtensionsPath)\$(MSBuildToolsVersion)\Microsoft.Common.props" Condition="Exists('$(MSBuildExtensionsPath)\$(MSBuildToolsVersion)\Microsoft.Common.props')" />
-  <PropertyGroup>
-    <Configuration Condition=" '$(Configuration)' == '' ">Debug</Configuration>
-    <Platform Condition=" '$(Platform)' == '' ">AnyCPU</Platform>
-    <ProductVersion>
-    </ProductVersion>
-    <SchemaVersion>2.0</SchemaVersion>
-    <ProjectGuid>{6DF73809-53CA-4A82-AAE6-3C2C62C2D8E8}</ProjectGuid>
-    <ProjectTypeGuids>{349c5851-65df-11da-9384-00065b846f21};{fae04ec0-301f-11d3-bf4b-00c04f79efbc}</ProjectTypeGuids>
-    <OutputType>Library</OutputType>
-    <AppDesignerFolder>Properties</AppDesignerFolder>
-    <RootNamespace>NSwag.Integration.WebAPI</RootNamespace>
-    <AssemblyName>NSwag.Integration.WebAPI</AssemblyName>
-    <TargetFrameworkVersion>v4.5.1</TargetFrameworkVersion>
-    <UseIISExpress>true</UseIISExpress>
-    <IISExpressSSLPort />
-    <IISExpressAnonymousAuthentication />
-    <IISExpressWindowsAuthentication />
-    <IISExpressUseClassicPipelineMode />
-    <UseGlobalApplicationHostFile />
-    <NuGetPackageImportStamp>
-    </NuGetPackageImportStamp>
-  </PropertyGroup>
-  <PropertyGroup Condition=" '$(Configuration)|$(Platform)' == 'Debug|AnyCPU' ">
-    <DebugSymbols>true</DebugSymbols>
-    <DebugType>full</DebugType>
-    <Optimize>false</Optimize>
-    <OutputPath>bin\</OutputPath>
-    <DefineConstants>TRACE;DEBUG;AspNetOwin</DefineConstants>
-    <ErrorReport>prompt</ErrorReport>
-    <WarningLevel>4</WarningLevel>
-    <DocumentationFile>bin\NSwag.Integration.WebAPI.XML</DocumentationFile>
-  </PropertyGroup>
-  <PropertyGroup Condition=" '$(Configuration)|$(Platform)' == 'Release|AnyCPU' ">
-    <DebugType>pdbonly</DebugType>
-    <Optimize>true</Optimize>
-    <OutputPath>bin\</OutputPath>
-    <DefineConstants>TRACE;AspNetOwin</DefineConstants>
-    <ErrorReport>prompt</ErrorReport>
-    <WarningLevel>4</WarningLevel>
-    <DocumentationFile>bin\NSwag.Integration.WebAPI.XML</DocumentationFile>
-  </PropertyGroup>
-  <ItemGroup>
-    <Reference Include="Microsoft.CodeDom.Providers.DotNetCompilerPlatform, Version=1.0.0.0, Culture=neutral, PublicKeyToken=31bf3856ad364e35, processorArchitecture=MSIL">
-      <HintPath>..\packages\Microsoft.CodeDom.Providers.DotNetCompilerPlatform.1.0.0\lib\net45\Microsoft.CodeDom.Providers.DotNetCompilerPlatform.dll</HintPath>
-      <Private>True</Private>
-    </Reference>
-    <Reference Include="Microsoft.CSharp" />
-    <Reference Include="Microsoft.Owin, Version=3.0.1.0, Culture=neutral, PublicKeyToken=31bf3856ad364e35, processorArchitecture=MSIL">
-      <HintPath>..\packages\Microsoft.Owin.3.0.1\lib\net45\Microsoft.Owin.dll</HintPath>
-      <Private>True</Private>
-    </Reference>
-    <Reference Include="Microsoft.Owin.Host.SystemWeb, Version=3.0.1.0, Culture=neutral, PublicKeyToken=31bf3856ad364e35, processorArchitecture=MSIL">
-      <HintPath>..\packages\Microsoft.Owin.Host.SystemWeb.3.0.1\lib\net45\Microsoft.Owin.Host.SystemWeb.dll</HintPath>
-      <Private>True</Private>
-    </Reference>
-    <Reference Include="Newtonsoft.Json, Version=9.0.0.0, Culture=neutral, PublicKeyToken=30ad4fe6b2a6aeed, processorArchitecture=MSIL">
-      <HintPath>..\packages\Newtonsoft.Json.9.0.1\lib\net45\Newtonsoft.Json.dll</HintPath>
-      <Private>True</Private>
-    </Reference>
-<<<<<<< HEAD
-    <Reference Include="NJsonSchema, Version=7.5.6218.39574, Culture=neutral, PublicKeyToken=c2f9c3bdfae56102, processorArchitecture=MSIL">
-      <HintPath>..\packages\NJsonSchema.7.5.6218.39574\lib\net45\NJsonSchema.dll</HintPath>
-=======
-    <Reference Include="NJsonSchema, Version=7.3.6214.20986, Culture=neutral, PublicKeyToken=c2f9c3bdfae56102, processorArchitecture=MSIL">
-      <HintPath>..\packages\NJsonSchema.7.3.6214.20986\lib\net45\NJsonSchema.dll</HintPath>
->>>>>>> 408399e4
-      <Private>True</Private>
-    </Reference>
-    <Reference Include="Owin, Version=1.0.0.0, Culture=neutral, PublicKeyToken=f0ebd12fd5e55cc5, processorArchitecture=MSIL">
-      <HintPath>..\packages\Owin.1.0\lib\net40\Owin.dll</HintPath>
-      <Private>True</Private>
-    </Reference>
-    <Reference Include="System.Net.Http" />
-    <Reference Include="System.Runtime.Serialization" />
-    <Reference Include="System.Web.DynamicData" />
-    <Reference Include="System.Web.Entity" />
-    <Reference Include="System.Web.ApplicationServices" />
-    <Reference Include="System.ComponentModel.DataAnnotations" />
-    <Reference Include="System" />
-    <Reference Include="System.Data" />
-    <Reference Include="System.Core" />
-    <Reference Include="System.Data.DataSetExtensions" />
-    <Reference Include="System.Web.Extensions" />
-    <Reference Include="System.Xml.Linq" />
-    <Reference Include="System.Drawing" />
-    <Reference Include="System.Web" />
-    <Reference Include="System.Xml" />
-    <Reference Include="System.Configuration" />
-    <Reference Include="System.Web.Services" />
-    <Reference Include="System.EnterpriseServices" />
-  </ItemGroup>
-  <ItemGroup>
-    <Reference Include="System.Net.Http.Formatting">
-      <HintPath>..\packages\Microsoft.AspNet.WebApi.Client.5.2.3\lib\net45\System.Net.Http.Formatting.dll</HintPath>
-    </Reference>
-    <Reference Include="System.Web.Http">
-      <HintPath>..\packages\Microsoft.AspNet.WebApi.Core.5.2.3\lib\net45\System.Web.Http.dll</HintPath>
-    </Reference>
-    <Reference Include="System.Web.Http.WebHost">
-      <HintPath>..\packages\Microsoft.AspNet.WebApi.WebHost.5.2.3\lib\net45\System.Web.Http.WebHost.dll</HintPath>
-    </Reference>
-  </ItemGroup>
-  <ItemGroup>
-    <Content Include="Global.asax" />
-    <Content Include="Web.config">
-      <SubType>Designer</SubType>
-    </Content>
-  </ItemGroup>
-  <ItemGroup>
-    <Compile Include="App_Start\WebApiConfig.cs" />
-    <Compile Include="Controllers\SwaggerController.cs" />
-    <Compile Include="Models\GenericRequest.cs" />
-    <Compile Include="Models\GeoPoint.cs" />
-    <Compile Include="Models\Exceptions\PersonNotFoundException.cs" />
-    <Compile Include="Controllers\GeoController.cs" />
-    <Compile Include="Models\Address.cs" />
-    <Compile Include="Models\Gender.cs" />
-    <Compile Include="Models\Person.cs" />
-    <Compile Include="Controllers\PersonsController.cs" />
-    <Compile Include="Global.asax.cs">
-      <DependentUpon>Global.asax</DependentUpon>
-    </Compile>
-    <Compile Include="Models\SkillLevel.cs" />
-    <Compile Include="Models\Teacher.cs" />
-    <Compile Include="Properties\AssemblyInfo.cs" />
-  </ItemGroup>
-  <ItemGroup>
-    <Content Include="packages.config" />
-    <Content Include="ApplicationInsights.config">
-      <CopyToOutputDirectory>PreserveNewest</CopyToOutputDirectory>
-    </Content>
-    <Content Include="Swagger_ClientPCL.nswag" />
-    <Content Include="Swagger_JQueryCallbacks.nswag" />
-    <Content Include="Swagger_JQueryPromises.nswag" />
-    <Content Include="Swagger_Angular2.nswag" />
-    <Content Include="Swagger_AngularJS.nswag" />
-    <Content Include="Swagger_JQueryPromises_KO.nswag" />
-    <Content Include="SwaggerDocumentTemplate.json" />
-    <Content Include="Swagger_Fetch.nswag" />
-    <Content Include="Swagger_ClientConsole.nswag" />
-    <Content Include="Swagger_Aurelia.nswag" />
-    <Content Include="Swagger_PetStore_Fetch.nswag" />
-    <Content Include="Swagger_Uber_Fetch.nswag" />
-    <None Include="Web.Debug.config">
-      <DependentUpon>Web.config</DependentUpon>
-    </None>
-    <None Include="Web.Release.config">
-      <DependentUpon>Web.config</DependentUpon>
-    </None>
-  </ItemGroup>
-  <ItemGroup>
-    <Folder Include="App_Data\" />
-  </ItemGroup>
-  <ItemGroup>
-    <ProjectReference Include="..\NSwag.Annotations\NSwag.Annotations.csproj">
-      <Project>{ca084154-e758-4a44-938d-7806af2dd886}</Project>
-      <Name>NSwag.Annotations</Name>
-    </ProjectReference>
-    <ProjectReference Include="..\NSwag.AspNet.Owin\NSwag.AspNet.Owin.csproj">
-      <Project>{69A692EB-C277-46AB-BA55-B33E7E6E129C}</Project>
-      <Name>NSwag.AspNet.Owin</Name>
-    </ProjectReference>
-    <ProjectReference Include="..\NSwag.AspNet.WebApi\NSwag.AspNet.WebApi.csproj">
-      <Project>{e5ac8f27-f9e2-4e98-ac98-6f9361132a2e}</Project>
-      <Name>NSwag.AspNet.WebApi</Name>
-    </ProjectReference>
-    <ProjectReference Include="..\NSwag.CodeGeneration\NSwag.CodeGeneration.csproj">
-      <Project>{75B3F91D-687E-4FB3-AD45-CCFA3C406DB4}</Project>
-      <Name>NSwag.CodeGeneration</Name>
-    </ProjectReference>
-    <ProjectReference Include="..\NSwag.Core\NSwag.Core.csproj">
-      <Project>{2E6174AA-FC75-4821-9E86-51B30568BEC0}</Project>
-      <Name>NSwag.Core</Name>
-    </ProjectReference>
-    <ProjectReference Include="..\NSwag.Demo.Client\NSwag.Demo.Client.csproj">
-      <Project>{267D875B-3481-465D-AD2C-4BB18EB911BA}</Project>
-      <Name>NSwag.Demo.Client</Name>
-    </ProjectReference>
-  </ItemGroup>
-  <PropertyGroup>
-    <VisualStudioVersion Condition="'$(VisualStudioVersion)' == ''">10.0</VisualStudioVersion>
-    <VSToolsPath Condition="'$(VSToolsPath)' == ''">$(MSBuildExtensionsPath32)\Microsoft\VisualStudio\v$(VisualStudioVersion)</VSToolsPath>
-  </PropertyGroup>
-  <PropertyGroup Condition="'$(Configuration)|$(Platform)' == 'Debug|x64'">
-    <DebugSymbols>true</DebugSymbols>
-    <OutputPath>bin\</OutputPath>
-    <DefineConstants>TRACE;DEBUG;AspNetOwin</DefineConstants>
-    <DocumentationFile>bin\NSwag.Integration.WebAPI.XML</DocumentationFile>
-    <DebugType>full</DebugType>
-    <PlatformTarget>x64</PlatformTarget>
-    <ErrorReport>prompt</ErrorReport>
-    <CodeAnalysisRuleSet>MinimumRecommendedRules.ruleset</CodeAnalysisRuleSet>
-  </PropertyGroup>
-  <PropertyGroup Condition="'$(Configuration)|$(Platform)' == 'Release|x64'">
-    <OutputPath>bin\</OutputPath>
-    <DefineConstants>TRACE;AspNetOwin</DefineConstants>
-    <DocumentationFile>bin\NSwag.Integration.WebAPI.XML</DocumentationFile>
-    <Optimize>true</Optimize>
-    <DebugType>pdbonly</DebugType>
-    <PlatformTarget>x64</PlatformTarget>
-    <ErrorReport>prompt</ErrorReport>
-    <CodeAnalysisRuleSet>MinimumRecommendedRules.ruleset</CodeAnalysisRuleSet>
-  </PropertyGroup>
-  <Import Project="$(MSBuildBinPath)\Microsoft.CSharp.targets" />
-  <Import Project="$(VSToolsPath)\WebApplications\Microsoft.WebApplication.targets" Condition="'$(VSToolsPath)' != ''" />
-  <Import Project="$(MSBuildExtensionsPath32)\Microsoft\VisualStudio\v10.0\WebApplications\Microsoft.WebApplication.targets" Condition="false" />
-  <ProjectExtensions>
-    <VisualStudio>
-      <FlavorProperties GUID="{349c5851-65df-11da-9384-00065b846f21}">
-        <WebProjectProperties>
-          <UseIIS>True</UseIIS>
-          <AutoAssignPort>True</AutoAssignPort>
-          <DevelopmentServerPort>16489</DevelopmentServerPort>
-          <DevelopmentServerVPath>/</DevelopmentServerVPath>
-          <IISUrl>http://localhost:13452</IISUrl>
-          <NTLMAuthentication>False</NTLMAuthentication>
-          <UseCustomServer>False</UseCustomServer>
-          <CustomServerUrl>
-          </CustomServerUrl>
-          <SaveServerSettingsInUserFile>False</SaveServerSettingsInUserFile>
-        </WebProjectProperties>
-      </FlavorProperties>
-    </VisualStudio>
-  </ProjectExtensions>
-  <Target Name="EnsureNuGetPackageBuildImports" BeforeTargets="PrepareForBuild">
-    <PropertyGroup>
-      <ErrorText>This project references NuGet package(s) that are missing on this computer. Use NuGet Package Restore to download them.  For more information, see http://go.microsoft.com/fwlink/?LinkID=322105. The missing file is {0}.</ErrorText>
-    </PropertyGroup>
-    <Error Condition="!Exists('..\packages\Microsoft.Net.Compilers.1.0.0\build\Microsoft.Net.Compilers.props')" Text="$([System.String]::Format('$(ErrorText)', '..\packages\Microsoft.Net.Compilers.1.0.0\build\Microsoft.Net.Compilers.props'))" />
-    <Error Condition="!Exists('..\packages\Microsoft.CodeDom.Providers.DotNetCompilerPlatform.1.0.0\build\Microsoft.CodeDom.Providers.DotNetCompilerPlatform.props')" Text="$([System.String]::Format('$(ErrorText)', '..\packages\Microsoft.CodeDom.Providers.DotNetCompilerPlatform.1.0.0\build\Microsoft.CodeDom.Providers.DotNetCompilerPlatform.props'))" />
-  </Target>
-  <!-- To modify your build process, add your task inside one of the targets below and uncomment it. 
-       Other similar extension points exist, see Microsoft.Common.targets.
-  <Target Name="BeforeBuild">
-  </Target>
-  <Target Name="AfterBuild">
-  </Target>
-  -->
+﻿<?xml version="1.0" encoding="utf-8"?>
+<Project ToolsVersion="12.0" DefaultTargets="Build" xmlns="http://schemas.microsoft.com/developer/msbuild/2003">
+  <Import Project="..\packages\Microsoft.CodeDom.Providers.DotNetCompilerPlatform.1.0.0\build\Microsoft.CodeDom.Providers.DotNetCompilerPlatform.props" Condition="Exists('..\packages\Microsoft.CodeDom.Providers.DotNetCompilerPlatform.1.0.0\build\Microsoft.CodeDom.Providers.DotNetCompilerPlatform.props')" />
+  <Import Project="..\packages\Microsoft.Net.Compilers.1.0.0\build\Microsoft.Net.Compilers.props" Condition="Exists('..\packages\Microsoft.Net.Compilers.1.0.0\build\Microsoft.Net.Compilers.props')" />
+  <Import Project="$(MSBuildExtensionsPath)\$(MSBuildToolsVersion)\Microsoft.Common.props" Condition="Exists('$(MSBuildExtensionsPath)\$(MSBuildToolsVersion)\Microsoft.Common.props')" />
+  <PropertyGroup>
+    <Configuration Condition=" '$(Configuration)' == '' ">Debug</Configuration>
+    <Platform Condition=" '$(Platform)' == '' ">AnyCPU</Platform>
+    <ProductVersion>
+    </ProductVersion>
+    <SchemaVersion>2.0</SchemaVersion>
+    <ProjectGuid>{6DF73809-53CA-4A82-AAE6-3C2C62C2D8E8}</ProjectGuid>
+    <ProjectTypeGuids>{349c5851-65df-11da-9384-00065b846f21};{fae04ec0-301f-11d3-bf4b-00c04f79efbc}</ProjectTypeGuids>
+    <OutputType>Library</OutputType>
+    <AppDesignerFolder>Properties</AppDesignerFolder>
+    <RootNamespace>NSwag.Integration.WebAPI</RootNamespace>
+    <AssemblyName>NSwag.Integration.WebAPI</AssemblyName>
+    <TargetFrameworkVersion>v4.5.1</TargetFrameworkVersion>
+    <UseIISExpress>true</UseIISExpress>
+    <IISExpressSSLPort />
+    <IISExpressAnonymousAuthentication />
+    <IISExpressWindowsAuthentication />
+    <IISExpressUseClassicPipelineMode />
+    <UseGlobalApplicationHostFile />
+    <NuGetPackageImportStamp>
+    </NuGetPackageImportStamp>
+  </PropertyGroup>
+  <PropertyGroup Condition=" '$(Configuration)|$(Platform)' == 'Debug|AnyCPU' ">
+    <DebugSymbols>true</DebugSymbols>
+    <DebugType>full</DebugType>
+    <Optimize>false</Optimize>
+    <OutputPath>bin\</OutputPath>
+    <DefineConstants>TRACE;DEBUG;AspNetOwin</DefineConstants>
+    <ErrorReport>prompt</ErrorReport>
+    <WarningLevel>4</WarningLevel>
+    <DocumentationFile>bin\NSwag.Integration.WebAPI.XML</DocumentationFile>
+  </PropertyGroup>
+  <PropertyGroup Condition=" '$(Configuration)|$(Platform)' == 'Release|AnyCPU' ">
+    <DebugType>pdbonly</DebugType>
+    <Optimize>true</Optimize>
+    <OutputPath>bin\</OutputPath>
+    <DefineConstants>TRACE;AspNetOwin</DefineConstants>
+    <ErrorReport>prompt</ErrorReport>
+    <WarningLevel>4</WarningLevel>
+    <DocumentationFile>bin\NSwag.Integration.WebAPI.XML</DocumentationFile>
+  </PropertyGroup>
+  <ItemGroup>
+    <Reference Include="Microsoft.CodeDom.Providers.DotNetCompilerPlatform, Version=1.0.0.0, Culture=neutral, PublicKeyToken=31bf3856ad364e35, processorArchitecture=MSIL">
+      <HintPath>..\packages\Microsoft.CodeDom.Providers.DotNetCompilerPlatform.1.0.0\lib\net45\Microsoft.CodeDom.Providers.DotNetCompilerPlatform.dll</HintPath>
+      <Private>True</Private>
+    </Reference>
+    <Reference Include="Microsoft.CSharp" />
+    <Reference Include="Microsoft.Owin, Version=3.0.1.0, Culture=neutral, PublicKeyToken=31bf3856ad364e35, processorArchitecture=MSIL">
+      <HintPath>..\packages\Microsoft.Owin.3.0.1\lib\net45\Microsoft.Owin.dll</HintPath>
+      <Private>True</Private>
+    </Reference>
+    <Reference Include="Microsoft.Owin.Host.SystemWeb, Version=3.0.1.0, Culture=neutral, PublicKeyToken=31bf3856ad364e35, processorArchitecture=MSIL">
+      <HintPath>..\packages\Microsoft.Owin.Host.SystemWeb.3.0.1\lib\net45\Microsoft.Owin.Host.SystemWeb.dll</HintPath>
+      <Private>True</Private>
+    </Reference>
+    <Reference Include="Newtonsoft.Json, Version=9.0.0.0, Culture=neutral, PublicKeyToken=30ad4fe6b2a6aeed, processorArchitecture=MSIL">
+      <HintPath>..\packages\Newtonsoft.Json.9.0.1\lib\net45\Newtonsoft.Json.dll</HintPath>
+      <Private>True</Private>
+    </Reference>
+    <Reference Include="NJsonSchema, Version=7.5.6218.39574, Culture=neutral, PublicKeyToken=c2f9c3bdfae56102, processorArchitecture=MSIL">
+      <HintPath>..\packages\NJsonSchema.7.5.6218.39574\lib\net45\NJsonSchema.dll</HintPath>
+      <Private>True</Private>
+    </Reference>
+    <Reference Include="Owin, Version=1.0.0.0, Culture=neutral, PublicKeyToken=f0ebd12fd5e55cc5, processorArchitecture=MSIL">
+      <HintPath>..\packages\Owin.1.0\lib\net40\Owin.dll</HintPath>
+      <Private>True</Private>
+    </Reference>
+    <Reference Include="System.Net.Http" />
+    <Reference Include="System.Runtime.Serialization" />
+    <Reference Include="System.Web.DynamicData" />
+    <Reference Include="System.Web.Entity" />
+    <Reference Include="System.Web.ApplicationServices" />
+    <Reference Include="System.ComponentModel.DataAnnotations" />
+    <Reference Include="System" />
+    <Reference Include="System.Data" />
+    <Reference Include="System.Core" />
+    <Reference Include="System.Data.DataSetExtensions" />
+    <Reference Include="System.Web.Extensions" />
+    <Reference Include="System.Xml.Linq" />
+    <Reference Include="System.Drawing" />
+    <Reference Include="System.Web" />
+    <Reference Include="System.Xml" />
+    <Reference Include="System.Configuration" />
+    <Reference Include="System.Web.Services" />
+    <Reference Include="System.EnterpriseServices" />
+  </ItemGroup>
+  <ItemGroup>
+    <Reference Include="System.Net.Http.Formatting">
+      <HintPath>..\packages\Microsoft.AspNet.WebApi.Client.5.2.3\lib\net45\System.Net.Http.Formatting.dll</HintPath>
+    </Reference>
+    <Reference Include="System.Web.Http">
+      <HintPath>..\packages\Microsoft.AspNet.WebApi.Core.5.2.3\lib\net45\System.Web.Http.dll</HintPath>
+    </Reference>
+    <Reference Include="System.Web.Http.WebHost">
+      <HintPath>..\packages\Microsoft.AspNet.WebApi.WebHost.5.2.3\lib\net45\System.Web.Http.WebHost.dll</HintPath>
+    </Reference>
+  </ItemGroup>
+  <ItemGroup>
+    <Content Include="Global.asax" />
+    <Content Include="Web.config">
+      <SubType>Designer</SubType>
+    </Content>
+  </ItemGroup>
+  <ItemGroup>
+    <Compile Include="App_Start\WebApiConfig.cs" />
+    <Compile Include="Controllers\SwaggerController.cs" />
+    <Compile Include="Models\GenericRequest.cs" />
+    <Compile Include="Models\GeoPoint.cs" />
+    <Compile Include="Models\Exceptions\PersonNotFoundException.cs" />
+    <Compile Include="Controllers\GeoController.cs" />
+    <Compile Include="Models\Address.cs" />
+    <Compile Include="Models\Gender.cs" />
+    <Compile Include="Models\Person.cs" />
+    <Compile Include="Controllers\PersonsController.cs" />
+    <Compile Include="Global.asax.cs">
+      <DependentUpon>Global.asax</DependentUpon>
+    </Compile>
+    <Compile Include="Models\SkillLevel.cs" />
+    <Compile Include="Models\Teacher.cs" />
+    <Compile Include="Properties\AssemblyInfo.cs" />
+  </ItemGroup>
+  <ItemGroup>
+    <Content Include="packages.config" />
+    <Content Include="ApplicationInsights.config">
+      <CopyToOutputDirectory>PreserveNewest</CopyToOutputDirectory>
+    </Content>
+    <Content Include="Swagger_ClientPCL.nswag" />
+    <Content Include="Swagger_JQueryCallbacks.nswag" />
+    <Content Include="Swagger_JQueryPromises.nswag" />
+    <Content Include="Swagger_Angular2.nswag" />
+    <Content Include="Swagger_AngularJS.nswag" />
+    <Content Include="Swagger_JQueryPromises_KO.nswag" />
+    <Content Include="SwaggerDocumentTemplate.json" />
+    <Content Include="Swagger_Fetch.nswag" />
+    <Content Include="Swagger_ClientConsole.nswag" />
+    <Content Include="Swagger_Aurelia.nswag" />
+    <Content Include="Swagger_PetStore_Fetch.nswag" />
+    <Content Include="Swagger_Uber_Fetch.nswag" />
+    <None Include="Web.Debug.config">
+      <DependentUpon>Web.config</DependentUpon>
+    </None>
+    <None Include="Web.Release.config">
+      <DependentUpon>Web.config</DependentUpon>
+    </None>
+  </ItemGroup>
+  <ItemGroup>
+    <Folder Include="App_Data\" />
+  </ItemGroup>
+  <ItemGroup>
+    <ProjectReference Include="..\NSwag.Annotations\NSwag.Annotations.csproj">
+      <Project>{ca084154-e758-4a44-938d-7806af2dd886}</Project>
+      <Name>NSwag.Annotations</Name>
+    </ProjectReference>
+    <ProjectReference Include="..\NSwag.AspNet.Owin\NSwag.AspNet.Owin.csproj">
+      <Project>{69A692EB-C277-46AB-BA55-B33E7E6E129C}</Project>
+      <Name>NSwag.AspNet.Owin</Name>
+    </ProjectReference>
+    <ProjectReference Include="..\NSwag.AspNet.WebApi\NSwag.AspNet.WebApi.csproj">
+      <Project>{e5ac8f27-f9e2-4e98-ac98-6f9361132a2e}</Project>
+      <Name>NSwag.AspNet.WebApi</Name>
+    </ProjectReference>
+    <ProjectReference Include="..\NSwag.CodeGeneration\NSwag.CodeGeneration.csproj">
+      <Project>{75B3F91D-687E-4FB3-AD45-CCFA3C406DB4}</Project>
+      <Name>NSwag.CodeGeneration</Name>
+    </ProjectReference>
+    <ProjectReference Include="..\NSwag.Core\NSwag.Core.csproj">
+      <Project>{2E6174AA-FC75-4821-9E86-51B30568BEC0}</Project>
+      <Name>NSwag.Core</Name>
+    </ProjectReference>
+    <ProjectReference Include="..\NSwag.Demo.Client\NSwag.Demo.Client.csproj">
+      <Project>{267D875B-3481-465D-AD2C-4BB18EB911BA}</Project>
+      <Name>NSwag.Demo.Client</Name>
+    </ProjectReference>
+  </ItemGroup>
+  <PropertyGroup>
+    <VisualStudioVersion Condition="'$(VisualStudioVersion)' == ''">10.0</VisualStudioVersion>
+    <VSToolsPath Condition="'$(VSToolsPath)' == ''">$(MSBuildExtensionsPath32)\Microsoft\VisualStudio\v$(VisualStudioVersion)</VSToolsPath>
+  </PropertyGroup>
+  <PropertyGroup Condition="'$(Configuration)|$(Platform)' == 'Debug|x64'">
+    <DebugSymbols>true</DebugSymbols>
+    <OutputPath>bin\</OutputPath>
+    <DefineConstants>TRACE;DEBUG;AspNetOwin</DefineConstants>
+    <DocumentationFile>bin\NSwag.Integration.WebAPI.XML</DocumentationFile>
+    <DebugType>full</DebugType>
+    <PlatformTarget>x64</PlatformTarget>
+    <ErrorReport>prompt</ErrorReport>
+    <CodeAnalysisRuleSet>MinimumRecommendedRules.ruleset</CodeAnalysisRuleSet>
+  </PropertyGroup>
+  <PropertyGroup Condition="'$(Configuration)|$(Platform)' == 'Release|x64'">
+    <OutputPath>bin\</OutputPath>
+    <DefineConstants>TRACE;AspNetOwin</DefineConstants>
+    <DocumentationFile>bin\NSwag.Integration.WebAPI.XML</DocumentationFile>
+    <Optimize>true</Optimize>
+    <DebugType>pdbonly</DebugType>
+    <PlatformTarget>x64</PlatformTarget>
+    <ErrorReport>prompt</ErrorReport>
+    <CodeAnalysisRuleSet>MinimumRecommendedRules.ruleset</CodeAnalysisRuleSet>
+  </PropertyGroup>
+  <Import Project="$(MSBuildBinPath)\Microsoft.CSharp.targets" />
+  <Import Project="$(VSToolsPath)\WebApplications\Microsoft.WebApplication.targets" Condition="'$(VSToolsPath)' != ''" />
+  <Import Project="$(MSBuildExtensionsPath32)\Microsoft\VisualStudio\v10.0\WebApplications\Microsoft.WebApplication.targets" Condition="false" />
+  <ProjectExtensions>
+    <VisualStudio>
+      <FlavorProperties GUID="{349c5851-65df-11da-9384-00065b846f21}">
+        <WebProjectProperties>
+          <UseIIS>True</UseIIS>
+          <AutoAssignPort>True</AutoAssignPort>
+          <DevelopmentServerPort>16489</DevelopmentServerPort>
+          <DevelopmentServerVPath>/</DevelopmentServerVPath>
+          <IISUrl>http://localhost:13452</IISUrl>
+          <NTLMAuthentication>False</NTLMAuthentication>
+          <UseCustomServer>False</UseCustomServer>
+          <CustomServerUrl>
+          </CustomServerUrl>
+          <SaveServerSettingsInUserFile>False</SaveServerSettingsInUserFile>
+        </WebProjectProperties>
+      </FlavorProperties>
+    </VisualStudio>
+  </ProjectExtensions>
+  <Target Name="EnsureNuGetPackageBuildImports" BeforeTargets="PrepareForBuild">
+    <PropertyGroup>
+      <ErrorText>This project references NuGet package(s) that are missing on this computer. Use NuGet Package Restore to download them.  For more information, see http://go.microsoft.com/fwlink/?LinkID=322105. The missing file is {0}.</ErrorText>
+    </PropertyGroup>
+    <Error Condition="!Exists('..\packages\Microsoft.Net.Compilers.1.0.0\build\Microsoft.Net.Compilers.props')" Text="$([System.String]::Format('$(ErrorText)', '..\packages\Microsoft.Net.Compilers.1.0.0\build\Microsoft.Net.Compilers.props'))" />
+    <Error Condition="!Exists('..\packages\Microsoft.CodeDom.Providers.DotNetCompilerPlatform.1.0.0\build\Microsoft.CodeDom.Providers.DotNetCompilerPlatform.props')" Text="$([System.String]::Format('$(ErrorText)', '..\packages\Microsoft.CodeDom.Providers.DotNetCompilerPlatform.1.0.0\build\Microsoft.CodeDom.Providers.DotNetCompilerPlatform.props'))" />
+  </Target>
+  <!-- To modify your build process, add your task inside one of the targets below and uncomment it. 
+       Other similar extension points exist, see Microsoft.Common.targets.
+  <Target Name="BeforeBuild">
+  </Target>
+  <Target Name="AfterBuild">
+  </Target>
+  -->
 </Project>