﻿<?xml version="1.0" encoding="utf-8"?>
<Wix xmlns="http://schemas.microsoft.com/wix/2006/wi">
    <Fragment>
        <DirectoryRef Id="RootDirectory" />
    </Fragment>
    <Fragment>
        <ComponentGroup Id="SourceComponentGroup">
            <Component Id="cmp47425D20B2F391879642B80A90278AAC" Directory="RootDirectory" Guid="*">
                <File Id="fil8C2DCF70057F8D63A2AB43A9F8CDF0BD" KeyPath="yes" Source="$(var.SourcePath)\Microsoft.ApplicationInsights.dll" />
            </Component>
            <Component Id="cmpDB0E1E99867094F8CB9FF5C59686A391" Directory="RootDirectory" Guid="*">
                <Class Id="{8142EE5C-3D26-38A1-8B9F-CE3415BCDE1E}" Context="InprocServer32" Description="NJsonSchema.CodeGeneration.TypeScript.TypeScriptTypeResolver" ThreadingModel="both" ForeignServer="mscoree.dll">
                    <ProgId Id="NJsonSchema.CodeGeneration.TypeScript.TypeScriptTypeResolver" Description="NJsonSchema.CodeGeneration.TypeScript.TypeScriptTypeResolver" />
                </Class>
                <Class Id="{DEF91A47-5DB8-355B-8E95-5A08B8633BC9}" Context="InprocServer32" Description="NJsonSchema.CodeGeneration.CSharp.CSharpTypeResolver" ThreadingModel="both" ForeignServer="mscoree.dll">
                    <ProgId Id="NJsonSchema.CodeGeneration.CSharp.CSharpTypeResolver" Description="NJsonSchema.CodeGeneration.CSharp.CSharpTypeResolver" />
                </Class>
                <File Id="fil69E69326265A56E58AABD23A6FA13906" KeyPath="yes" Source="$(var.SourcePath)\NJsonSchema.CodeGeneration.dll" />
                <RegistryValue Root="HKCR" Key="CLSID\{8142EE5C-3D26-38A1-8B9F-CE3415BCDE1E}\Implemented Categories\{62C8FE65-4EBB-45e7-B440-6E39B2CDBF29}" Value="" Type="string" Action="write" />
                <RegistryValue Root="HKCR" Key="CLSID\{8142EE5C-3D26-38A1-8B9F-CE3415BCDE1E}\InprocServer32\1.7.5770.30723" Name="Class" Value="NJsonSchema.CodeGeneration.TypeScript.TypeScriptTypeResolver" Type="string" Action="write" />
                <RegistryValue Root="HKCR" Key="CLSID\{8142EE5C-3D26-38A1-8B9F-CE3415BCDE1E}\InprocServer32\1.7.5770.30723" Name="Assembly" Value="NJsonSchema.CodeGeneration, Version=1.7.5770.30723, Culture=neutral, PublicKeyToken=null" Type="string" Action="write" />
                <RegistryValue Root="HKCR" Key="CLSID\{8142EE5C-3D26-38A1-8B9F-CE3415BCDE1E}\InprocServer32\1.7.5770.30723" Name="RuntimeVersion" Value="v4.0.30319" Type="string" Action="write" />
                <RegistryValue Root="HKCR" Key="CLSID\{8142EE5C-3D26-38A1-8B9F-CE3415BCDE1E}\InprocServer32\1.7.5770.30723" Name="CodeBase" Value="file:///[#fil69E69326265A56E58AABD23A6FA13906]" Type="string" Action="write" />
                <RegistryValue Root="HKCR" Key="CLSID\{8142EE5C-3D26-38A1-8B9F-CE3415BCDE1E}\InprocServer32" Name="Class" Value="NJsonSchema.CodeGeneration.TypeScript.TypeScriptTypeResolver" Type="string" Action="write" />
                <RegistryValue Root="HKCR" Key="CLSID\{8142EE5C-3D26-38A1-8B9F-CE3415BCDE1E}\InprocServer32" Name="Assembly" Value="NJsonSchema.CodeGeneration, Version=1.7.5770.30723, Culture=neutral, PublicKeyToken=null" Type="string" Action="write" />
                <RegistryValue Root="HKCR" Key="CLSID\{8142EE5C-3D26-38A1-8B9F-CE3415BCDE1E}\InprocServer32" Name="RuntimeVersion" Value="v4.0.30319" Type="string" Action="write" />
                <RegistryValue Root="HKCR" Key="CLSID\{8142EE5C-3D26-38A1-8B9F-CE3415BCDE1E}\InprocServer32" Name="CodeBase" Value="file:///[#fil69E69326265A56E58AABD23A6FA13906]" Type="string" Action="write" />
                <RegistryValue Root="HKCR" Key="CLSID\{DEF91A47-5DB8-355B-8E95-5A08B8633BC9}\Implemented Categories\{62C8FE65-4EBB-45e7-B440-6E39B2CDBF29}" Value="" Type="string" Action="write" />
                <RegistryValue Root="HKCR" Key="CLSID\{DEF91A47-5DB8-355B-8E95-5A08B8633BC9}\InprocServer32\1.7.5770.30723" Name="Class" Value="NJsonSchema.CodeGeneration.CSharp.CSharpTypeResolver" Type="string" Action="write" />
                <RegistryValue Root="HKCR" Key="CLSID\{DEF91A47-5DB8-355B-8E95-5A08B8633BC9}\InprocServer32\1.7.5770.30723" Name="Assembly" Value="NJsonSchema.CodeGeneration, Version=1.7.5770.30723, Culture=neutral, PublicKeyToken=null" Type="string" Action="write" />
                <RegistryValue Root="HKCR" Key="CLSID\{DEF91A47-5DB8-355B-8E95-5A08B8633BC9}\InprocServer32\1.7.5770.30723" Name="RuntimeVersion" Value="v4.0.30319" Type="string" Action="write" />
                <RegistryValue Root="HKCR" Key="CLSID\{DEF91A47-5DB8-355B-8E95-5A08B8633BC9}\InprocServer32\1.7.5770.30723" Name="CodeBase" Value="file:///[#fil69E69326265A56E58AABD23A6FA13906]" Type="string" Action="write" />
                <RegistryValue Root="HKCR" Key="CLSID\{DEF91A47-5DB8-355B-8E95-5A08B8633BC9}\InprocServer32" Name="Class" Value="NJsonSchema.CodeGeneration.CSharp.CSharpTypeResolver" Type="string" Action="write" />
                <RegistryValue Root="HKCR" Key="CLSID\{DEF91A47-5DB8-355B-8E95-5A08B8633BC9}\InprocServer32" Name="Assembly" Value="NJsonSchema.CodeGeneration, Version=1.7.5770.30723, Culture=neutral, PublicKeyToken=null" Type="string" Action="write" />
                <RegistryValue Root="HKCR" Key="CLSID\{DEF91A47-5DB8-355B-8E95-5A08B8633BC9}\InprocServer32" Name="RuntimeVersion" Value="v4.0.30319" Type="string" Action="write" />
                <RegistryValue Root="HKCR" Key="CLSID\{DEF91A47-5DB8-355B-8E95-5A08B8633BC9}\InprocServer32" Name="CodeBase" Value="file:///[#fil69E69326265A56E58AABD23A6FA13906]" Type="string" Action="write" />
            </Component>
            <Component Id="cmpCFDF9B03906A160A23B423DF1D391540" Directory="RootDirectory" Guid="*">
                <Class Id="{02746009-B4EF-3FA8-86D2-46329CDF125F}" Context="InprocServer32" Description="NJsonSchema.JsonSchemaGeneratorSettings" ThreadingModel="both" ForeignServer="mscoree.dll">
                    <ProgId Id="NJsonSchema.JsonSchemaGeneratorSettings" Description="NJsonSchema.JsonSchemaGeneratorSettings" />
                </Class>
                <Class Id="{1CA5755F-33D5-3975-95A1-8871C05DDFDF}" Context="InprocServer32" Description="NJsonSchema.JsonProperty" ThreadingModel="both" ForeignServer="mscoree.dll">
                    <ProgId Id="NJsonSchema.JsonProperty" Description="NJsonSchema.JsonProperty" />
                </Class>
                <Class Id="{25C74250-B7E9-3E37-B1A7-1EAA34BF58D1}" Context="InprocServer32" Description="NJsonSchema.JsonSchema4" ThreadingModel="both" ForeignServer="mscoree.dll">
                    <ProgId Id="NJsonSchema.JsonSchema4" Description="NJsonSchema.JsonSchema4" />
                </Class>
                <Class Id="{E8C2F435-D734-32B8-8733-06F4A9E58974}" Context="InprocServer32" Description="NJsonSchema.SchemaResolver" ThreadingModel="both" ForeignServer="mscoree.dll">
                    <ProgId Id="NJsonSchema.SchemaResolver" Description="NJsonSchema.SchemaResolver" />
                </Class>
                <File Id="filE7D2BAF36BE70670FE414AAABB6765E1" KeyPath="yes" Source="$(var.SourcePath)\NJsonSchema.dll" />
                <ProgId Id="Record" />
                <RegistryValue Root="HKCR" Key="CLSID\{02746009-B4EF-3FA8-86D2-46329CDF125F}\Implemented Categories\{62C8FE65-4EBB-45e7-B440-6E39B2CDBF29}" Value="" Type="string" Action="write" />
                <RegistryValue Root="HKCR" Key="CLSID\{02746009-B4EF-3FA8-86D2-46329CDF125F}\InprocServer32\1.7.5770.30722" Name="Class" Value="NJsonSchema.JsonSchemaGeneratorSettings" Type="string" Action="write" />
                <RegistryValue Root="HKCR" Key="CLSID\{02746009-B4EF-3FA8-86D2-46329CDF125F}\InprocServer32\1.7.5770.30722" Name="Assembly" Value="NJsonSchema, Version=1.7.5770.30722, Culture=neutral, PublicKeyToken=null" Type="string" Action="write" />
                <RegistryValue Root="HKCR" Key="CLSID\{02746009-B4EF-3FA8-86D2-46329CDF125F}\InprocServer32\1.7.5770.30722" Name="RuntimeVersion" Value="v4.0.30319" Type="string" Action="write" />
                <RegistryValue Root="HKCR" Key="CLSID\{02746009-B4EF-3FA8-86D2-46329CDF125F}\InprocServer32\1.7.5770.30722" Name="CodeBase" Value="file:///[#filE7D2BAF36BE70670FE414AAABB6765E1]" Type="string" Action="write" />
                <RegistryValue Root="HKCR" Key="CLSID\{02746009-B4EF-3FA8-86D2-46329CDF125F}\InprocServer32" Name="Class" Value="NJsonSchema.JsonSchemaGeneratorSettings" Type="string" Action="write" />
                <RegistryValue Root="HKCR" Key="CLSID\{02746009-B4EF-3FA8-86D2-46329CDF125F}\InprocServer32" Name="Assembly" Value="NJsonSchema, Version=1.7.5770.30722, Culture=neutral, PublicKeyToken=null" Type="string" Action="write" />
                <RegistryValue Root="HKCR" Key="CLSID\{02746009-B4EF-3FA8-86D2-46329CDF125F}\InprocServer32" Name="RuntimeVersion" Value="v4.0.30319" Type="string" Action="write" />
                <RegistryValue Root="HKCR" Key="CLSID\{02746009-B4EF-3FA8-86D2-46329CDF125F}\InprocServer32" Name="CodeBase" Value="file:///[#filE7D2BAF36BE70670FE414AAABB6765E1]" Type="string" Action="write" />
                <RegistryValue Root="HKCR" Key="CLSID\{1CA5755F-33D5-3975-95A1-8871C05DDFDF}\Implemented Categories\{62C8FE65-4EBB-45e7-B440-6E39B2CDBF29}" Value="" Type="string" Action="write" />
                <RegistryValue Root="HKCR" Key="CLSID\{1CA5755F-33D5-3975-95A1-8871C05DDFDF}\InprocServer32\1.7.5770.30722" Name="Class" Value="NJsonSchema.JsonProperty" Type="string" Action="write" />
                <RegistryValue Root="HKCR" Key="CLSID\{1CA5755F-33D5-3975-95A1-8871C05DDFDF}\InprocServer32\1.7.5770.30722" Name="Assembly" Value="NJsonSchema, Version=1.7.5770.30722, Culture=neutral, PublicKeyToken=null" Type="string" Action="write" />
                <RegistryValue Root="HKCR" Key="CLSID\{1CA5755F-33D5-3975-95A1-8871C05DDFDF}\InprocServer32\1.7.5770.30722" Name="RuntimeVersion" Value="v4.0.30319" Type="string" Action="write" />
                <RegistryValue Root="HKCR" Key="CLSID\{1CA5755F-33D5-3975-95A1-8871C05DDFDF}\InprocServer32\1.7.5770.30722" Name="CodeBase" Value="file:///[#filE7D2BAF36BE70670FE414AAABB6765E1]" Type="string" Action="write" />
                <RegistryValue Root="HKCR" Key="CLSID\{1CA5755F-33D5-3975-95A1-8871C05DDFDF}\InprocServer32" Name="Class" Value="NJsonSchema.JsonProperty" Type="string" Action="write" />
                <RegistryValue Root="HKCR" Key="CLSID\{1CA5755F-33D5-3975-95A1-8871C05DDFDF}\InprocServer32" Name="Assembly" Value="NJsonSchema, Version=1.7.5770.30722, Culture=neutral, PublicKeyToken=null" Type="string" Action="write" />
                <RegistryValue Root="HKCR" Key="CLSID\{1CA5755F-33D5-3975-95A1-8871C05DDFDF}\InprocServer32" Name="RuntimeVersion" Value="v4.0.30319" Type="string" Action="write" />
                <RegistryValue Root="HKCR" Key="CLSID\{1CA5755F-33D5-3975-95A1-8871C05DDFDF}\InprocServer32" Name="CodeBase" Value="file:///[#filE7D2BAF36BE70670FE414AAABB6765E1]" Type="string" Action="write" />
                <RegistryValue Root="HKCR" Key="CLSID\{25C74250-B7E9-3E37-B1A7-1EAA34BF58D1}\Implemented Categories\{62C8FE65-4EBB-45e7-B440-6E39B2CDBF29}" Value="" Type="string" Action="write" />
                <RegistryValue Root="HKCR" Key="CLSID\{25C74250-B7E9-3E37-B1A7-1EAA34BF58D1}\InprocServer32\1.7.5770.30722" Name="Class" Value="NJsonSchema.JsonSchema4" Type="string" Action="write" />
                <RegistryValue Root="HKCR" Key="CLSID\{25C74250-B7E9-3E37-B1A7-1EAA34BF58D1}\InprocServer32\1.7.5770.30722" Name="Assembly" Value="NJsonSchema, Version=1.7.5770.30722, Culture=neutral, PublicKeyToken=null" Type="string" Action="write" />
                <RegistryValue Root="HKCR" Key="CLSID\{25C74250-B7E9-3E37-B1A7-1EAA34BF58D1}\InprocServer32\1.7.5770.30722" Name="RuntimeVersion" Value="v4.0.30319" Type="string" Action="write" />
                <RegistryValue Root="HKCR" Key="CLSID\{25C74250-B7E9-3E37-B1A7-1EAA34BF58D1}\InprocServer32\1.7.5770.30722" Name="CodeBase" Value="file:///[#filE7D2BAF36BE70670FE414AAABB6765E1]" Type="string" Action="write" />
                <RegistryValue Root="HKCR" Key="CLSID\{25C74250-B7E9-3E37-B1A7-1EAA34BF58D1}\InprocServer32" Name="Class" Value="NJsonSchema.JsonSchema4" Type="string" Action="write" />
                <RegistryValue Root="HKCR" Key="CLSID\{25C74250-B7E9-3E37-B1A7-1EAA34BF58D1}\InprocServer32" Name="Assembly" Value="NJsonSchema, Version=1.7.5770.30722, Culture=neutral, PublicKeyToken=null" Type="string" Action="write" />
                <RegistryValue Root="HKCR" Key="CLSID\{25C74250-B7E9-3E37-B1A7-1EAA34BF58D1}\InprocServer32" Name="RuntimeVersion" Value="v4.0.30319" Type="string" Action="write" />
                <RegistryValue Root="HKCR" Key="CLSID\{25C74250-B7E9-3E37-B1A7-1EAA34BF58D1}\InprocServer32" Name="CodeBase" Value="file:///[#filE7D2BAF36BE70670FE414AAABB6765E1]" Type="string" Action="write" />
                <RegistryValue Root="HKCR" Key="CLSID\{E8C2F435-D734-32B8-8733-06F4A9E58974}\Implemented Categories\{62C8FE65-4EBB-45e7-B440-6E39B2CDBF29}" Value="" Type="string" Action="write" />
                <RegistryValue Root="HKCR" Key="CLSID\{E8C2F435-D734-32B8-8733-06F4A9E58974}\InprocServer32\1.7.5770.30722" Name="Class" Value="NJsonSchema.SchemaResolver" Type="string" Action="write" />
                <RegistryValue Root="HKCR" Key="CLSID\{E8C2F435-D734-32B8-8733-06F4A9E58974}\InprocServer32\1.7.5770.30722" Name="Assembly" Value="NJsonSchema, Version=1.7.5770.30722, Culture=neutral, PublicKeyToken=null" Type="string" Action="write" />
                <RegistryValue Root="HKCR" Key="CLSID\{E8C2F435-D734-32B8-8733-06F4A9E58974}\InprocServer32\1.7.5770.30722" Name="RuntimeVersion" Value="v4.0.30319" Type="string" Action="write" />
                <RegistryValue Root="HKCR" Key="CLSID\{E8C2F435-D734-32B8-8733-06F4A9E58974}\InprocServer32\1.7.5770.30722" Name="CodeBase" Value="file:///[#filE7D2BAF36BE70670FE414AAABB6765E1]" Type="string" Action="write" />
                <RegistryValue Root="HKCR" Key="CLSID\{E8C2F435-D734-32B8-8733-06F4A9E58974}\InprocServer32" Name="Class" Value="NJsonSchema.SchemaResolver" Type="string" Action="write" />
                <RegistryValue Root="HKCR" Key="CLSID\{E8C2F435-D734-32B8-8733-06F4A9E58974}\InprocServer32" Name="Assembly" Value="NJsonSchema, Version=1.7.5770.30722, Culture=neutral, PublicKeyToken=null" Type="string" Action="write" />
                <RegistryValue Root="HKCR" Key="CLSID\{E8C2F435-D734-32B8-8733-06F4A9E58974}\InprocServer32" Name="RuntimeVersion" Value="v4.0.30319" Type="string" Action="write" />
                <RegistryValue Root="HKCR" Key="CLSID\{E8C2F435-D734-32B8-8733-06F4A9E58974}\InprocServer32" Name="CodeBase" Value="file:///[#filE7D2BAF36BE70670FE414AAABB6765E1]" Type="string" Action="write" />
                <RegistryValue Root="HKCR" Key="Record\{0BFF5F3D-5A5B-38FD-9EAB-C7046843AE3D}\1.7.5770.30722" Name="Class" Value="NJsonSchema.EnumHandling" Type="string" Action="write" />
                <RegistryValue Root="HKCR" Key="Record\{0BFF5F3D-5A5B-38FD-9EAB-C7046843AE3D}\1.7.5770.30722" Name="Assembly" Value="NJsonSchema, Version=1.7.5770.30722, Culture=neutral, PublicKeyToken=null" Type="string" Action="write" />
                <RegistryValue Root="HKCR" Key="Record\{0BFF5F3D-5A5B-38FD-9EAB-C7046843AE3D}\1.7.5770.30722" Name="RuntimeVersion" Value="v4.0.30319" Type="string" Action="write" />
                <RegistryValue Root="HKCR" Key="Record\{0BFF5F3D-5A5B-38FD-9EAB-C7046843AE3D}\1.7.5770.30722" Name="CodeBase" Value="file:///[#filE7D2BAF36BE70670FE414AAABB6765E1]" Type="string" Action="write" />
                <RegistryValue Root="HKCR" Key="Record\{3F303CE9-44BB-331B-8C99-1B2AB4388518}\1.7.5770.30722" Name="Class" Value="NJsonSchema.JsonObjectType" Type="string" Action="write" />
                <RegistryValue Root="HKCR" Key="Record\{3F303CE9-44BB-331B-8C99-1B2AB4388518}\1.7.5770.30722" Name="Assembly" Value="NJsonSchema, Version=1.7.5770.30722, Culture=neutral, PublicKeyToken=null" Type="string" Action="write" />
                <RegistryValue Root="HKCR" Key="Record\{3F303CE9-44BB-331B-8C99-1B2AB4388518}\1.7.5770.30722" Name="RuntimeVersion" Value="v4.0.30319" Type="string" Action="write" />
                <RegistryValue Root="HKCR" Key="Record\{3F303CE9-44BB-331B-8C99-1B2AB4388518}\1.7.5770.30722" Name="CodeBase" Value="file:///[#filE7D2BAF36BE70670FE414AAABB6765E1]" Type="string" Action="write" />
                <RegistryValue Root="HKCR" Key="Record\{682DA144-A85B-328C-AD2F-EF31022E7321}\1.7.5770.30722" Name="Class" Value="NJsonSchema.Validation.ValidationErrorKind" Type="string" Action="write" />
                <RegistryValue Root="HKCR" Key="Record\{682DA144-A85B-328C-AD2F-EF31022E7321}\1.7.5770.30722" Name="Assembly" Value="NJsonSchema, Version=1.7.5770.30722, Culture=neutral, PublicKeyToken=null" Type="string" Action="write" />
                <RegistryValue Root="HKCR" Key="Record\{682DA144-A85B-328C-AD2F-EF31022E7321}\1.7.5770.30722" Name="RuntimeVersion" Value="v4.0.30319" Type="string" Action="write" />
                <RegistryValue Root="HKCR" Key="Record\{682DA144-A85B-328C-AD2F-EF31022E7321}\1.7.5770.30722" Name="CodeBase" Value="file:///[#filE7D2BAF36BE70670FE414AAABB6765E1]" Type="string" Action="write" />
            </Component>
<<<<<<< HEAD
=======
            <Component Id="cmp833FA3F80A11E63F858DDEC12841DC39" Directory="RootDirectory" Guid="*">
                <File Id="fil74BB26CFEFEFFE17318098E8BF12350A" KeyPath="yes" Source="$(var.SourcePath)\NJsonSchema.pdb" />
            </Component>
            <Component Id="cmp1C1136F93E85EEFA43E6D2D9FFB0B6F2" Directory="RootDirectory" Guid="*">
                <File Id="filD695A73671F7C09A8F5F9B000178428E" KeyPath="yes" Source="$(var.SourcePath)\NJsonSchema.xml" />
            </Component>
            <Component Id="cmpD433CB41F7E59DBB651203A1637871EF" Directory="RootDirectory" Guid="*">
                <File Id="filDC94E2DB0A7DAD32A328930C80E6419C" KeyPath="yes" Source="$(var.SourcePath)\NSwag.CodeGeneration.dll" />
                <RegistryValue Root="HKCR" Key="Record\{08057B2F-FADB-3C2F-956A-779CDE7A54ED}\0.12.5775.22203" Name="Class" Value="NSwag.CodeGeneration.ClientGenerators.TypeScript.TypeScriptAsyncType" Type="string" Action="write" />
                <RegistryValue Root="HKCR" Key="Record\{08057B2F-FADB-3C2F-956A-779CDE7A54ED}\0.12.5775.22203" Name="Assembly" Value="NSwag.CodeGeneration, Version=0.12.5775.22203, Culture=neutral, PublicKeyToken=null" Type="string" Action="write" />
                <RegistryValue Root="HKCR" Key="Record\{08057B2F-FADB-3C2F-956A-779CDE7A54ED}\0.12.5775.22203" Name="RuntimeVersion" Value="v4.0.30319" Type="string" Action="write" />
                <RegistryValue Root="HKCR" Key="Record\{08057B2F-FADB-3C2F-956A-779CDE7A54ED}\0.12.5775.22203" Name="CodeBase" Value="file:///[#filDC94E2DB0A7DAD32A328930C80E6419C]" Type="string" Action="write" />
                <RegistryValue Root="HKCR" Key="Record\{D8CCEE15-C93D-3AAA-AC6C-724F409801F5}\0.12.5775.22203" Name="Class" Value="NSwag.CodeGeneration.ClientGenerators.OperationGenerationMode" Type="string" Action="write" />
                <RegistryValue Root="HKCR" Key="Record\{D8CCEE15-C93D-3AAA-AC6C-724F409801F5}\0.12.5775.22203" Name="Assembly" Value="NSwag.CodeGeneration, Version=0.12.5775.22203, Culture=neutral, PublicKeyToken=null" Type="string" Action="write" />
                <RegistryValue Root="HKCR" Key="Record\{D8CCEE15-C93D-3AAA-AC6C-724F409801F5}\0.12.5775.22203" Name="RuntimeVersion" Value="v4.0.30319" Type="string" Action="write" />
                <RegistryValue Root="HKCR" Key="Record\{D8CCEE15-C93D-3AAA-AC6C-724F409801F5}\0.12.5775.22203" Name="CodeBase" Value="file:///[#filDC94E2DB0A7DAD32A328930C80E6419C]" Type="string" Action="write" />
            </Component>
            <Component Id="cmp1949BC3177C07B75094A9C221E194BD5" Directory="RootDirectory" Guid="*">
                <File Id="fil8177F0D8741FF80180BD236FBACDF05F" KeyPath="yes" Source="$(var.SourcePath)\NSwag.CodeGeneration.pdb" />
            </Component>
            <Component Id="cmp467981A375B9C9BD9836444143038D95" Directory="RootDirectory" Guid="*">
                <File Id="filA0B38857D48FC4AADA41CEA9DCA0BED9" KeyPath="yes" Source="$(var.SourcePath)\NSwag.CodeGeneration.xml" />
            </Component>
            <Component Id="cmpAAFA37AAF0733BDB6A158E6D1B46BBE6" Directory="RootDirectory" Guid="*">
                <Class Id="{10DE8F0A-1E6D-3AE8-944B-960ABE4D036B}" Context="InprocServer32" Description="NSwag.SwaggerOperation" ThreadingModel="both" ForeignServer="mscoree.dll">
                    <ProgId Id="NSwag.SwaggerOperation" Description="NSwag.SwaggerOperation" />
                </Class>
                <Class Id="{1171BBFD-E92B-30CE-A3EE-8F4DFAB6124F}" Context="InprocServer32" Description="NSwag.SwaggerExternalDocumentation" ThreadingModel="both" ForeignServer="mscoree.dll">
                    <ProgId Id="NSwag.SwaggerExternalDocumentation" Description="NSwag.SwaggerExternalDocumentation" />
                </Class>
                <Class Id="{37136C54-AC83-321A-9EEA-DEA5D003AF6B}" Context="InprocServer32" Description="NSwag.SwaggerResponses" ThreadingModel="both" ForeignServer="mscoree.dll">
                    <ProgId Id="NSwag.SwaggerResponses" Description="NSwag.SwaggerResponses" />
                </Class>
                <Class Id="{39B2D9D0-003F-3975-A8AA-61C5E8F106BA}" Context="InprocServer32" Description="NSwag.SwaggerParameter" ThreadingModel="both" ForeignServer="mscoree.dll">
                    <ProgId Id="NSwag.SwaggerParameter" Description="NSwag.SwaggerParameter" />
                </Class>
                <Class Id="{40762D34-BAAD-3CCE-A5BE-8A5087889899}" Context="InprocServer32" Description="NSwag.SwaggerInfo" ThreadingModel="both" ForeignServer="mscoree.dll">
                    <ProgId Id="NSwag.SwaggerInfo" Description="NSwag.SwaggerInfo" />
                </Class>
                <Class Id="{41EB8AAA-9CD7-3E2D-A93E-7E825E3FAC10}" Context="InprocServer32" Description="NSwag.SwaggerOperations" ThreadingModel="both" ForeignServer="mscoree.dll">
                    <ProgId Id="NSwag.SwaggerOperations" Description="NSwag.SwaggerOperations" />
                </Class>
                <Class Id="{42FD8328-026A-3C21-8A49-AAF5D0A08A01}" Context="InprocServer32" Description="NSwag.SwaggerSecurityRequirement" ThreadingModel="both" ForeignServer="mscoree.dll">
                    <ProgId Id="NSwag.SwaggerSecurityRequirement" Description="NSwag.SwaggerSecurityRequirement" />
                </Class>
                <Class Id="{5D9245FD-38CE-3AD1-B3B1-B1D25CEC4ADD}" Context="InprocServer32" Description="NSwag.SwaggerOperationDescription" ThreadingModel="both" ForeignServer="mscoree.dll">
                    <ProgId Id="NSwag.SwaggerOperationDescription" Description="NSwag.SwaggerOperationDescription" />
                </Class>
                <Class Id="{952767D5-CFEE-3A1E-8A93-77E085839406}" Context="InprocServer32" Description="NSwag.SwaggerHeaders" ThreadingModel="both" ForeignServer="mscoree.dll">
                    <ProgId Id="NSwag.SwaggerHeaders" Description="NSwag.SwaggerHeaders" />
                </Class>
                <Class Id="{B92B94D1-30E0-3761-871C-8EB6D3CF77C0}" Context="InprocServer32" Description="NSwag.SwaggerService" ThreadingModel="both" ForeignServer="mscoree.dll">
                    <ProgId Id="NSwag.SwaggerService" Description="NSwag.SwaggerService" />
                </Class>
                <Class Id="{C56C16E2-D6A5-3FBB-8A9C-D727EE85F9BB}" Context="InprocServer32" Description="NSwag.SwaggerContact" ThreadingModel="both" ForeignServer="mscoree.dll">
                    <ProgId Id="NSwag.SwaggerContact" Description="NSwag.SwaggerContact" />
                </Class>
                <Class Id="{D76D45AB-0E2C-3B5A-B076-631ADBD5B3AE}" Context="InprocServer32" Description="NSwag.SwaggerSecurityScheme" ThreadingModel="both" ForeignServer="mscoree.dll">
                    <ProgId Id="NSwag.SwaggerSecurityScheme" Description="NSwag.SwaggerSecurityScheme" />
                </Class>
                <Class Id="{DE0C7A90-BAEB-31E8-8CE9-57EABE9C8A69}" Context="InprocServer32" Description="NSwag.SwaggerResponse" ThreadingModel="both" ForeignServer="mscoree.dll">
                    <ProgId Id="NSwag.SwaggerResponse" Description="NSwag.SwaggerResponse" />
                </Class>
                <Class Id="{F500EE11-8B80-3065-82C3-43FE61090F87}" Context="InprocServer32" Description="NSwag.SwaggerLicense" ThreadingModel="both" ForeignServer="mscoree.dll">
                    <ProgId Id="NSwag.SwaggerLicense" Description="NSwag.SwaggerLicense" />
                </Class>
                <File Id="fil3F4437F772041EF18E21178330FB07F9" KeyPath="yes" Source="$(var.SourcePath)\NSwag.Core.dll" />
                <ProgId Id="Record" />
                <RegistryValue Root="HKCR" Key="CLSID\{10DE8F0A-1E6D-3AE8-944B-960ABE4D036B}\Implemented Categories\{62C8FE65-4EBB-45e7-B440-6E39B2CDBF29}" Value="" Type="string" Action="write" />
                <RegistryValue Root="HKCR" Key="CLSID\{10DE8F0A-1E6D-3AE8-944B-960ABE4D036B}\InprocServer32\0.12.5775.22133" Name="Class" Value="NSwag.SwaggerOperation" Type="string" Action="write" />
                <RegistryValue Root="HKCR" Key="CLSID\{10DE8F0A-1E6D-3AE8-944B-960ABE4D036B}\InprocServer32\0.12.5775.22133" Name="Assembly" Value="NSwag.Core, Version=0.12.5775.22133, Culture=neutral, PublicKeyToken=null" Type="string" Action="write" />
                <RegistryValue Root="HKCR" Key="CLSID\{10DE8F0A-1E6D-3AE8-944B-960ABE4D036B}\InprocServer32\0.12.5775.22133" Name="RuntimeVersion" Value="v4.0.30319" Type="string" Action="write" />
                <RegistryValue Root="HKCR" Key="CLSID\{10DE8F0A-1E6D-3AE8-944B-960ABE4D036B}\InprocServer32\0.12.5775.22133" Name="CodeBase" Value="file:///[#fil3F4437F772041EF18E21178330FB07F9]" Type="string" Action="write" />
                <RegistryValue Root="HKCR" Key="CLSID\{10DE8F0A-1E6D-3AE8-944B-960ABE4D036B}\InprocServer32" Name="Class" Value="NSwag.SwaggerOperation" Type="string" Action="write" />
                <RegistryValue Root="HKCR" Key="CLSID\{10DE8F0A-1E6D-3AE8-944B-960ABE4D036B}\InprocServer32" Name="Assembly" Value="NSwag.Core, Version=0.12.5775.22133, Culture=neutral, PublicKeyToken=null" Type="string" Action="write" />
                <RegistryValue Root="HKCR" Key="CLSID\{10DE8F0A-1E6D-3AE8-944B-960ABE4D036B}\InprocServer32" Name="RuntimeVersion" Value="v4.0.30319" Type="string" Action="write" />
                <RegistryValue Root="HKCR" Key="CLSID\{10DE8F0A-1E6D-3AE8-944B-960ABE4D036B}\InprocServer32" Name="CodeBase" Value="file:///[#fil3F4437F772041EF18E21178330FB07F9]" Type="string" Action="write" />
                <RegistryValue Root="HKCR" Key="CLSID\{1171BBFD-E92B-30CE-A3EE-8F4DFAB6124F}\Implemented Categories\{62C8FE65-4EBB-45e7-B440-6E39B2CDBF29}" Value="" Type="string" Action="write" />
                <RegistryValue Root="HKCR" Key="CLSID\{1171BBFD-E92B-30CE-A3EE-8F4DFAB6124F}\InprocServer32\0.12.5775.22133" Name="Class" Value="NSwag.SwaggerExternalDocumentation" Type="string" Action="write" />
                <RegistryValue Root="HKCR" Key="CLSID\{1171BBFD-E92B-30CE-A3EE-8F4DFAB6124F}\InprocServer32\0.12.5775.22133" Name="Assembly" Value="NSwag.Core, Version=0.12.5775.22133, Culture=neutral, PublicKeyToken=null" Type="string" Action="write" />
                <RegistryValue Root="HKCR" Key="CLSID\{1171BBFD-E92B-30CE-A3EE-8F4DFAB6124F}\InprocServer32\0.12.5775.22133" Name="RuntimeVersion" Value="v4.0.30319" Type="string" Action="write" />
                <RegistryValue Root="HKCR" Key="CLSID\{1171BBFD-E92B-30CE-A3EE-8F4DFAB6124F}\InprocServer32\0.12.5775.22133" Name="CodeBase" Value="file:///[#fil3F4437F772041EF18E21178330FB07F9]" Type="string" Action="write" />
                <RegistryValue Root="HKCR" Key="CLSID\{1171BBFD-E92B-30CE-A3EE-8F4DFAB6124F}\InprocServer32" Name="Class" Value="NSwag.SwaggerExternalDocumentation" Type="string" Action="write" />
                <RegistryValue Root="HKCR" Key="CLSID\{1171BBFD-E92B-30CE-A3EE-8F4DFAB6124F}\InprocServer32" Name="Assembly" Value="NSwag.Core, Version=0.12.5775.22133, Culture=neutral, PublicKeyToken=null" Type="string" Action="write" />
                <RegistryValue Root="HKCR" Key="CLSID\{1171BBFD-E92B-30CE-A3EE-8F4DFAB6124F}\InprocServer32" Name="RuntimeVersion" Value="v4.0.30319" Type="string" Action="write" />
                <RegistryValue Root="HKCR" Key="CLSID\{1171BBFD-E92B-30CE-A3EE-8F4DFAB6124F}\InprocServer32" Name="CodeBase" Value="file:///[#fil3F4437F772041EF18E21178330FB07F9]" Type="string" Action="write" />
                <RegistryValue Root="HKCR" Key="CLSID\{37136C54-AC83-321A-9EEA-DEA5D003AF6B}\Implemented Categories\{62C8FE65-4EBB-45e7-B440-6E39B2CDBF29}" Value="" Type="string" Action="write" />
                <RegistryValue Root="HKCR" Key="CLSID\{37136C54-AC83-321A-9EEA-DEA5D003AF6B}\InprocServer32\0.12.5775.22133" Name="Class" Value="NSwag.SwaggerResponses" Type="string" Action="write" />
                <RegistryValue Root="HKCR" Key="CLSID\{37136C54-AC83-321A-9EEA-DEA5D003AF6B}\InprocServer32\0.12.5775.22133" Name="Assembly" Value="NSwag.Core, Version=0.12.5775.22133, Culture=neutral, PublicKeyToken=null" Type="string" Action="write" />
                <RegistryValue Root="HKCR" Key="CLSID\{37136C54-AC83-321A-9EEA-DEA5D003AF6B}\InprocServer32\0.12.5775.22133" Name="RuntimeVersion" Value="v4.0.30319" Type="string" Action="write" />
                <RegistryValue Root="HKCR" Key="CLSID\{37136C54-AC83-321A-9EEA-DEA5D003AF6B}\InprocServer32\0.12.5775.22133" Name="CodeBase" Value="file:///[#fil3F4437F772041EF18E21178330FB07F9]" Type="string" Action="write" />
                <RegistryValue Root="HKCR" Key="CLSID\{37136C54-AC83-321A-9EEA-DEA5D003AF6B}\InprocServer32" Name="Class" Value="NSwag.SwaggerResponses" Type="string" Action="write" />
                <RegistryValue Root="HKCR" Key="CLSID\{37136C54-AC83-321A-9EEA-DEA5D003AF6B}\InprocServer32" Name="Assembly" Value="NSwag.Core, Version=0.12.5775.22133, Culture=neutral, PublicKeyToken=null" Type="string" Action="write" />
                <RegistryValue Root="HKCR" Key="CLSID\{37136C54-AC83-321A-9EEA-DEA5D003AF6B}\InprocServer32" Name="RuntimeVersion" Value="v4.0.30319" Type="string" Action="write" />
                <RegistryValue Root="HKCR" Key="CLSID\{37136C54-AC83-321A-9EEA-DEA5D003AF6B}\InprocServer32" Name="CodeBase" Value="file:///[#fil3F4437F772041EF18E21178330FB07F9]" Type="string" Action="write" />
                <RegistryValue Root="HKCR" Key="CLSID\{39B2D9D0-003F-3975-A8AA-61C5E8F106BA}\Implemented Categories\{62C8FE65-4EBB-45e7-B440-6E39B2CDBF29}" Value="" Type="string" Action="write" />
                <RegistryValue Root="HKCR" Key="CLSID\{39B2D9D0-003F-3975-A8AA-61C5E8F106BA}\InprocServer32\0.12.5775.22133" Name="Class" Value="NSwag.SwaggerParameter" Type="string" Action="write" />
                <RegistryValue Root="HKCR" Key="CLSID\{39B2D9D0-003F-3975-A8AA-61C5E8F106BA}\InprocServer32\0.12.5775.22133" Name="Assembly" Value="NSwag.Core, Version=0.12.5775.22133, Culture=neutral, PublicKeyToken=null" Type="string" Action="write" />
                <RegistryValue Root="HKCR" Key="CLSID\{39B2D9D0-003F-3975-A8AA-61C5E8F106BA}\InprocServer32\0.12.5775.22133" Name="RuntimeVersion" Value="v4.0.30319" Type="string" Action="write" />
                <RegistryValue Root="HKCR" Key="CLSID\{39B2D9D0-003F-3975-A8AA-61C5E8F106BA}\InprocServer32\0.12.5775.22133" Name="CodeBase" Value="file:///[#fil3F4437F772041EF18E21178330FB07F9]" Type="string" Action="write" />
                <RegistryValue Root="HKCR" Key="CLSID\{39B2D9D0-003F-3975-A8AA-61C5E8F106BA}\InprocServer32" Name="Class" Value="NSwag.SwaggerParameter" Type="string" Action="write" />
                <RegistryValue Root="HKCR" Key="CLSID\{39B2D9D0-003F-3975-A8AA-61C5E8F106BA}\InprocServer32" Name="Assembly" Value="NSwag.Core, Version=0.12.5775.22133, Culture=neutral, PublicKeyToken=null" Type="string" Action="write" />
                <RegistryValue Root="HKCR" Key="CLSID\{39B2D9D0-003F-3975-A8AA-61C5E8F106BA}\InprocServer32" Name="RuntimeVersion" Value="v4.0.30319" Type="string" Action="write" />
                <RegistryValue Root="HKCR" Key="CLSID\{39B2D9D0-003F-3975-A8AA-61C5E8F106BA}\InprocServer32" Name="CodeBase" Value="file:///[#fil3F4437F772041EF18E21178330FB07F9]" Type="string" Action="write" />
                <RegistryValue Root="HKCR" Key="CLSID\{40762D34-BAAD-3CCE-A5BE-8A5087889899}\Implemented Categories\{62C8FE65-4EBB-45e7-B440-6E39B2CDBF29}" Value="" Type="string" Action="write" />
                <RegistryValue Root="HKCR" Key="CLSID\{40762D34-BAAD-3CCE-A5BE-8A5087889899}\InprocServer32\0.12.5775.22133" Name="Class" Value="NSwag.SwaggerInfo" Type="string" Action="write" />
                <RegistryValue Root="HKCR" Key="CLSID\{40762D34-BAAD-3CCE-A5BE-8A5087889899}\InprocServer32\0.12.5775.22133" Name="Assembly" Value="NSwag.Core, Version=0.12.5775.22133, Culture=neutral, PublicKeyToken=null" Type="string" Action="write" />
                <RegistryValue Root="HKCR" Key="CLSID\{40762D34-BAAD-3CCE-A5BE-8A5087889899}\InprocServer32\0.12.5775.22133" Name="RuntimeVersion" Value="v4.0.30319" Type="string" Action="write" />
                <RegistryValue Root="HKCR" Key="CLSID\{40762D34-BAAD-3CCE-A5BE-8A5087889899}\InprocServer32\0.12.5775.22133" Name="CodeBase" Value="file:///[#fil3F4437F772041EF18E21178330FB07F9]" Type="string" Action="write" />
                <RegistryValue Root="HKCR" Key="CLSID\{40762D34-BAAD-3CCE-A5BE-8A5087889899}\InprocServer32" Name="Class" Value="NSwag.SwaggerInfo" Type="string" Action="write" />
                <RegistryValue Root="HKCR" Key="CLSID\{40762D34-BAAD-3CCE-A5BE-8A5087889899}\InprocServer32" Name="Assembly" Value="NSwag.Core, Version=0.12.5775.22133, Culture=neutral, PublicKeyToken=null" Type="string" Action="write" />
                <RegistryValue Root="HKCR" Key="CLSID\{40762D34-BAAD-3CCE-A5BE-8A5087889899}\InprocServer32" Name="RuntimeVersion" Value="v4.0.30319" Type="string" Action="write" />
                <RegistryValue Root="HKCR" Key="CLSID\{40762D34-BAAD-3CCE-A5BE-8A5087889899}\InprocServer32" Name="CodeBase" Value="file:///[#fil3F4437F772041EF18E21178330FB07F9]" Type="string" Action="write" />
                <RegistryValue Root="HKCR" Key="CLSID\{41EB8AAA-9CD7-3E2D-A93E-7E825E3FAC10}\Implemented Categories\{62C8FE65-4EBB-45e7-B440-6E39B2CDBF29}" Value="" Type="string" Action="write" />
                <RegistryValue Root="HKCR" Key="CLSID\{41EB8AAA-9CD7-3E2D-A93E-7E825E3FAC10}\InprocServer32\0.12.5775.22133" Name="Class" Value="NSwag.SwaggerOperations" Type="string" Action="write" />
                <RegistryValue Root="HKCR" Key="CLSID\{41EB8AAA-9CD7-3E2D-A93E-7E825E3FAC10}\InprocServer32\0.12.5775.22133" Name="Assembly" Value="NSwag.Core, Version=0.12.5775.22133, Culture=neutral, PublicKeyToken=null" Type="string" Action="write" />
                <RegistryValue Root="HKCR" Key="CLSID\{41EB8AAA-9CD7-3E2D-A93E-7E825E3FAC10}\InprocServer32\0.12.5775.22133" Name="RuntimeVersion" Value="v4.0.30319" Type="string" Action="write" />
                <RegistryValue Root="HKCR" Key="CLSID\{41EB8AAA-9CD7-3E2D-A93E-7E825E3FAC10}\InprocServer32\0.12.5775.22133" Name="CodeBase" Value="file:///[#fil3F4437F772041EF18E21178330FB07F9]" Type="string" Action="write" />
                <RegistryValue Root="HKCR" Key="CLSID\{41EB8AAA-9CD7-3E2D-A93E-7E825E3FAC10}\InprocServer32" Name="Class" Value="NSwag.SwaggerOperations" Type="string" Action="write" />
                <RegistryValue Root="HKCR" Key="CLSID\{41EB8AAA-9CD7-3E2D-A93E-7E825E3FAC10}\InprocServer32" Name="Assembly" Value="NSwag.Core, Version=0.12.5775.22133, Culture=neutral, PublicKeyToken=null" Type="string" Action="write" />
                <RegistryValue Root="HKCR" Key="CLSID\{41EB8AAA-9CD7-3E2D-A93E-7E825E3FAC10}\InprocServer32" Name="RuntimeVersion" Value="v4.0.30319" Type="string" Action="write" />
                <RegistryValue Root="HKCR" Key="CLSID\{41EB8AAA-9CD7-3E2D-A93E-7E825E3FAC10}\InprocServer32" Name="CodeBase" Value="file:///[#fil3F4437F772041EF18E21178330FB07F9]" Type="string" Action="write" />
                <RegistryValue Root="HKCR" Key="CLSID\{42FD8328-026A-3C21-8A49-AAF5D0A08A01}\Implemented Categories\{62C8FE65-4EBB-45e7-B440-6E39B2CDBF29}" Value="" Type="string" Action="write" />
                <RegistryValue Root="HKCR" Key="CLSID\{42FD8328-026A-3C21-8A49-AAF5D0A08A01}\InprocServer32\0.12.5775.22133" Name="Class" Value="NSwag.SwaggerSecurityRequirement" Type="string" Action="write" />
                <RegistryValue Root="HKCR" Key="CLSID\{42FD8328-026A-3C21-8A49-AAF5D0A08A01}\InprocServer32\0.12.5775.22133" Name="Assembly" Value="NSwag.Core, Version=0.12.5775.22133, Culture=neutral, PublicKeyToken=null" Type="string" Action="write" />
                <RegistryValue Root="HKCR" Key="CLSID\{42FD8328-026A-3C21-8A49-AAF5D0A08A01}\InprocServer32\0.12.5775.22133" Name="RuntimeVersion" Value="v4.0.30319" Type="string" Action="write" />
                <RegistryValue Root="HKCR" Key="CLSID\{42FD8328-026A-3C21-8A49-AAF5D0A08A01}\InprocServer32\0.12.5775.22133" Name="CodeBase" Value="file:///[#fil3F4437F772041EF18E21178330FB07F9]" Type="string" Action="write" />
                <RegistryValue Root="HKCR" Key="CLSID\{42FD8328-026A-3C21-8A49-AAF5D0A08A01}\InprocServer32" Name="Class" Value="NSwag.SwaggerSecurityRequirement" Type="string" Action="write" />
                <RegistryValue Root="HKCR" Key="CLSID\{42FD8328-026A-3C21-8A49-AAF5D0A08A01}\InprocServer32" Name="Assembly" Value="NSwag.Core, Version=0.12.5775.22133, Culture=neutral, PublicKeyToken=null" Type="string" Action="write" />
                <RegistryValue Root="HKCR" Key="CLSID\{42FD8328-026A-3C21-8A49-AAF5D0A08A01}\InprocServer32" Name="RuntimeVersion" Value="v4.0.30319" Type="string" Action="write" />
                <RegistryValue Root="HKCR" Key="CLSID\{42FD8328-026A-3C21-8A49-AAF5D0A08A01}\InprocServer32" Name="CodeBase" Value="file:///[#fil3F4437F772041EF18E21178330FB07F9]" Type="string" Action="write" />
                <RegistryValue Root="HKCR" Key="CLSID\{5D9245FD-38CE-3AD1-B3B1-B1D25CEC4ADD}\Implemented Categories\{62C8FE65-4EBB-45e7-B440-6E39B2CDBF29}" Value="" Type="string" Action="write" />
                <RegistryValue Root="HKCR" Key="CLSID\{5D9245FD-38CE-3AD1-B3B1-B1D25CEC4ADD}\InprocServer32\0.12.5775.22133" Name="Class" Value="NSwag.SwaggerOperationDescription" Type="string" Action="write" />
                <RegistryValue Root="HKCR" Key="CLSID\{5D9245FD-38CE-3AD1-B3B1-B1D25CEC4ADD}\InprocServer32\0.12.5775.22133" Name="Assembly" Value="NSwag.Core, Version=0.12.5775.22133, Culture=neutral, PublicKeyToken=null" Type="string" Action="write" />
                <RegistryValue Root="HKCR" Key="CLSID\{5D9245FD-38CE-3AD1-B3B1-B1D25CEC4ADD}\InprocServer32\0.12.5775.22133" Name="RuntimeVersion" Value="v4.0.30319" Type="string" Action="write" />
                <RegistryValue Root="HKCR" Key="CLSID\{5D9245FD-38CE-3AD1-B3B1-B1D25CEC4ADD}\InprocServer32\0.12.5775.22133" Name="CodeBase" Value="file:///[#fil3F4437F772041EF18E21178330FB07F9]" Type="string" Action="write" />
                <RegistryValue Root="HKCR" Key="CLSID\{5D9245FD-38CE-3AD1-B3B1-B1D25CEC4ADD}\InprocServer32" Name="Class" Value="NSwag.SwaggerOperationDescription" Type="string" Action="write" />
                <RegistryValue Root="HKCR" Key="CLSID\{5D9245FD-38CE-3AD1-B3B1-B1D25CEC4ADD}\InprocServer32" Name="Assembly" Value="NSwag.Core, Version=0.12.5775.22133, Culture=neutral, PublicKeyToken=null" Type="string" Action="write" />
                <RegistryValue Root="HKCR" Key="CLSID\{5D9245FD-38CE-3AD1-B3B1-B1D25CEC4ADD}\InprocServer32" Name="RuntimeVersion" Value="v4.0.30319" Type="string" Action="write" />
                <RegistryValue Root="HKCR" Key="CLSID\{5D9245FD-38CE-3AD1-B3B1-B1D25CEC4ADD}\InprocServer32" Name="CodeBase" Value="file:///[#fil3F4437F772041EF18E21178330FB07F9]" Type="string" Action="write" />
                <RegistryValue Root="HKCR" Key="CLSID\{952767D5-CFEE-3A1E-8A93-77E085839406}\Implemented Categories\{62C8FE65-4EBB-45e7-B440-6E39B2CDBF29}" Value="" Type="string" Action="write" />
                <RegistryValue Root="HKCR" Key="CLSID\{952767D5-CFEE-3A1E-8A93-77E085839406}\InprocServer32\0.12.5775.22133" Name="Class" Value="NSwag.SwaggerHeaders" Type="string" Action="write" />
                <RegistryValue Root="HKCR" Key="CLSID\{952767D5-CFEE-3A1E-8A93-77E085839406}\InprocServer32\0.12.5775.22133" Name="Assembly" Value="NSwag.Core, Version=0.12.5775.22133, Culture=neutral, PublicKeyToken=null" Type="string" Action="write" />
                <RegistryValue Root="HKCR" Key="CLSID\{952767D5-CFEE-3A1E-8A93-77E085839406}\InprocServer32\0.12.5775.22133" Name="RuntimeVersion" Value="v4.0.30319" Type="string" Action="write" />
                <RegistryValue Root="HKCR" Key="CLSID\{952767D5-CFEE-3A1E-8A93-77E085839406}\InprocServer32\0.12.5775.22133" Name="CodeBase" Value="file:///[#fil3F4437F772041EF18E21178330FB07F9]" Type="string" Action="write" />
                <RegistryValue Root="HKCR" Key="CLSID\{952767D5-CFEE-3A1E-8A93-77E085839406}\InprocServer32" Name="Class" Value="NSwag.SwaggerHeaders" Type="string" Action="write" />
                <RegistryValue Root="HKCR" Key="CLSID\{952767D5-CFEE-3A1E-8A93-77E085839406}\InprocServer32" Name="Assembly" Value="NSwag.Core, Version=0.12.5775.22133, Culture=neutral, PublicKeyToken=null" Type="string" Action="write" />
                <RegistryValue Root="HKCR" Key="CLSID\{952767D5-CFEE-3A1E-8A93-77E085839406}\InprocServer32" Name="RuntimeVersion" Value="v4.0.30319" Type="string" Action="write" />
                <RegistryValue Root="HKCR" Key="CLSID\{952767D5-CFEE-3A1E-8A93-77E085839406}\InprocServer32" Name="CodeBase" Value="file:///[#fil3F4437F772041EF18E21178330FB07F9]" Type="string" Action="write" />
                <RegistryValue Root="HKCR" Key="CLSID\{B92B94D1-30E0-3761-871C-8EB6D3CF77C0}\Implemented Categories\{62C8FE65-4EBB-45e7-B440-6E39B2CDBF29}" Value="" Type="string" Action="write" />
                <RegistryValue Root="HKCR" Key="CLSID\{B92B94D1-30E0-3761-871C-8EB6D3CF77C0}\InprocServer32\0.12.5775.22133" Name="Class" Value="NSwag.SwaggerService" Type="string" Action="write" />
                <RegistryValue Root="HKCR" Key="CLSID\{B92B94D1-30E0-3761-871C-8EB6D3CF77C0}\InprocServer32\0.12.5775.22133" Name="Assembly" Value="NSwag.Core, Version=0.12.5775.22133, Culture=neutral, PublicKeyToken=null" Type="string" Action="write" />
                <RegistryValue Root="HKCR" Key="CLSID\{B92B94D1-30E0-3761-871C-8EB6D3CF77C0}\InprocServer32\0.12.5775.22133" Name="RuntimeVersion" Value="v4.0.30319" Type="string" Action="write" />
                <RegistryValue Root="HKCR" Key="CLSID\{B92B94D1-30E0-3761-871C-8EB6D3CF77C0}\InprocServer32\0.12.5775.22133" Name="CodeBase" Value="file:///[#fil3F4437F772041EF18E21178330FB07F9]" Type="string" Action="write" />
                <RegistryValue Root="HKCR" Key="CLSID\{B92B94D1-30E0-3761-871C-8EB6D3CF77C0}\InprocServer32" Name="Class" Value="NSwag.SwaggerService" Type="string" Action="write" />
                <RegistryValue Root="HKCR" Key="CLSID\{B92B94D1-30E0-3761-871C-8EB6D3CF77C0}\InprocServer32" Name="Assembly" Value="NSwag.Core, Version=0.12.5775.22133, Culture=neutral, PublicKeyToken=null" Type="string" Action="write" />
                <RegistryValue Root="HKCR" Key="CLSID\{B92B94D1-30E0-3761-871C-8EB6D3CF77C0}\InprocServer32" Name="RuntimeVersion" Value="v4.0.30319" Type="string" Action="write" />
                <RegistryValue Root="HKCR" Key="CLSID\{B92B94D1-30E0-3761-871C-8EB6D3CF77C0}\InprocServer32" Name="CodeBase" Value="file:///[#fil3F4437F772041EF18E21178330FB07F9]" Type="string" Action="write" />
                <RegistryValue Root="HKCR" Key="CLSID\{C56C16E2-D6A5-3FBB-8A9C-D727EE85F9BB}\Implemented Categories\{62C8FE65-4EBB-45e7-B440-6E39B2CDBF29}" Value="" Type="string" Action="write" />
                <RegistryValue Root="HKCR" Key="CLSID\{C56C16E2-D6A5-3FBB-8A9C-D727EE85F9BB}\InprocServer32\0.12.5775.22133" Name="Class" Value="NSwag.SwaggerContact" Type="string" Action="write" />
                <RegistryValue Root="HKCR" Key="CLSID\{C56C16E2-D6A5-3FBB-8A9C-D727EE85F9BB}\InprocServer32\0.12.5775.22133" Name="Assembly" Value="NSwag.Core, Version=0.12.5775.22133, Culture=neutral, PublicKeyToken=null" Type="string" Action="write" />
                <RegistryValue Root="HKCR" Key="CLSID\{C56C16E2-D6A5-3FBB-8A9C-D727EE85F9BB}\InprocServer32\0.12.5775.22133" Name="RuntimeVersion" Value="v4.0.30319" Type="string" Action="write" />
                <RegistryValue Root="HKCR" Key="CLSID\{C56C16E2-D6A5-3FBB-8A9C-D727EE85F9BB}\InprocServer32\0.12.5775.22133" Name="CodeBase" Value="file:///[#fil3F4437F772041EF18E21178330FB07F9]" Type="string" Action="write" />
                <RegistryValue Root="HKCR" Key="CLSID\{C56C16E2-D6A5-3FBB-8A9C-D727EE85F9BB}\InprocServer32" Name="Class" Value="NSwag.SwaggerContact" Type="string" Action="write" />
                <RegistryValue Root="HKCR" Key="CLSID\{C56C16E2-D6A5-3FBB-8A9C-D727EE85F9BB}\InprocServer32" Name="Assembly" Value="NSwag.Core, Version=0.12.5775.22133, Culture=neutral, PublicKeyToken=null" Type="string" Action="write" />
                <RegistryValue Root="HKCR" Key="CLSID\{C56C16E2-D6A5-3FBB-8A9C-D727EE85F9BB}\InprocServer32" Name="RuntimeVersion" Value="v4.0.30319" Type="string" Action="write" />
                <RegistryValue Root="HKCR" Key="CLSID\{C56C16E2-D6A5-3FBB-8A9C-D727EE85F9BB}\InprocServer32" Name="CodeBase" Value="file:///[#fil3F4437F772041EF18E21178330FB07F9]" Type="string" Action="write" />
                <RegistryValue Root="HKCR" Key="CLSID\{D76D45AB-0E2C-3B5A-B076-631ADBD5B3AE}\Implemented Categories\{62C8FE65-4EBB-45e7-B440-6E39B2CDBF29}" Value="" Type="string" Action="write" />
                <RegistryValue Root="HKCR" Key="CLSID\{D76D45AB-0E2C-3B5A-B076-631ADBD5B3AE}\InprocServer32\0.12.5775.22133" Name="Class" Value="NSwag.SwaggerSecurityScheme" Type="string" Action="write" />
                <RegistryValue Root="HKCR" Key="CLSID\{D76D45AB-0E2C-3B5A-B076-631ADBD5B3AE}\InprocServer32\0.12.5775.22133" Name="Assembly" Value="NSwag.Core, Version=0.12.5775.22133, Culture=neutral, PublicKeyToken=null" Type="string" Action="write" />
                <RegistryValue Root="HKCR" Key="CLSID\{D76D45AB-0E2C-3B5A-B076-631ADBD5B3AE}\InprocServer32\0.12.5775.22133" Name="RuntimeVersion" Value="v4.0.30319" Type="string" Action="write" />
                <RegistryValue Root="HKCR" Key="CLSID\{D76D45AB-0E2C-3B5A-B076-631ADBD5B3AE}\InprocServer32\0.12.5775.22133" Name="CodeBase" Value="file:///[#fil3F4437F772041EF18E21178330FB07F9]" Type="string" Action="write" />
                <RegistryValue Root="HKCR" Key="CLSID\{D76D45AB-0E2C-3B5A-B076-631ADBD5B3AE}\InprocServer32" Name="Class" Value="NSwag.SwaggerSecurityScheme" Type="string" Action="write" />
                <RegistryValue Root="HKCR" Key="CLSID\{D76D45AB-0E2C-3B5A-B076-631ADBD5B3AE}\InprocServer32" Name="Assembly" Value="NSwag.Core, Version=0.12.5775.22133, Culture=neutral, PublicKeyToken=null" Type="string" Action="write" />
                <RegistryValue Root="HKCR" Key="CLSID\{D76D45AB-0E2C-3B5A-B076-631ADBD5B3AE}\InprocServer32" Name="RuntimeVersion" Value="v4.0.30319" Type="string" Action="write" />
                <RegistryValue Root="HKCR" Key="CLSID\{D76D45AB-0E2C-3B5A-B076-631ADBD5B3AE}\InprocServer32" Name="CodeBase" Value="file:///[#fil3F4437F772041EF18E21178330FB07F9]" Type="string" Action="write" />
                <RegistryValue Root="HKCR" Key="CLSID\{DE0C7A90-BAEB-31E8-8CE9-57EABE9C8A69}\Implemented Categories\{62C8FE65-4EBB-45e7-B440-6E39B2CDBF29}" Value="" Type="string" Action="write" />
                <RegistryValue Root="HKCR" Key="CLSID\{DE0C7A90-BAEB-31E8-8CE9-57EABE9C8A69}\InprocServer32\0.12.5775.22133" Name="Class" Value="NSwag.SwaggerResponse" Type="string" Action="write" />
                <RegistryValue Root="HKCR" Key="CLSID\{DE0C7A90-BAEB-31E8-8CE9-57EABE9C8A69}\InprocServer32\0.12.5775.22133" Name="Assembly" Value="NSwag.Core, Version=0.12.5775.22133, Culture=neutral, PublicKeyToken=null" Type="string" Action="write" />
                <RegistryValue Root="HKCR" Key="CLSID\{DE0C7A90-BAEB-31E8-8CE9-57EABE9C8A69}\InprocServer32\0.12.5775.22133" Name="RuntimeVersion" Value="v4.0.30319" Type="string" Action="write" />
                <RegistryValue Root="HKCR" Key="CLSID\{DE0C7A90-BAEB-31E8-8CE9-57EABE9C8A69}\InprocServer32\0.12.5775.22133" Name="CodeBase" Value="file:///[#fil3F4437F772041EF18E21178330FB07F9]" Type="string" Action="write" />
                <RegistryValue Root="HKCR" Key="CLSID\{DE0C7A90-BAEB-31E8-8CE9-57EABE9C8A69}\InprocServer32" Name="Class" Value="NSwag.SwaggerResponse" Type="string" Action="write" />
                <RegistryValue Root="HKCR" Key="CLSID\{DE0C7A90-BAEB-31E8-8CE9-57EABE9C8A69}\InprocServer32" Name="Assembly" Value="NSwag.Core, Version=0.12.5775.22133, Culture=neutral, PublicKeyToken=null" Type="string" Action="write" />
                <RegistryValue Root="HKCR" Key="CLSID\{DE0C7A90-BAEB-31E8-8CE9-57EABE9C8A69}\InprocServer32" Name="RuntimeVersion" Value="v4.0.30319" Type="string" Action="write" />
                <RegistryValue Root="HKCR" Key="CLSID\{DE0C7A90-BAEB-31E8-8CE9-57EABE9C8A69}\InprocServer32" Name="CodeBase" Value="file:///[#fil3F4437F772041EF18E21178330FB07F9]" Type="string" Action="write" />
                <RegistryValue Root="HKCR" Key="CLSID\{F500EE11-8B80-3065-82C3-43FE61090F87}\Implemented Categories\{62C8FE65-4EBB-45e7-B440-6E39B2CDBF29}" Value="" Type="string" Action="write" />
                <RegistryValue Root="HKCR" Key="CLSID\{F500EE11-8B80-3065-82C3-43FE61090F87}\InprocServer32\0.12.5775.22133" Name="Class" Value="NSwag.SwaggerLicense" Type="string" Action="write" />
                <RegistryValue Root="HKCR" Key="CLSID\{F500EE11-8B80-3065-82C3-43FE61090F87}\InprocServer32\0.12.5775.22133" Name="Assembly" Value="NSwag.Core, Version=0.12.5775.22133, Culture=neutral, PublicKeyToken=null" Type="string" Action="write" />
                <RegistryValue Root="HKCR" Key="CLSID\{F500EE11-8B80-3065-82C3-43FE61090F87}\InprocServer32\0.12.5775.22133" Name="RuntimeVersion" Value="v4.0.30319" Type="string" Action="write" />
                <RegistryValue Root="HKCR" Key="CLSID\{F500EE11-8B80-3065-82C3-43FE61090F87}\InprocServer32\0.12.5775.22133" Name="CodeBase" Value="file:///[#fil3F4437F772041EF18E21178330FB07F9]" Type="string" Action="write" />
                <RegistryValue Root="HKCR" Key="CLSID\{F500EE11-8B80-3065-82C3-43FE61090F87}\InprocServer32" Name="Class" Value="NSwag.SwaggerLicense" Type="string" Action="write" />
                <RegistryValue Root="HKCR" Key="CLSID\{F500EE11-8B80-3065-82C3-43FE61090F87}\InprocServer32" Name="Assembly" Value="NSwag.Core, Version=0.12.5775.22133, Culture=neutral, PublicKeyToken=null" Type="string" Action="write" />
                <RegistryValue Root="HKCR" Key="CLSID\{F500EE11-8B80-3065-82C3-43FE61090F87}\InprocServer32" Name="RuntimeVersion" Value="v4.0.30319" Type="string" Action="write" />
                <RegistryValue Root="HKCR" Key="CLSID\{F500EE11-8B80-3065-82C3-43FE61090F87}\InprocServer32" Name="CodeBase" Value="file:///[#fil3F4437F772041EF18E21178330FB07F9]" Type="string" Action="write" />
                <RegistryValue Root="HKCR" Key="Record\{03576C8B-6494-37C8-B783-89A68239FEA8}\0.12.5775.22133" Name="Class" Value="NSwag.SwaggerParameterKind" Type="string" Action="write" />
                <RegistryValue Root="HKCR" Key="Record\{03576C8B-6494-37C8-B783-89A68239FEA8}\0.12.5775.22133" Name="Assembly" Value="NSwag.Core, Version=0.12.5775.22133, Culture=neutral, PublicKeyToken=null" Type="string" Action="write" />
                <RegistryValue Root="HKCR" Key="Record\{03576C8B-6494-37C8-B783-89A68239FEA8}\0.12.5775.22133" Name="RuntimeVersion" Value="v4.0.30319" Type="string" Action="write" />
                <RegistryValue Root="HKCR" Key="Record\{03576C8B-6494-37C8-B783-89A68239FEA8}\0.12.5775.22133" Name="CodeBase" Value="file:///[#fil3F4437F772041EF18E21178330FB07F9]" Type="string" Action="write" />
                <RegistryValue Root="HKCR" Key="Record\{04713C62-575C-330B-8942-5DFCE7131CC2}\0.12.5775.22133" Name="Class" Value="NSwag.SwaggerOperationMethod" Type="string" Action="write" />
                <RegistryValue Root="HKCR" Key="Record\{04713C62-575C-330B-8942-5DFCE7131CC2}\0.12.5775.22133" Name="Assembly" Value="NSwag.Core, Version=0.12.5775.22133, Culture=neutral, PublicKeyToken=null" Type="string" Action="write" />
                <RegistryValue Root="HKCR" Key="Record\{04713C62-575C-330B-8942-5DFCE7131CC2}\0.12.5775.22133" Name="RuntimeVersion" Value="v4.0.30319" Type="string" Action="write" />
                <RegistryValue Root="HKCR" Key="Record\{04713C62-575C-330B-8942-5DFCE7131CC2}\0.12.5775.22133" Name="CodeBase" Value="file:///[#fil3F4437F772041EF18E21178330FB07F9]" Type="string" Action="write" />
                <RegistryValue Root="HKCR" Key="Record\{1338374D-414E-38C8-8DF4-50DF94EAAD06}\0.12.5775.22133" Name="Class" Value="NSwag.SwaggerSchema" Type="string" Action="write" />
                <RegistryValue Root="HKCR" Key="Record\{1338374D-414E-38C8-8DF4-50DF94EAAD06}\0.12.5775.22133" Name="Assembly" Value="NSwag.Core, Version=0.12.5775.22133, Culture=neutral, PublicKeyToken=null" Type="string" Action="write" />
                <RegistryValue Root="HKCR" Key="Record\{1338374D-414E-38C8-8DF4-50DF94EAAD06}\0.12.5775.22133" Name="RuntimeVersion" Value="v4.0.30319" Type="string" Action="write" />
                <RegistryValue Root="HKCR" Key="Record\{1338374D-414E-38C8-8DF4-50DF94EAAD06}\0.12.5775.22133" Name="CodeBase" Value="file:///[#fil3F4437F772041EF18E21178330FB07F9]" Type="string" Action="write" />
                <RegistryValue Root="HKCR" Key="Record\{C41BBFFE-F44E-3AF1-93CE-2203B3C5F3D7}\0.12.5775.22133" Name="Class" Value="NSwag.SwaggerSecuritySchemeType" Type="string" Action="write" />
                <RegistryValue Root="HKCR" Key="Record\{C41BBFFE-F44E-3AF1-93CE-2203B3C5F3D7}\0.12.5775.22133" Name="Assembly" Value="NSwag.Core, Version=0.12.5775.22133, Culture=neutral, PublicKeyToken=null" Type="string" Action="write" />
                <RegistryValue Root="HKCR" Key="Record\{C41BBFFE-F44E-3AF1-93CE-2203B3C5F3D7}\0.12.5775.22133" Name="RuntimeVersion" Value="v4.0.30319" Type="string" Action="write" />
                <RegistryValue Root="HKCR" Key="Record\{C41BBFFE-F44E-3AF1-93CE-2203B3C5F3D7}\0.12.5775.22133" Name="CodeBase" Value="file:///[#fil3F4437F772041EF18E21178330FB07F9]" Type="string" Action="write" />
            </Component>
            <Component Id="cmp1010C0663A590ED1850175378FD283FF" Directory="RootDirectory" Guid="*">
                <File Id="fil40CDD58B15B8468857D8908B897841FF" KeyPath="yes" Source="$(var.SourcePath)\NSwag.Core.pdb" />
            </Component>
            <Component Id="cmp9EE45CDB16B4CC1F1782CAE6CE0726C8" Directory="RootDirectory" Guid="*">
                <Class Id="{21CBA0E8-ECB7-3385-9C67-375ECD7EFACB}" Context="InprocServer32" Description="NSwag.Commands.SwaggerToCSharpCommand" ThreadingModel="both" ForeignServer="mscoree.dll">
                    <ProgId Id="NSwag.Commands.SwaggerToCSharpCommand" Description="NSwag.Commands.SwaggerToCSharpCommand" />
                </Class>
                <Class Id="{3370D0A7-DDD0-38BC-B400-0A021E879FDC}" Context="InprocServer32" Description="NSwag.Program" ThreadingModel="both" ForeignServer="mscoree.dll">
                    <ProgId Id="NSwag.Program" Description="NSwag.Program" />
                </Class>
                <Class Id="{58817773-0687-3CE9-ABAE-5DB698FFD794}" Context="InprocServer32" Description="NSwag.Commands.WebApiToSwaggerCommand" ThreadingModel="both" ForeignServer="mscoree.dll">
                    <ProgId Id="NSwag.Commands.WebApiToSwaggerCommand" Description="NSwag.Commands.WebApiToSwaggerCommand" />
                </Class>
                <Class Id="{B4613BB3-416B-3AB4-BACB-4D5C14025A5F}" Context="InprocServer32" Description="NSwag.Commands.SwaggerToTypeScriptCommand" ThreadingModel="both" ForeignServer="mscoree.dll">
                    <ProgId Id="NSwag.Commands.SwaggerToTypeScriptCommand" Description="NSwag.Commands.SwaggerToTypeScriptCommand" />
                </Class>
                <File Id="filE739E664708A94CFE7C67EC645DD0A88" KeyPath="yes" Source="$(var.SourcePath)\NSwag.exe" />
                <RegistryValue Root="HKCR" Key="CLSID\{21CBA0E8-ECB7-3385-9C67-375ECD7EFACB}\Implemented Categories\{62C8FE65-4EBB-45e7-B440-6E39B2CDBF29}" Value="" Type="string" Action="write" />
                <RegistryValue Root="HKCR" Key="CLSID\{21CBA0E8-ECB7-3385-9C67-375ECD7EFACB}\InprocServer32\0.12.5775.22203" Name="Class" Value="NSwag.Commands.SwaggerToCSharpCommand" Type="string" Action="write" />
                <RegistryValue Root="HKCR" Key="CLSID\{21CBA0E8-ECB7-3385-9C67-375ECD7EFACB}\InprocServer32\0.12.5775.22203" Name="Assembly" Value="NSwag, Version=0.12.5775.22203, Culture=neutral, PublicKeyToken=null" Type="string" Action="write" />
                <RegistryValue Root="HKCR" Key="CLSID\{21CBA0E8-ECB7-3385-9C67-375ECD7EFACB}\InprocServer32\0.12.5775.22203" Name="RuntimeVersion" Value="v4.0.30319" Type="string" Action="write" />
                <RegistryValue Root="HKCR" Key="CLSID\{21CBA0E8-ECB7-3385-9C67-375ECD7EFACB}\InprocServer32\0.12.5775.22203" Name="CodeBase" Value="file:///[#filE739E664708A94CFE7C67EC645DD0A88]" Type="string" Action="write" />
                <RegistryValue Root="HKCR" Key="CLSID\{21CBA0E8-ECB7-3385-9C67-375ECD7EFACB}\InprocServer32" Name="Class" Value="NSwag.Commands.SwaggerToCSharpCommand" Type="string" Action="write" />
                <RegistryValue Root="HKCR" Key="CLSID\{21CBA0E8-ECB7-3385-9C67-375ECD7EFACB}\InprocServer32" Name="Assembly" Value="NSwag, Version=0.12.5775.22203, Culture=neutral, PublicKeyToken=null" Type="string" Action="write" />
                <RegistryValue Root="HKCR" Key="CLSID\{21CBA0E8-ECB7-3385-9C67-375ECD7EFACB}\InprocServer32" Name="RuntimeVersion" Value="v4.0.30319" Type="string" Action="write" />
                <RegistryValue Root="HKCR" Key="CLSID\{21CBA0E8-ECB7-3385-9C67-375ECD7EFACB}\InprocServer32" Name="CodeBase" Value="file:///[#filE739E664708A94CFE7C67EC645DD0A88]" Type="string" Action="write" />
                <RegistryValue Root="HKCR" Key="CLSID\{3370D0A7-DDD0-38BC-B400-0A021E879FDC}\Implemented Categories\{62C8FE65-4EBB-45e7-B440-6E39B2CDBF29}" Value="" Type="string" Action="write" />
                <RegistryValue Root="HKCR" Key="CLSID\{3370D0A7-DDD0-38BC-B400-0A021E879FDC}\InprocServer32\0.12.5775.22203" Name="Class" Value="NSwag.Program" Type="string" Action="write" />
                <RegistryValue Root="HKCR" Key="CLSID\{3370D0A7-DDD0-38BC-B400-0A021E879FDC}\InprocServer32\0.12.5775.22203" Name="Assembly" Value="NSwag, Version=0.12.5775.22203, Culture=neutral, PublicKeyToken=null" Type="string" Action="write" />
                <RegistryValue Root="HKCR" Key="CLSID\{3370D0A7-DDD0-38BC-B400-0A021E879FDC}\InprocServer32\0.12.5775.22203" Name="RuntimeVersion" Value="v4.0.30319" Type="string" Action="write" />
                <RegistryValue Root="HKCR" Key="CLSID\{3370D0A7-DDD0-38BC-B400-0A021E879FDC}\InprocServer32\0.12.5775.22203" Name="CodeBase" Value="file:///[#filE739E664708A94CFE7C67EC645DD0A88]" Type="string" Action="write" />
                <RegistryValue Root="HKCR" Key="CLSID\{3370D0A7-DDD0-38BC-B400-0A021E879FDC}\InprocServer32" Name="Class" Value="NSwag.Program" Type="string" Action="write" />
                <RegistryValue Root="HKCR" Key="CLSID\{3370D0A7-DDD0-38BC-B400-0A021E879FDC}\InprocServer32" Name="Assembly" Value="NSwag, Version=0.12.5775.22203, Culture=neutral, PublicKeyToken=null" Type="string" Action="write" />
                <RegistryValue Root="HKCR" Key="CLSID\{3370D0A7-DDD0-38BC-B400-0A021E879FDC}\InprocServer32" Name="RuntimeVersion" Value="v4.0.30319" Type="string" Action="write" />
                <RegistryValue Root="HKCR" Key="CLSID\{3370D0A7-DDD0-38BC-B400-0A021E879FDC}\InprocServer32" Name="CodeBase" Value="file:///[#filE739E664708A94CFE7C67EC645DD0A88]" Type="string" Action="write" />
                <RegistryValue Root="HKCR" Key="CLSID\{58817773-0687-3CE9-ABAE-5DB698FFD794}\Implemented Categories\{62C8FE65-4EBB-45e7-B440-6E39B2CDBF29}" Value="" Type="string" Action="write" />
                <RegistryValue Root="HKCR" Key="CLSID\{58817773-0687-3CE9-ABAE-5DB698FFD794}\InprocServer32\0.12.5775.22203" Name="Class" Value="NSwag.Commands.WebApiToSwaggerCommand" Type="string" Action="write" />
                <RegistryValue Root="HKCR" Key="CLSID\{58817773-0687-3CE9-ABAE-5DB698FFD794}\InprocServer32\0.12.5775.22203" Name="Assembly" Value="NSwag, Version=0.12.5775.22203, Culture=neutral, PublicKeyToken=null" Type="string" Action="write" />
                <RegistryValue Root="HKCR" Key="CLSID\{58817773-0687-3CE9-ABAE-5DB698FFD794}\InprocServer32\0.12.5775.22203" Name="RuntimeVersion" Value="v4.0.30319" Type="string" Action="write" />
                <RegistryValue Root="HKCR" Key="CLSID\{58817773-0687-3CE9-ABAE-5DB698FFD794}\InprocServer32\0.12.5775.22203" Name="CodeBase" Value="file:///[#filE739E664708A94CFE7C67EC645DD0A88]" Type="string" Action="write" />
                <RegistryValue Root="HKCR" Key="CLSID\{58817773-0687-3CE9-ABAE-5DB698FFD794}\InprocServer32" Name="Class" Value="NSwag.Commands.WebApiToSwaggerCommand" Type="string" Action="write" />
                <RegistryValue Root="HKCR" Key="CLSID\{58817773-0687-3CE9-ABAE-5DB698FFD794}\InprocServer32" Name="Assembly" Value="NSwag, Version=0.12.5775.22203, Culture=neutral, PublicKeyToken=null" Type="string" Action="write" />
                <RegistryValue Root="HKCR" Key="CLSID\{58817773-0687-3CE9-ABAE-5DB698FFD794}\InprocServer32" Name="RuntimeVersion" Value="v4.0.30319" Type="string" Action="write" />
                <RegistryValue Root="HKCR" Key="CLSID\{58817773-0687-3CE9-ABAE-5DB698FFD794}\InprocServer32" Name="CodeBase" Value="file:///[#filE739E664708A94CFE7C67EC645DD0A88]" Type="string" Action="write" />
                <RegistryValue Root="HKCR" Key="CLSID\{B4613BB3-416B-3AB4-BACB-4D5C14025A5F}\Implemented Categories\{62C8FE65-4EBB-45e7-B440-6E39B2CDBF29}" Value="" Type="string" Action="write" />
                <RegistryValue Root="HKCR" Key="CLSID\{B4613BB3-416B-3AB4-BACB-4D5C14025A5F}\InprocServer32\0.12.5775.22203" Name="Class" Value="NSwag.Commands.SwaggerToTypeScriptCommand" Type="string" Action="write" />
                <RegistryValue Root="HKCR" Key="CLSID\{B4613BB3-416B-3AB4-BACB-4D5C14025A5F}\InprocServer32\0.12.5775.22203" Name="Assembly" Value="NSwag, Version=0.12.5775.22203, Culture=neutral, PublicKeyToken=null" Type="string" Action="write" />
                <RegistryValue Root="HKCR" Key="CLSID\{B4613BB3-416B-3AB4-BACB-4D5C14025A5F}\InprocServer32\0.12.5775.22203" Name="RuntimeVersion" Value="v4.0.30319" Type="string" Action="write" />
                <RegistryValue Root="HKCR" Key="CLSID\{B4613BB3-416B-3AB4-BACB-4D5C14025A5F}\InprocServer32\0.12.5775.22203" Name="CodeBase" Value="file:///[#filE739E664708A94CFE7C67EC645DD0A88]" Type="string" Action="write" />
                <RegistryValue Root="HKCR" Key="CLSID\{B4613BB3-416B-3AB4-BACB-4D5C14025A5F}\InprocServer32" Name="Class" Value="NSwag.Commands.SwaggerToTypeScriptCommand" Type="string" Action="write" />
                <RegistryValue Root="HKCR" Key="CLSID\{B4613BB3-416B-3AB4-BACB-4D5C14025A5F}\InprocServer32" Name="Assembly" Value="NSwag, Version=0.12.5775.22203, Culture=neutral, PublicKeyToken=null" Type="string" Action="write" />
                <RegistryValue Root="HKCR" Key="CLSID\{B4613BB3-416B-3AB4-BACB-4D5C14025A5F}\InprocServer32" Name="RuntimeVersion" Value="v4.0.30319" Type="string" Action="write" />
                <RegistryValue Root="HKCR" Key="CLSID\{B4613BB3-416B-3AB4-BACB-4D5C14025A5F}\InprocServer32" Name="CodeBase" Value="file:///[#filE739E664708A94CFE7C67EC645DD0A88]" Type="string" Action="write" />
            </Component>
            <Component Id="cmpB27D53834FD85E29FA7563BC334D554C" Directory="RootDirectory" Guid="*">
                <File Id="filB160E459611A55BD812888E001FF740C" KeyPath="yes" Source="$(var.SourcePath)\NSwag.pdb" />
            </Component>
            <Component Id="cmp52D2A30100C72AAC8F61B78E109361CE" Directory="RootDirectory" Guid="*">
                <Class Id="{01F52BD3-2214-38CD-BE75-7717772AEE72}" Context="InprocServer32" Description="NSwagStudio.ViewModels.ClientGenerators.SwaggerGeneratorViewModel" ThreadingModel="both" ForeignServer="mscoree.dll">
                    <ProgId Id="NSwagStudio.ViewModels.ClientGenerators.SwaggerGeneratorViewModel" Description="NSwagStudio.ViewModels.ClientGenerators.SwaggerGeneratorViewModel" />
                </Class>
                <Class Id="{04A2659A-76F1-3270-B05F-0ED052208D81}" Context="InprocServer32" Description="NSwagStudio.Views.SwaggerGenerators.SwaggerInputGeneratorView" ThreadingModel="both" ForeignServer="mscoree.dll">
                    <ProgId Id="NSwagStudio.Views.SwaggerGenerators.SwaggerInputGeneratorView" Description="NSwagStudio.Views.SwaggerGenerators.SwaggerInputGeneratorView" />
                </Class>
                <Class Id="{04D68C11-ACB3-388B-906E-64862F1E2959}" Context="InprocServer32" Description="NSwagStudio.ViewModels.MainWindowModel" ThreadingModel="both" ForeignServer="mscoree.dll">
                    <ProgId Id="NSwagStudio.ViewModels.MainWindowModel" Description="NSwagStudio.ViewModels.MainWindowModel" />
                </Class>
                <Class Id="{0AAFFF80-E2AC-3E29-9B19-1BC871671CCA}" Context="InprocServer32" Description="NSwagStudio.App" ThreadingModel="both" ForeignServer="mscoree.dll">
                    <ProgId Id="NSwagStudio.App" Description="NSwagStudio.App" />
                </Class>
                <Class Id="{1138D405-BC28-3E6F-B8CA-DA28332A6A85}" Context="InprocServer32" Description="NSwagStudio.Views.ClientGenerators.TypeScriptCodeGeneratorView" ThreadingModel="both" ForeignServer="mscoree.dll">
                    <ProgId Id="NSwagStudio.Views.ClientGenerators.TypeScriptCodeGeneratorView" Description="NSwagStudio.Views.ClientGenerators.TypeScriptCodeGeneratorView" />
                </Class>
                <Class Id="{17F04FAF-794E-3F8D-96E5-7C39BC06295C}" Context="InprocServer32" Description="NSwagStudio.ViewModels.SwaggerGenerators.AssemblySwaggerGeneratorViewModel" ThreadingModel="both" ForeignServer="mscoree.dll">
                    <ProgId Id="NSwagStudio.ViewModels.SwaggerGenerators.AssemblySwaggerGeneratorViewModel" Description="NSwagStudio.ViewModels.SwaggerGenerators.AssemblySwaggerGeneratorViewModel" />
                </Class>
                <Class Id="{259F00EF-45B5-3577-B1B9-0CD741BDDADE}" Context="InprocServer32" Description="NSwagStudio.ViewModels.ViewModelBase" ThreadingModel="both" ForeignServer="mscoree.dll">
                    <ProgId Id="NSwagStudio.ViewModels.ViewModelBase" Description="NSwagStudio.ViewModels.ViewModelBase" />
                </Class>
                <Class Id="{3824980B-66C4-37DA-ACE0-451BB9F15CEC}" Context="InprocServer32" Description="NSwagStudio.Views.ClientGenerators.SwaggerGeneratorView" ThreadingModel="both" ForeignServer="mscoree.dll">
                    <ProgId Id="NSwagStudio.Views.ClientGenerators.SwaggerGeneratorView" Description="NSwagStudio.Views.ClientGenerators.SwaggerGeneratorView" />
                </Class>
                <Class Id="{598F32F9-D0B8-3588-8DEC-DE6BBEC3845F}" Context="InprocServer32" Description="NSwagStudio.ViewModels.ClientGenerators.TypeScriptCodeGeneratorViewModel" ThreadingModel="both" ForeignServer="mscoree.dll">
                    <ProgId Id="NSwagStudio.ViewModels.ClientGenerators.TypeScriptCodeGeneratorViewModel" Description="NSwagStudio.ViewModels.ClientGenerators.TypeScriptCodeGeneratorViewModel" />
                </Class>
                <Class Id="{5B2788A3-0F52-3DCF-9837-D44E37FAFAFD}" Context="InprocServer32" Description="NSwagStudio.Views.SwaggerGenerators.WebApiSwaggerGeneratorView" ThreadingModel="both" ForeignServer="mscoree.dll">
                    <ProgId Id="NSwagStudio.Views.SwaggerGenerators.WebApiSwaggerGeneratorView" Description="NSwagStudio.Views.SwaggerGenerators.WebApiSwaggerGeneratorView" />
                </Class>
                <Class Id="{83317899-C4AA-373E-9A14-EF2405E95B32}" Context="InprocServer32" Description="NSwagStudio.Views.MainWindow" ThreadingModel="both" ForeignServer="mscoree.dll">
                    <ProgId Id="NSwagStudio.Views.MainWindow" Description="NSwagStudio.Views.MainWindow" />
                </Class>
                <Class Id="{8CBC16C6-BD1C-3780-A662-FFF732447482}" Context="InprocServer32" Description="NSwagStudio.Views.SwaggerGenerators.AssemblySwaggerGeneratorView" ThreadingModel="both" ForeignServer="mscoree.dll">
                    <ProgId Id="NSwagStudio.Views.SwaggerGenerators.AssemblySwaggerGeneratorView" Description="NSwagStudio.Views.SwaggerGenerators.AssemblySwaggerGeneratorView" />
                </Class>
                <Class Id="{9E8EE950-96C6-3DF5-8AE5-9305A5D878DB}" Context="InprocServer32" Description="NSwagStudio.Views.ClientGenerators.CSharpClientGeneratorView" ThreadingModel="both" ForeignServer="mscoree.dll">
                    <ProgId Id="NSwagStudio.Views.ClientGenerators.CSharpClientGeneratorView" Description="NSwagStudio.Views.ClientGenerators.CSharpClientGeneratorView" />
                </Class>
                <Class Id="{C714F284-995F-3ABB-835D-5A6940D6112D}" Context="InprocServer32" Description="NSwagStudio.ViewModels.ClientGenerators.CSharpClientGeneratorViewModel" ThreadingModel="both" ForeignServer="mscoree.dll">
                    <ProgId Id="NSwagStudio.ViewModels.ClientGenerators.CSharpClientGeneratorViewModel" Description="NSwagStudio.ViewModels.ClientGenerators.CSharpClientGeneratorViewModel" />
                </Class>
                <Class Id="{D6A42C91-37C8-3D25-99C8-6896868487DF}" Context="InprocServer32" Description="NSwagStudio.ViewModels.SwaggerGenerators.WebApiSwaggerGeneratorViewModel" ThreadingModel="both" ForeignServer="mscoree.dll">
                    <ProgId Id="NSwagStudio.ViewModels.SwaggerGenerators.WebApiSwaggerGeneratorViewModel" Description="NSwagStudio.ViewModels.SwaggerGenerators.WebApiSwaggerGeneratorViewModel" />
                </Class>
                <Class Id="{E85E3FA3-9B25-36C3-A33D-0F18FA52126A}" Context="InprocServer32" Description="NSwagStudio.Views.SwaggerGenerators.JsonSchemaInputGeneratorView" ThreadingModel="both" ForeignServer="mscoree.dll">
                    <ProgId Id="NSwagStudio.Views.SwaggerGenerators.JsonSchemaInputGeneratorView" Description="NSwagStudio.Views.SwaggerGenerators.JsonSchemaInputGeneratorView" />
                </Class>
                <File Id="filF3BD24AA0D122986D3F6250EA6C47D5B" KeyPath="yes" Source="$(var.SourcePath)\NSwagStudio.exe" />
                <RegistryValue Root="HKCR" Key="CLSID\{01F52BD3-2214-38CD-BE75-7717772AEE72}\Implemented Categories\{62C8FE65-4EBB-45e7-B440-6E39B2CDBF29}" Value="" Type="string" Action="write" />
                <RegistryValue Root="HKCR" Key="CLSID\{01F52BD3-2214-38CD-BE75-7717772AEE72}\InprocServer32\0.12.5775.22204" Name="Class" Value="NSwagStudio.ViewModels.ClientGenerators.SwaggerGeneratorViewModel" Type="string" Action="write" />
                <RegistryValue Root="HKCR" Key="CLSID\{01F52BD3-2214-38CD-BE75-7717772AEE72}\InprocServer32\0.12.5775.22204" Name="Assembly" Value="NSwagStudio, Version=0.12.5775.22204, Culture=neutral, PublicKeyToken=null" Type="string" Action="write" />
                <RegistryValue Root="HKCR" Key="CLSID\{01F52BD3-2214-38CD-BE75-7717772AEE72}\InprocServer32\0.12.5775.22204" Name="RuntimeVersion" Value="v4.0.30319" Type="string" Action="write" />
                <RegistryValue Root="HKCR" Key="CLSID\{01F52BD3-2214-38CD-BE75-7717772AEE72}\InprocServer32\0.12.5775.22204" Name="CodeBase" Value="file:///[#filF3BD24AA0D122986D3F6250EA6C47D5B]" Type="string" Action="write" />
                <RegistryValue Root="HKCR" Key="CLSID\{01F52BD3-2214-38CD-BE75-7717772AEE72}\InprocServer32" Name="Class" Value="NSwagStudio.ViewModels.ClientGenerators.SwaggerGeneratorViewModel" Type="string" Action="write" />
                <RegistryValue Root="HKCR" Key="CLSID\{01F52BD3-2214-38CD-BE75-7717772AEE72}\InprocServer32" Name="Assembly" Value="NSwagStudio, Version=0.12.5775.22204, Culture=neutral, PublicKeyToken=null" Type="string" Action="write" />
                <RegistryValue Root="HKCR" Key="CLSID\{01F52BD3-2214-38CD-BE75-7717772AEE72}\InprocServer32" Name="RuntimeVersion" Value="v4.0.30319" Type="string" Action="write" />
                <RegistryValue Root="HKCR" Key="CLSID\{01F52BD3-2214-38CD-BE75-7717772AEE72}\InprocServer32" Name="CodeBase" Value="file:///[#filF3BD24AA0D122986D3F6250EA6C47D5B]" Type="string" Action="write" />
                <RegistryValue Root="HKCR" Key="CLSID\{04A2659A-76F1-3270-B05F-0ED052208D81}\Implemented Categories\{62C8FE65-4EBB-45e7-B440-6E39B2CDBF29}" Value="" Type="string" Action="write" />
                <RegistryValue Root="HKCR" Key="CLSID\{04A2659A-76F1-3270-B05F-0ED052208D81}\InprocServer32\0.12.5775.22204" Name="Class" Value="NSwagStudio.Views.SwaggerGenerators.SwaggerInputGeneratorView" Type="string" Action="write" />
                <RegistryValue Root="HKCR" Key="CLSID\{04A2659A-76F1-3270-B05F-0ED052208D81}\InprocServer32\0.12.5775.22204" Name="Assembly" Value="NSwagStudio, Version=0.12.5775.22204, Culture=neutral, PublicKeyToken=null" Type="string" Action="write" />
                <RegistryValue Root="HKCR" Key="CLSID\{04A2659A-76F1-3270-B05F-0ED052208D81}\InprocServer32\0.12.5775.22204" Name="RuntimeVersion" Value="v4.0.30319" Type="string" Action="write" />
                <RegistryValue Root="HKCR" Key="CLSID\{04A2659A-76F1-3270-B05F-0ED052208D81}\InprocServer32\0.12.5775.22204" Name="CodeBase" Value="file:///[#filF3BD24AA0D122986D3F6250EA6C47D5B]" Type="string" Action="write" />
                <RegistryValue Root="HKCR" Key="CLSID\{04A2659A-76F1-3270-B05F-0ED052208D81}\InprocServer32" Name="Class" Value="NSwagStudio.Views.SwaggerGenerators.SwaggerInputGeneratorView" Type="string" Action="write" />
                <RegistryValue Root="HKCR" Key="CLSID\{04A2659A-76F1-3270-B05F-0ED052208D81}\InprocServer32" Name="Assembly" Value="NSwagStudio, Version=0.12.5775.22204, Culture=neutral, PublicKeyToken=null" Type="string" Action="write" />
                <RegistryValue Root="HKCR" Key="CLSID\{04A2659A-76F1-3270-B05F-0ED052208D81}\InprocServer32" Name="RuntimeVersion" Value="v4.0.30319" Type="string" Action="write" />
                <RegistryValue Root="HKCR" Key="CLSID\{04A2659A-76F1-3270-B05F-0ED052208D81}\InprocServer32" Name="CodeBase" Value="file:///[#filF3BD24AA0D122986D3F6250EA6C47D5B]" Type="string" Action="write" />
                <RegistryValue Root="HKCR" Key="CLSID\{04D68C11-ACB3-388B-906E-64862F1E2959}\Implemented Categories\{62C8FE65-4EBB-45e7-B440-6E39B2CDBF29}" Value="" Type="string" Action="write" />
                <RegistryValue Root="HKCR" Key="CLSID\{04D68C11-ACB3-388B-906E-64862F1E2959}\InprocServer32\0.12.5775.22204" Name="Class" Value="NSwagStudio.ViewModels.MainWindowModel" Type="string" Action="write" />
                <RegistryValue Root="HKCR" Key="CLSID\{04D68C11-ACB3-388B-906E-64862F1E2959}\InprocServer32\0.12.5775.22204" Name="Assembly" Value="NSwagStudio, Version=0.12.5775.22204, Culture=neutral, PublicKeyToken=null" Type="string" Action="write" />
                <RegistryValue Root="HKCR" Key="CLSID\{04D68C11-ACB3-388B-906E-64862F1E2959}\InprocServer32\0.12.5775.22204" Name="RuntimeVersion" Value="v4.0.30319" Type="string" Action="write" />
                <RegistryValue Root="HKCR" Key="CLSID\{04D68C11-ACB3-388B-906E-64862F1E2959}\InprocServer32\0.12.5775.22204" Name="CodeBase" Value="file:///[#filF3BD24AA0D122986D3F6250EA6C47D5B]" Type="string" Action="write" />
                <RegistryValue Root="HKCR" Key="CLSID\{04D68C11-ACB3-388B-906E-64862F1E2959}\InprocServer32" Name="Class" Value="NSwagStudio.ViewModels.MainWindowModel" Type="string" Action="write" />
                <RegistryValue Root="HKCR" Key="CLSID\{04D68C11-ACB3-388B-906E-64862F1E2959}\InprocServer32" Name="Assembly" Value="NSwagStudio, Version=0.12.5775.22204, Culture=neutral, PublicKeyToken=null" Type="string" Action="write" />
                <RegistryValue Root="HKCR" Key="CLSID\{04D68C11-ACB3-388B-906E-64862F1E2959}\InprocServer32" Name="RuntimeVersion" Value="v4.0.30319" Type="string" Action="write" />
                <RegistryValue Root="HKCR" Key="CLSID\{04D68C11-ACB3-388B-906E-64862F1E2959}\InprocServer32" Name="CodeBase" Value="file:///[#filF3BD24AA0D122986D3F6250EA6C47D5B]" Type="string" Action="write" />
                <RegistryValue Root="HKCR" Key="CLSID\{0AAFFF80-E2AC-3E29-9B19-1BC871671CCA}\Implemented Categories\{62C8FE65-4EBB-45e7-B440-6E39B2CDBF29}" Value="" Type="string" Action="write" />
                <RegistryValue Root="HKCR" Key="CLSID\{0AAFFF80-E2AC-3E29-9B19-1BC871671CCA}\InprocServer32\0.12.5775.22204" Name="Class" Value="NSwagStudio.App" Type="string" Action="write" />
                <RegistryValue Root="HKCR" Key="CLSID\{0AAFFF80-E2AC-3E29-9B19-1BC871671CCA}\InprocServer32\0.12.5775.22204" Name="Assembly" Value="NSwagStudio, Version=0.12.5775.22204, Culture=neutral, PublicKeyToken=null" Type="string" Action="write" />
                <RegistryValue Root="HKCR" Key="CLSID\{0AAFFF80-E2AC-3E29-9B19-1BC871671CCA}\InprocServer32\0.12.5775.22204" Name="RuntimeVersion" Value="v4.0.30319" Type="string" Action="write" />
                <RegistryValue Root="HKCR" Key="CLSID\{0AAFFF80-E2AC-3E29-9B19-1BC871671CCA}\InprocServer32\0.12.5775.22204" Name="CodeBase" Value="file:///[#filF3BD24AA0D122986D3F6250EA6C47D5B]" Type="string" Action="write" />
                <RegistryValue Root="HKCR" Key="CLSID\{0AAFFF80-E2AC-3E29-9B19-1BC871671CCA}\InprocServer32" Name="Class" Value="NSwagStudio.App" Type="string" Action="write" />
                <RegistryValue Root="HKCR" Key="CLSID\{0AAFFF80-E2AC-3E29-9B19-1BC871671CCA}\InprocServer32" Name="Assembly" Value="NSwagStudio, Version=0.12.5775.22204, Culture=neutral, PublicKeyToken=null" Type="string" Action="write" />
                <RegistryValue Root="HKCR" Key="CLSID\{0AAFFF80-E2AC-3E29-9B19-1BC871671CCA}\InprocServer32" Name="RuntimeVersion" Value="v4.0.30319" Type="string" Action="write" />
                <RegistryValue Root="HKCR" Key="CLSID\{0AAFFF80-E2AC-3E29-9B19-1BC871671CCA}\InprocServer32" Name="CodeBase" Value="file:///[#filF3BD24AA0D122986D3F6250EA6C47D5B]" Type="string" Action="write" />
                <RegistryValue Root="HKCR" Key="CLSID\{1138D405-BC28-3E6F-B8CA-DA28332A6A85}\Implemented Categories\{62C8FE65-4EBB-45e7-B440-6E39B2CDBF29}" Value="" Type="string" Action="write" />
                <RegistryValue Root="HKCR" Key="CLSID\{1138D405-BC28-3E6F-B8CA-DA28332A6A85}\InprocServer32\0.12.5775.22204" Name="Class" Value="NSwagStudio.Views.ClientGenerators.TypeScriptCodeGeneratorView" Type="string" Action="write" />
                <RegistryValue Root="HKCR" Key="CLSID\{1138D405-BC28-3E6F-B8CA-DA28332A6A85}\InprocServer32\0.12.5775.22204" Name="Assembly" Value="NSwagStudio, Version=0.12.5775.22204, Culture=neutral, PublicKeyToken=null" Type="string" Action="write" />
                <RegistryValue Root="HKCR" Key="CLSID\{1138D405-BC28-3E6F-B8CA-DA28332A6A85}\InprocServer32\0.12.5775.22204" Name="RuntimeVersion" Value="v4.0.30319" Type="string" Action="write" />
                <RegistryValue Root="HKCR" Key="CLSID\{1138D405-BC28-3E6F-B8CA-DA28332A6A85}\InprocServer32\0.12.5775.22204" Name="CodeBase" Value="file:///[#filF3BD24AA0D122986D3F6250EA6C47D5B]" Type="string" Action="write" />
                <RegistryValue Root="HKCR" Key="CLSID\{1138D405-BC28-3E6F-B8CA-DA28332A6A85}\InprocServer32" Name="Class" Value="NSwagStudio.Views.ClientGenerators.TypeScriptCodeGeneratorView" Type="string" Action="write" />
                <RegistryValue Root="HKCR" Key="CLSID\{1138D405-BC28-3E6F-B8CA-DA28332A6A85}\InprocServer32" Name="Assembly" Value="NSwagStudio, Version=0.12.5775.22204, Culture=neutral, PublicKeyToken=null" Type="string" Action="write" />
                <RegistryValue Root="HKCR" Key="CLSID\{1138D405-BC28-3E6F-B8CA-DA28332A6A85}\InprocServer32" Name="RuntimeVersion" Value="v4.0.30319" Type="string" Action="write" />
                <RegistryValue Root="HKCR" Key="CLSID\{1138D405-BC28-3E6F-B8CA-DA28332A6A85}\InprocServer32" Name="CodeBase" Value="file:///[#filF3BD24AA0D122986D3F6250EA6C47D5B]" Type="string" Action="write" />
                <RegistryValue Root="HKCR" Key="CLSID\{17F04FAF-794E-3F8D-96E5-7C39BC06295C}\Implemented Categories\{62C8FE65-4EBB-45e7-B440-6E39B2CDBF29}" Value="" Type="string" Action="write" />
                <RegistryValue Root="HKCR" Key="CLSID\{17F04FAF-794E-3F8D-96E5-7C39BC06295C}\InprocServer32\0.12.5775.22204" Name="Class" Value="NSwagStudio.ViewModels.SwaggerGenerators.AssemblySwaggerGeneratorViewModel" Type="string" Action="write" />
                <RegistryValue Root="HKCR" Key="CLSID\{17F04FAF-794E-3F8D-96E5-7C39BC06295C}\InprocServer32\0.12.5775.22204" Name="Assembly" Value="NSwagStudio, Version=0.12.5775.22204, Culture=neutral, PublicKeyToken=null" Type="string" Action="write" />
                <RegistryValue Root="HKCR" Key="CLSID\{17F04FAF-794E-3F8D-96E5-7C39BC06295C}\InprocServer32\0.12.5775.22204" Name="RuntimeVersion" Value="v4.0.30319" Type="string" Action="write" />
                <RegistryValue Root="HKCR" Key="CLSID\{17F04FAF-794E-3F8D-96E5-7C39BC06295C}\InprocServer32\0.12.5775.22204" Name="CodeBase" Value="file:///[#filF3BD24AA0D122986D3F6250EA6C47D5B]" Type="string" Action="write" />
                <RegistryValue Root="HKCR" Key="CLSID\{17F04FAF-794E-3F8D-96E5-7C39BC06295C}\InprocServer32" Name="Class" Value="NSwagStudio.ViewModels.SwaggerGenerators.AssemblySwaggerGeneratorViewModel" Type="string" Action="write" />
                <RegistryValue Root="HKCR" Key="CLSID\{17F04FAF-794E-3F8D-96E5-7C39BC06295C}\InprocServer32" Name="Assembly" Value="NSwagStudio, Version=0.12.5775.22204, Culture=neutral, PublicKeyToken=null" Type="string" Action="write" />
                <RegistryValue Root="HKCR" Key="CLSID\{17F04FAF-794E-3F8D-96E5-7C39BC06295C}\InprocServer32" Name="RuntimeVersion" Value="v4.0.30319" Type="string" Action="write" />
                <RegistryValue Root="HKCR" Key="CLSID\{17F04FAF-794E-3F8D-96E5-7C39BC06295C}\InprocServer32" Name="CodeBase" Value="file:///[#filF3BD24AA0D122986D3F6250EA6C47D5B]" Type="string" Action="write" />
                <RegistryValue Root="HKCR" Key="CLSID\{259F00EF-45B5-3577-B1B9-0CD741BDDADE}\Implemented Categories\{62C8FE65-4EBB-45e7-B440-6E39B2CDBF29}" Value="" Type="string" Action="write" />
                <RegistryValue Root="HKCR" Key="CLSID\{259F00EF-45B5-3577-B1B9-0CD741BDDADE}\InprocServer32\0.12.5775.22204" Name="Class" Value="NSwagStudio.ViewModels.ViewModelBase" Type="string" Action="write" />
                <RegistryValue Root="HKCR" Key="CLSID\{259F00EF-45B5-3577-B1B9-0CD741BDDADE}\InprocServer32\0.12.5775.22204" Name="Assembly" Value="NSwagStudio, Version=0.12.5775.22204, Culture=neutral, PublicKeyToken=null" Type="string" Action="write" />
                <RegistryValue Root="HKCR" Key="CLSID\{259F00EF-45B5-3577-B1B9-0CD741BDDADE}\InprocServer32\0.12.5775.22204" Name="RuntimeVersion" Value="v4.0.30319" Type="string" Action="write" />
                <RegistryValue Root="HKCR" Key="CLSID\{259F00EF-45B5-3577-B1B9-0CD741BDDADE}\InprocServer32\0.12.5775.22204" Name="CodeBase" Value="file:///[#filF3BD24AA0D122986D3F6250EA6C47D5B]" Type="string" Action="write" />
                <RegistryValue Root="HKCR" Key="CLSID\{259F00EF-45B5-3577-B1B9-0CD741BDDADE}\InprocServer32" Name="Class" Value="NSwagStudio.ViewModels.ViewModelBase" Type="string" Action="write" />
                <RegistryValue Root="HKCR" Key="CLSID\{259F00EF-45B5-3577-B1B9-0CD741BDDADE}\InprocServer32" Name="Assembly" Value="NSwagStudio, Version=0.12.5775.22204, Culture=neutral, PublicKeyToken=null" Type="string" Action="write" />
                <RegistryValue Root="HKCR" Key="CLSID\{259F00EF-45B5-3577-B1B9-0CD741BDDADE}\InprocServer32" Name="RuntimeVersion" Value="v4.0.30319" Type="string" Action="write" />
                <RegistryValue Root="HKCR" Key="CLSID\{259F00EF-45B5-3577-B1B9-0CD741BDDADE}\InprocServer32" Name="CodeBase" Value="file:///[#filF3BD24AA0D122986D3F6250EA6C47D5B]" Type="string" Action="write" />
                <RegistryValue Root="HKCR" Key="CLSID\{3824980B-66C4-37DA-ACE0-451BB9F15CEC}\Implemented Categories\{62C8FE65-4EBB-45e7-B440-6E39B2CDBF29}" Value="" Type="string" Action="write" />
                <RegistryValue Root="HKCR" Key="CLSID\{3824980B-66C4-37DA-ACE0-451BB9F15CEC}\InprocServer32\0.12.5775.22204" Name="Class" Value="NSwagStudio.Views.ClientGenerators.SwaggerGeneratorView" Type="string" Action="write" />
                <RegistryValue Root="HKCR" Key="CLSID\{3824980B-66C4-37DA-ACE0-451BB9F15CEC}\InprocServer32\0.12.5775.22204" Name="Assembly" Value="NSwagStudio, Version=0.12.5775.22204, Culture=neutral, PublicKeyToken=null" Type="string" Action="write" />
                <RegistryValue Root="HKCR" Key="CLSID\{3824980B-66C4-37DA-ACE0-451BB9F15CEC}\InprocServer32\0.12.5775.22204" Name="RuntimeVersion" Value="v4.0.30319" Type="string" Action="write" />
                <RegistryValue Root="HKCR" Key="CLSID\{3824980B-66C4-37DA-ACE0-451BB9F15CEC}\InprocServer32\0.12.5775.22204" Name="CodeBase" Value="file:///[#filF3BD24AA0D122986D3F6250EA6C47D5B]" Type="string" Action="write" />
                <RegistryValue Root="HKCR" Key="CLSID\{3824980B-66C4-37DA-ACE0-451BB9F15CEC}\InprocServer32" Name="Class" Value="NSwagStudio.Views.ClientGenerators.SwaggerGeneratorView" Type="string" Action="write" />
                <RegistryValue Root="HKCR" Key="CLSID\{3824980B-66C4-37DA-ACE0-451BB9F15CEC}\InprocServer32" Name="Assembly" Value="NSwagStudio, Version=0.12.5775.22204, Culture=neutral, PublicKeyToken=null" Type="string" Action="write" />
                <RegistryValue Root="HKCR" Key="CLSID\{3824980B-66C4-37DA-ACE0-451BB9F15CEC}\InprocServer32" Name="RuntimeVersion" Value="v4.0.30319" Type="string" Action="write" />
                <RegistryValue Root="HKCR" Key="CLSID\{3824980B-66C4-37DA-ACE0-451BB9F15CEC}\InprocServer32" Name="CodeBase" Value="file:///[#filF3BD24AA0D122986D3F6250EA6C47D5B]" Type="string" Action="write" />
                <RegistryValue Root="HKCR" Key="CLSID\{598F32F9-D0B8-3588-8DEC-DE6BBEC3845F}\Implemented Categories\{62C8FE65-4EBB-45e7-B440-6E39B2CDBF29}" Value="" Type="string" Action="write" />
                <RegistryValue Root="HKCR" Key="CLSID\{598F32F9-D0B8-3588-8DEC-DE6BBEC3845F}\InprocServer32\0.12.5775.22204" Name="Class" Value="NSwagStudio.ViewModels.ClientGenerators.TypeScriptCodeGeneratorViewModel" Type="string" Action="write" />
                <RegistryValue Root="HKCR" Key="CLSID\{598F32F9-D0B8-3588-8DEC-DE6BBEC3845F}\InprocServer32\0.12.5775.22204" Name="Assembly" Value="NSwagStudio, Version=0.12.5775.22204, Culture=neutral, PublicKeyToken=null" Type="string" Action="write" />
                <RegistryValue Root="HKCR" Key="CLSID\{598F32F9-D0B8-3588-8DEC-DE6BBEC3845F}\InprocServer32\0.12.5775.22204" Name="RuntimeVersion" Value="v4.0.30319" Type="string" Action="write" />
                <RegistryValue Root="HKCR" Key="CLSID\{598F32F9-D0B8-3588-8DEC-DE6BBEC3845F}\InprocServer32\0.12.5775.22204" Name="CodeBase" Value="file:///[#filF3BD24AA0D122986D3F6250EA6C47D5B]" Type="string" Action="write" />
                <RegistryValue Root="HKCR" Key="CLSID\{598F32F9-D0B8-3588-8DEC-DE6BBEC3845F}\InprocServer32" Name="Class" Value="NSwagStudio.ViewModels.ClientGenerators.TypeScriptCodeGeneratorViewModel" Type="string" Action="write" />
                <RegistryValue Root="HKCR" Key="CLSID\{598F32F9-D0B8-3588-8DEC-DE6BBEC3845F}\InprocServer32" Name="Assembly" Value="NSwagStudio, Version=0.12.5775.22204, Culture=neutral, PublicKeyToken=null" Type="string" Action="write" />
                <RegistryValue Root="HKCR" Key="CLSID\{598F32F9-D0B8-3588-8DEC-DE6BBEC3845F}\InprocServer32" Name="RuntimeVersion" Value="v4.0.30319" Type="string" Action="write" />
                <RegistryValue Root="HKCR" Key="CLSID\{598F32F9-D0B8-3588-8DEC-DE6BBEC3845F}\InprocServer32" Name="CodeBase" Value="file:///[#filF3BD24AA0D122986D3F6250EA6C47D5B]" Type="string" Action="write" />
                <RegistryValue Root="HKCR" Key="CLSID\{5B2788A3-0F52-3DCF-9837-D44E37FAFAFD}\Implemented Categories\{62C8FE65-4EBB-45e7-B440-6E39B2CDBF29}" Value="" Type="string" Action="write" />
                <RegistryValue Root="HKCR" Key="CLSID\{5B2788A3-0F52-3DCF-9837-D44E37FAFAFD}\InprocServer32\0.12.5775.22204" Name="Class" Value="NSwagStudio.Views.SwaggerGenerators.WebApiSwaggerGeneratorView" Type="string" Action="write" />
                <RegistryValue Root="HKCR" Key="CLSID\{5B2788A3-0F52-3DCF-9837-D44E37FAFAFD}\InprocServer32\0.12.5775.22204" Name="Assembly" Value="NSwagStudio, Version=0.12.5775.22204, Culture=neutral, PublicKeyToken=null" Type="string" Action="write" />
                <RegistryValue Root="HKCR" Key="CLSID\{5B2788A3-0F52-3DCF-9837-D44E37FAFAFD}\InprocServer32\0.12.5775.22204" Name="RuntimeVersion" Value="v4.0.30319" Type="string" Action="write" />
                <RegistryValue Root="HKCR" Key="CLSID\{5B2788A3-0F52-3DCF-9837-D44E37FAFAFD}\InprocServer32\0.12.5775.22204" Name="CodeBase" Value="file:///[#filF3BD24AA0D122986D3F6250EA6C47D5B]" Type="string" Action="write" />
                <RegistryValue Root="HKCR" Key="CLSID\{5B2788A3-0F52-3DCF-9837-D44E37FAFAFD}\InprocServer32" Name="Class" Value="NSwagStudio.Views.SwaggerGenerators.WebApiSwaggerGeneratorView" Type="string" Action="write" />
                <RegistryValue Root="HKCR" Key="CLSID\{5B2788A3-0F52-3DCF-9837-D44E37FAFAFD}\InprocServer32" Name="Assembly" Value="NSwagStudio, Version=0.12.5775.22204, Culture=neutral, PublicKeyToken=null" Type="string" Action="write" />
                <RegistryValue Root="HKCR" Key="CLSID\{5B2788A3-0F52-3DCF-9837-D44E37FAFAFD}\InprocServer32" Name="RuntimeVersion" Value="v4.0.30319" Type="string" Action="write" />
                <RegistryValue Root="HKCR" Key="CLSID\{5B2788A3-0F52-3DCF-9837-D44E37FAFAFD}\InprocServer32" Name="CodeBase" Value="file:///[#filF3BD24AA0D122986D3F6250EA6C47D5B]" Type="string" Action="write" />
                <RegistryValue Root="HKCR" Key="CLSID\{83317899-C4AA-373E-9A14-EF2405E95B32}\Implemented Categories\{62C8FE65-4EBB-45e7-B440-6E39B2CDBF29}" Value="" Type="string" Action="write" />
                <RegistryValue Root="HKCR" Key="CLSID\{83317899-C4AA-373E-9A14-EF2405E95B32}\InprocServer32\0.12.5775.22204" Name="Class" Value="NSwagStudio.Views.MainWindow" Type="string" Action="write" />
                <RegistryValue Root="HKCR" Key="CLSID\{83317899-C4AA-373E-9A14-EF2405E95B32}\InprocServer32\0.12.5775.22204" Name="Assembly" Value="NSwagStudio, Version=0.12.5775.22204, Culture=neutral, PublicKeyToken=null" Type="string" Action="write" />
                <RegistryValue Root="HKCR" Key="CLSID\{83317899-C4AA-373E-9A14-EF2405E95B32}\InprocServer32\0.12.5775.22204" Name="RuntimeVersion" Value="v4.0.30319" Type="string" Action="write" />
                <RegistryValue Root="HKCR" Key="CLSID\{83317899-C4AA-373E-9A14-EF2405E95B32}\InprocServer32\0.12.5775.22204" Name="CodeBase" Value="file:///[#filF3BD24AA0D122986D3F6250EA6C47D5B]" Type="string" Action="write" />
                <RegistryValue Root="HKCR" Key="CLSID\{83317899-C4AA-373E-9A14-EF2405E95B32}\InprocServer32" Name="Class" Value="NSwagStudio.Views.MainWindow" Type="string" Action="write" />
                <RegistryValue Root="HKCR" Key="CLSID\{83317899-C4AA-373E-9A14-EF2405E95B32}\InprocServer32" Name="Assembly" Value="NSwagStudio, Version=0.12.5775.22204, Culture=neutral, PublicKeyToken=null" Type="string" Action="write" />
                <RegistryValue Root="HKCR" Key="CLSID\{83317899-C4AA-373E-9A14-EF2405E95B32}\InprocServer32" Name="RuntimeVersion" Value="v4.0.30319" Type="string" Action="write" />
                <RegistryValue Root="HKCR" Key="CLSID\{83317899-C4AA-373E-9A14-EF2405E95B32}\InprocServer32" Name="CodeBase" Value="file:///[#filF3BD24AA0D122986D3F6250EA6C47D5B]" Type="string" Action="write" />
                <RegistryValue Root="HKCR" Key="CLSID\{8CBC16C6-BD1C-3780-A662-FFF732447482}\Implemented Categories\{62C8FE65-4EBB-45e7-B440-6E39B2CDBF29}" Value="" Type="string" Action="write" />
                <RegistryValue Root="HKCR" Key="CLSID\{8CBC16C6-BD1C-3780-A662-FFF732447482}\InprocServer32\0.12.5775.22204" Name="Class" Value="NSwagStudio.Views.SwaggerGenerators.AssemblySwaggerGeneratorView" Type="string" Action="write" />
                <RegistryValue Root="HKCR" Key="CLSID\{8CBC16C6-BD1C-3780-A662-FFF732447482}\InprocServer32\0.12.5775.22204" Name="Assembly" Value="NSwagStudio, Version=0.12.5775.22204, Culture=neutral, PublicKeyToken=null" Type="string" Action="write" />
                <RegistryValue Root="HKCR" Key="CLSID\{8CBC16C6-BD1C-3780-A662-FFF732447482}\InprocServer32\0.12.5775.22204" Name="RuntimeVersion" Value="v4.0.30319" Type="string" Action="write" />
                <RegistryValue Root="HKCR" Key="CLSID\{8CBC16C6-BD1C-3780-A662-FFF732447482}\InprocServer32\0.12.5775.22204" Name="CodeBase" Value="file:///[#filF3BD24AA0D122986D3F6250EA6C47D5B]" Type="string" Action="write" />
                <RegistryValue Root="HKCR" Key="CLSID\{8CBC16C6-BD1C-3780-A662-FFF732447482}\InprocServer32" Name="Class" Value="NSwagStudio.Views.SwaggerGenerators.AssemblySwaggerGeneratorView" Type="string" Action="write" />
                <RegistryValue Root="HKCR" Key="CLSID\{8CBC16C6-BD1C-3780-A662-FFF732447482}\InprocServer32" Name="Assembly" Value="NSwagStudio, Version=0.12.5775.22204, Culture=neutral, PublicKeyToken=null" Type="string" Action="write" />
                <RegistryValue Root="HKCR" Key="CLSID\{8CBC16C6-BD1C-3780-A662-FFF732447482}\InprocServer32" Name="RuntimeVersion" Value="v4.0.30319" Type="string" Action="write" />
                <RegistryValue Root="HKCR" Key="CLSID\{8CBC16C6-BD1C-3780-A662-FFF732447482}\InprocServer32" Name="CodeBase" Value="file:///[#filF3BD24AA0D122986D3F6250EA6C47D5B]" Type="string" Action="write" />
                <RegistryValue Root="HKCR" Key="CLSID\{9E8EE950-96C6-3DF5-8AE5-9305A5D878DB}\Implemented Categories\{62C8FE65-4EBB-45e7-B440-6E39B2CDBF29}" Value="" Type="string" Action="write" />
                <RegistryValue Root="HKCR" Key="CLSID\{9E8EE950-96C6-3DF5-8AE5-9305A5D878DB}\InprocServer32\0.12.5775.22204" Name="Class" Value="NSwagStudio.Views.ClientGenerators.CSharpClientGeneratorView" Type="string" Action="write" />
                <RegistryValue Root="HKCR" Key="CLSID\{9E8EE950-96C6-3DF5-8AE5-9305A5D878DB}\InprocServer32\0.12.5775.22204" Name="Assembly" Value="NSwagStudio, Version=0.12.5775.22204, Culture=neutral, PublicKeyToken=null" Type="string" Action="write" />
                <RegistryValue Root="HKCR" Key="CLSID\{9E8EE950-96C6-3DF5-8AE5-9305A5D878DB}\InprocServer32\0.12.5775.22204" Name="RuntimeVersion" Value="v4.0.30319" Type="string" Action="write" />
                <RegistryValue Root="HKCR" Key="CLSID\{9E8EE950-96C6-3DF5-8AE5-9305A5D878DB}\InprocServer32\0.12.5775.22204" Name="CodeBase" Value="file:///[#filF3BD24AA0D122986D3F6250EA6C47D5B]" Type="string" Action="write" />
                <RegistryValue Root="HKCR" Key="CLSID\{9E8EE950-96C6-3DF5-8AE5-9305A5D878DB}\InprocServer32" Name="Class" Value="NSwagStudio.Views.ClientGenerators.CSharpClientGeneratorView" Type="string" Action="write" />
                <RegistryValue Root="HKCR" Key="CLSID\{9E8EE950-96C6-3DF5-8AE5-9305A5D878DB}\InprocServer32" Name="Assembly" Value="NSwagStudio, Version=0.12.5775.22204, Culture=neutral, PublicKeyToken=null" Type="string" Action="write" />
                <RegistryValue Root="HKCR" Key="CLSID\{9E8EE950-96C6-3DF5-8AE5-9305A5D878DB}\InprocServer32" Name="RuntimeVersion" Value="v4.0.30319" Type="string" Action="write" />
                <RegistryValue Root="HKCR" Key="CLSID\{9E8EE950-96C6-3DF5-8AE5-9305A5D878DB}\InprocServer32" Name="CodeBase" Value="file:///[#filF3BD24AA0D122986D3F6250EA6C47D5B]" Type="string" Action="write" />
                <RegistryValue Root="HKCR" Key="CLSID\{C714F284-995F-3ABB-835D-5A6940D6112D}\Implemented Categories\{62C8FE65-4EBB-45e7-B440-6E39B2CDBF29}" Value="" Type="string" Action="write" />
                <RegistryValue Root="HKCR" Key="CLSID\{C714F284-995F-3ABB-835D-5A6940D6112D}\InprocServer32\0.12.5775.22204" Name="Class" Value="NSwagStudio.ViewModels.ClientGenerators.CSharpClientGeneratorViewModel" Type="string" Action="write" />
                <RegistryValue Root="HKCR" Key="CLSID\{C714F284-995F-3ABB-835D-5A6940D6112D}\InprocServer32\0.12.5775.22204" Name="Assembly" Value="NSwagStudio, Version=0.12.5775.22204, Culture=neutral, PublicKeyToken=null" Type="string" Action="write" />
                <RegistryValue Root="HKCR" Key="CLSID\{C714F284-995F-3ABB-835D-5A6940D6112D}\InprocServer32\0.12.5775.22204" Name="RuntimeVersion" Value="v4.0.30319" Type="string" Action="write" />
                <RegistryValue Root="HKCR" Key="CLSID\{C714F284-995F-3ABB-835D-5A6940D6112D}\InprocServer32\0.12.5775.22204" Name="CodeBase" Value="file:///[#filF3BD24AA0D122986D3F6250EA6C47D5B]" Type="string" Action="write" />
                <RegistryValue Root="HKCR" Key="CLSID\{C714F284-995F-3ABB-835D-5A6940D6112D}\InprocServer32" Name="Class" Value="NSwagStudio.ViewModels.ClientGenerators.CSharpClientGeneratorViewModel" Type="string" Action="write" />
                <RegistryValue Root="HKCR" Key="CLSID\{C714F284-995F-3ABB-835D-5A6940D6112D}\InprocServer32" Name="Assembly" Value="NSwagStudio, Version=0.12.5775.22204, Culture=neutral, PublicKeyToken=null" Type="string" Action="write" />
                <RegistryValue Root="HKCR" Key="CLSID\{C714F284-995F-3ABB-835D-5A6940D6112D}\InprocServer32" Name="RuntimeVersion" Value="v4.0.30319" Type="string" Action="write" />
                <RegistryValue Root="HKCR" Key="CLSID\{C714F284-995F-3ABB-835D-5A6940D6112D}\InprocServer32" Name="CodeBase" Value="file:///[#filF3BD24AA0D122986D3F6250EA6C47D5B]" Type="string" Action="write" />
                <RegistryValue Root="HKCR" Key="CLSID\{D6A42C91-37C8-3D25-99C8-6896868487DF}\Implemented Categories\{62C8FE65-4EBB-45e7-B440-6E39B2CDBF29}" Value="" Type="string" Action="write" />
                <RegistryValue Root="HKCR" Key="CLSID\{D6A42C91-37C8-3D25-99C8-6896868487DF}\InprocServer32\0.12.5775.22204" Name="Class" Value="NSwagStudio.ViewModels.SwaggerGenerators.WebApiSwaggerGeneratorViewModel" Type="string" Action="write" />
                <RegistryValue Root="HKCR" Key="CLSID\{D6A42C91-37C8-3D25-99C8-6896868487DF}\InprocServer32\0.12.5775.22204" Name="Assembly" Value="NSwagStudio, Version=0.12.5775.22204, Culture=neutral, PublicKeyToken=null" Type="string" Action="write" />
                <RegistryValue Root="HKCR" Key="CLSID\{D6A42C91-37C8-3D25-99C8-6896868487DF}\InprocServer32\0.12.5775.22204" Name="RuntimeVersion" Value="v4.0.30319" Type="string" Action="write" />
                <RegistryValue Root="HKCR" Key="CLSID\{D6A42C91-37C8-3D25-99C8-6896868487DF}\InprocServer32\0.12.5775.22204" Name="CodeBase" Value="file:///[#filF3BD24AA0D122986D3F6250EA6C47D5B]" Type="string" Action="write" />
                <RegistryValue Root="HKCR" Key="CLSID\{D6A42C91-37C8-3D25-99C8-6896868487DF}\InprocServer32" Name="Class" Value="NSwagStudio.ViewModels.SwaggerGenerators.WebApiSwaggerGeneratorViewModel" Type="string" Action="write" />
                <RegistryValue Root="HKCR" Key="CLSID\{D6A42C91-37C8-3D25-99C8-6896868487DF}\InprocServer32" Name="Assembly" Value="NSwagStudio, Version=0.12.5775.22204, Culture=neutral, PublicKeyToken=null" Type="string" Action="write" />
                <RegistryValue Root="HKCR" Key="CLSID\{D6A42C91-37C8-3D25-99C8-6896868487DF}\InprocServer32" Name="RuntimeVersion" Value="v4.0.30319" Type="string" Action="write" />
                <RegistryValue Root="HKCR" Key="CLSID\{D6A42C91-37C8-3D25-99C8-6896868487DF}\InprocServer32" Name="CodeBase" Value="file:///[#filF3BD24AA0D122986D3F6250EA6C47D5B]" Type="string" Action="write" />
                <RegistryValue Root="HKCR" Key="CLSID\{E85E3FA3-9B25-36C3-A33D-0F18FA52126A}\Implemented Categories\{62C8FE65-4EBB-45e7-B440-6E39B2CDBF29}" Value="" Type="string" Action="write" />
                <RegistryValue Root="HKCR" Key="CLSID\{E85E3FA3-9B25-36C3-A33D-0F18FA52126A}\InprocServer32\0.12.5775.22204" Name="Class" Value="NSwagStudio.Views.SwaggerGenerators.JsonSchemaInputGeneratorView" Type="string" Action="write" />
                <RegistryValue Root="HKCR" Key="CLSID\{E85E3FA3-9B25-36C3-A33D-0F18FA52126A}\InprocServer32\0.12.5775.22204" Name="Assembly" Value="NSwagStudio, Version=0.12.5775.22204, Culture=neutral, PublicKeyToken=null" Type="string" Action="write" />
                <RegistryValue Root="HKCR" Key="CLSID\{E85E3FA3-9B25-36C3-A33D-0F18FA52126A}\InprocServer32\0.12.5775.22204" Name="RuntimeVersion" Value="v4.0.30319" Type="string" Action="write" />
                <RegistryValue Root="HKCR" Key="CLSID\{E85E3FA3-9B25-36C3-A33D-0F18FA52126A}\InprocServer32\0.12.5775.22204" Name="CodeBase" Value="file:///[#filF3BD24AA0D122986D3F6250EA6C47D5B]" Type="string" Action="write" />
                <RegistryValue Root="HKCR" Key="CLSID\{E85E3FA3-9B25-36C3-A33D-0F18FA52126A}\InprocServer32" Name="Class" Value="NSwagStudio.Views.SwaggerGenerators.JsonSchemaInputGeneratorView" Type="string" Action="write" />
                <RegistryValue Root="HKCR" Key="CLSID\{E85E3FA3-9B25-36C3-A33D-0F18FA52126A}\InprocServer32" Name="Assembly" Value="NSwagStudio, Version=0.12.5775.22204, Culture=neutral, PublicKeyToken=null" Type="string" Action="write" />
                <RegistryValue Root="HKCR" Key="CLSID\{E85E3FA3-9B25-36C3-A33D-0F18FA52126A}\InprocServer32" Name="RuntimeVersion" Value="v4.0.30319" Type="string" Action="write" />
                <RegistryValue Root="HKCR" Key="CLSID\{E85E3FA3-9B25-36C3-A33D-0F18FA52126A}\InprocServer32" Name="CodeBase" Value="file:///[#filF3BD24AA0D122986D3F6250EA6C47D5B]" Type="string" Action="write" />
            </Component>
            <Component Id="cmpE1AD57291ECD76446C08E80324E18C52" Directory="RootDirectory" Guid="*">
                <File Id="fil3D998DFDF0171F45FA4994B3076A1BE3" KeyPath="yes" Source="$(var.SourcePath)\NSwagStudio.exe.config" />
            </Component>
            <Component Id="cmpAF99E5EDE3366C322A0C4A1D460F492A" Directory="RootDirectory" Guid="*">
                <File Id="fil7363F15332F1A0AE5B714E0BDBE8069F" KeyPath="yes" Source="$(var.SourcePath)\NSwagStudio.pdb" />
            </Component>
>>>>>>> c74d0e8d
            <Component Id="cmp32C1339D08859DC7796F4EE23E0819F0" Directory="RootDirectory" Guid="*">
                <File Id="fil72A10A3701F72ECAD8968E45C6295B9D" KeyPath="yes" Source="$(var.SourcePath)\NSwagStudio.vshost.exe" />
            </Component>
            <Component Id="cmp474BA1F5E4041B6B55B1AA38BE12A2E5" Directory="RootDirectory" Guid="*">
                <File Id="filFA7E5A03A21F54B9AD53663AF2F9AB79" KeyPath="yes" Source="$(var.SourcePath)\NSwagStudio.vshost.exe.config" />
            </Component>
            <Component Id="cmp334374A35F014DC08C6313E21E5B8115" Directory="RootDirectory" Guid="*">
                <File Id="fil7F9F68A04E297D87BF9A84D800D82940" KeyPath="yes" Source="$(var.SourcePath)\NSwagStudio.vshost.exe.manifest" />
            </Component>
        </ComponentGroup>
    </Fragment>
</Wix><|MERGE_RESOLUTION|>--- conflicted
+++ resolved
@@ -5,8 +5,461 @@
     </Fragment>
     <Fragment>
         <ComponentGroup Id="SourceComponentGroup">
+            <Component Id="cmp176A2E239A34C8C385636B4CB874ED08" Directory="RootDirectory" Guid="*">
+                <File Id="fil25B5FD11D857CE5AD4B27C65FE0D4AFC" KeyPath="yes" Source="$(var.SourcePath)\Antlr4.StringTemplate.dll" />
+            </Component>
+            <Component Id="cmpF050811B3510C3795202BC265FF9BFE6" Directory="RootDirectory" Guid="*">
+                <File Id="fil3BA9517E5091439B691BC6A1A7363DA8" KeyPath="yes" Source="$(var.SourcePath)\Antlr4.StringTemplate.pdb" />
+            </Component>
+            <Component Id="cmp87CFDEF2C1748359777E98EF2DE59090" Directory="RootDirectory" Guid="*">
+                <File Id="filBB90AF377506520F6D8B60A0568383B4" KeyPath="yes" Source="$(var.SourcePath)\ApplicationIcon.ico" />
+            </Component>
             <Component Id="cmp47425D20B2F391879642B80A90278AAC" Directory="RootDirectory" Guid="*">
                 <File Id="fil8C2DCF70057F8D63A2AB43A9F8CDF0BD" KeyPath="yes" Source="$(var.SourcePath)\Microsoft.ApplicationInsights.dll" />
+            </Component>
+            <Component Id="cmp22963C55268924B7FEB12573FA62BD93" Directory="RootDirectory" Guid="*">
+                <File Id="fil21E58DDA50D7E6ADFBE0F2991B2A28F1" KeyPath="yes" Source="$(var.SourcePath)\Microsoft.ApplicationInsights.xml" />
+            </Component>
+            <Component Id="cmp0AD7778AC85723AB7C1079D0D66319E0" Directory="RootDirectory" Guid="*">
+                <Class Id="{0893B6F0-C68B-3A12-9B25-F723F1561CC1}" Context="InprocServer32" Description="MyToolkit.Html.HtmlParser" ThreadingModel="both" ForeignServer="mscoree.dll">
+                    <ProgId Id="MyToolkit.Html.HtmlParser" Description="MyToolkit.Html.HtmlParser" />
+                </Class>
+                <Class Id="{09DCAD79-2C62-376E-9200-7747B98C4E1B}" Context="InprocServer32" Description="MyToolkit.WorkflowEngine.Activities.EmptyActivity" ThreadingModel="both" ForeignServer="mscoree.dll">
+                    <ProgId Id="MyToolkit.WorkflowEngine.Activities.EmptyActivity" Description="MyToolkit.WorkflowEngine.Activities.EmptyActivity" />
+                </Class>
+                <Class Id="{14374AE2-577C-3B4B-9864-E76CCA163870}" Context="InprocServer32" Description="MyToolkit.WorkflowEngine.WorkflowActivityInput" ThreadingModel="both" ForeignServer="mscoree.dll">
+                    <ProgId Id="MyToolkit.WorkflowEngine.WorkflowActivityInput" Description="MyToolkit.WorkflowEngine.WorkflowActivityInput" />
+                </Class>
+                <Class Id="{26008858-4868-3078-B433-639D7E7C1DEF}" Context="InprocServer32" Description="MyToolkit.MVVM.BaseViewModel" ThreadingModel="both" ForeignServer="mscoree.dll">
+                    <ProgId Id="MyToolkit.MVVM.BaseViewModel" Description="MyToolkit.MVVM.BaseViewModel" />
+                </Class>
+                <Class Id="{2AA2F399-92EC-3B18-A15E-63BCDC1FFEB5}" Context="InprocServer32" Description="MyToolkit.Model.ObservableObject" ThreadingModel="both" ForeignServer="mscoree.dll">
+                    <ProgId Id="MyToolkit.Model.ObservableObject" Description="MyToolkit.Model.ObservableObject" />
+                </Class>
+                <Class Id="{3A828C92-E437-3F79-A069-3F0CBE81B11E}" Context="InprocServer32" Description="MyToolkit.WorkflowEngine.Activities.JoinActivity" ThreadingModel="both" ForeignServer="mscoree.dll">
+                    <ProgId Id="MyToolkit.WorkflowEngine.Activities.JoinActivity" Description="MyToolkit.WorkflowEngine.Activities.JoinActivity" />
+                </Class>
+                <Class Id="{3C0FB437-B75F-346B-8B48-D322E11200A5}" Context="InprocServer32" Description="MyToolkit.Composition.CompositionContext" ThreadingModel="both" ForeignServer="mscoree.dll">
+                    <ProgId Id="MyToolkit.Composition.CompositionContext" Description="MyToolkit.Composition.CompositionContext" />
+                </Class>
+                <Class Id="{3E8AD930-F828-380E-AFEF-44D607887CEB}" Context="InprocServer32" Description="MyToolkit.Model.AsyncValidatedObservableObject" ThreadingModel="both" ForeignServer="mscoree.dll">
+                    <ProgId Id="MyToolkit.Model.AsyncValidatedObservableObject" Description="MyToolkit.Model.AsyncValidatedObservableObject" />
+                </Class>
+                <Class Id="{40705CEB-BCA3-3556-9257-FD1EAF70DAF7}" Context="InprocServer32" Description="MyToolkit.Messaging.Messenger" ThreadingModel="both" ForeignServer="mscoree.dll">
+                    <ProgId Id="MyToolkit.Messaging.Messenger" Description="MyToolkit.Messaging.Messenger" />
+                </Class>
+                <Class Id="{44CFB341-929F-3BF8-B62B-FC652AF58D38}" Context="InprocServer32" Description="MyToolkit.Mvvm.ViewModelBase" ThreadingModel="both" ForeignServer="mscoree.dll">
+                    <ProgId Id="MyToolkit.Mvvm.ViewModelBase" Description="MyToolkit.Mvvm.ViewModelBase" />
+                </Class>
+                <Class Id="{4BC8CD77-09D3-3CDC-A0B9-4E87E0450333}" Context="InprocServer32" Description="MyToolkit.WorkflowEngine.WorkflowActivityOutput" ThreadingModel="both" ForeignServer="mscoree.dll">
+                    <ProgId Id="MyToolkit.WorkflowEngine.WorkflowActivityOutput" Description="MyToolkit.WorkflowEngine.WorkflowActivityOutput" />
+                </Class>
+                <Class Id="{529A3BB2-26AD-37A8-BB34-2FD594B1ABE7}" Context="InprocServer32" Description="MyToolkit.WorkflowEngine.WorkflowTransition" ThreadingModel="both" ForeignServer="mscoree.dll">
+                    <ProgId Id="MyToolkit.WorkflowEngine.WorkflowTransition" Description="MyToolkit.WorkflowEngine.WorkflowTransition" />
+                </Class>
+                <Class Id="{58ED868A-8860-306B-801B-8A2650FFEB09}" Context="InprocServer32" Description="MyToolkit.Utilities.CommandProcessor" ThreadingModel="both" ForeignServer="mscoree.dll">
+                    <ProgId Id="MyToolkit.Utilities.CommandProcessor" Description="MyToolkit.Utilities.CommandProcessor" />
+                </Class>
+                <Class Id="{5DEFD716-C050-3D1D-9BBA-F6325B959B19}" Context="InprocServer32" Description="MyToolkit.MVVM.NotifyPropertyChanged" ThreadingModel="both" ForeignServer="mscoree.dll">
+                    <ProgId Id="MyToolkit.MVVM.NotifyPropertyChanged" Description="MyToolkit.MVVM.NotifyPropertyChanged" />
+                </Class>
+                <Class Id="{61AFADFE-6AA1-35C1-9D09-57899BA58CAF}" Context="InprocServer32" Description="MyToolkit.WorkflowEngine.CurrentActivitiesChangedEventArgs" ThreadingModel="both" ForeignServer="mscoree.dll">
+                    <ProgId Id="MyToolkit.WorkflowEngine.CurrentActivitiesChangedEventArgs" Description="MyToolkit.WorkflowEngine.CurrentActivitiesChangedEventArgs" />
+                </Class>
+                <Class Id="{69B3ECD4-63C3-33BC-8AB5-0FF9DA4D7A2C}" Context="InprocServer32" Description="MyToolkit.Events.EventUtilities" ThreadingModel="both" ForeignServer="mscoree.dll">
+                    <ProgId Id="MyToolkit.Events.EventUtilities" Description="MyToolkit.Events.EventUtilities" />
+                </Class>
+                <Class Id="{7B90078F-35DF-3674-9657-48DCB31416AF}" Context="InprocServer32" Description="MyToolkit.IO.Utf8StringWriter" ThreadingModel="both" ForeignServer="mscoree.dll">
+                    <ProgId Id="MyToolkit.IO.Utf8StringWriter" Description="MyToolkit.IO.Utf8StringWriter" />
+                </Class>
+                <Class Id="{801428EF-ACE8-3417-BE09-DC6226F96517}" Context="InprocServer32" Description="MyToolkit.Utilities.CodeContractExtensions+ValidatedNotNullAttribute" ThreadingModel="both" ForeignServer="mscoree.dll">
+                    <ProgId Id="MyToolkit.Utilities.CodeContractExtensions+ValidatedNotNullAttribute" Description="MyToolkit.Utilities.CodeContractExtensions+ValidatedNotNullAttribute" />
+                </Class>
+                <Class Id="{8D333A4C-D663-3501-9AE7-0294CB791507}" Context="InprocServer32" Description="MyToolkit.Composition.ServiceLocator" ThreadingModel="both" ForeignServer="mscoree.dll">
+                    <ProgId Id="MyToolkit.Composition.ServiceLocator" Description="MyToolkit.Composition.ServiceLocator" />
+                </Class>
+                <Class Id="{9EBC4E74-DBA6-31F3-9A17-EFCA7B57C147}" Context="InprocServer32" Description="MyToolkit.Model.ExtendedObservableObject" ThreadingModel="both" ForeignServer="mscoree.dll">
+                    <ProgId Id="MyToolkit.Model.ExtendedObservableObject" Description="MyToolkit.Model.ExtendedObservableObject" />
+                </Class>
+                <Class Id="{A360EC01-EA5F-31B1-955C-F87416ABF7A3}" Context="InprocServer32" Description="MyToolkit.WorkflowEngine.Activities.EmptyAutomaticActivity" ThreadingModel="both" ForeignServer="mscoree.dll">
+                    <ProgId Id="MyToolkit.WorkflowEngine.Activities.EmptyAutomaticActivity" Description="MyToolkit.WorkflowEngine.Activities.EmptyAutomaticActivity" />
+                </Class>
+                <Class Id="{AAA1BA1F-BF2E-3E19-ABDF-76149CA6C7AA}" Context="InprocServer32" Description="MyToolkit.Utilities.ExpressionHelper" ThreadingModel="both" ForeignServer="mscoree.dll">
+                    <ProgId Id="MyToolkit.Utilities.ExpressionHelper" Description="MyToolkit.Utilities.ExpressionHelper" />
+                </Class>
+                <Class Id="{ACA57551-0DF8-3760-AC90-35F9882830F2}" Context="InprocServer32" Description="MyToolkit.WorkflowEngine.Activities.ForkActivity" ThreadingModel="both" ForeignServer="mscoree.dll">
+                    <ProgId Id="MyToolkit.WorkflowEngine.Activities.ForkActivity" Description="MyToolkit.WorkflowEngine.Activities.ForkActivity" />
+                </Class>
+                <Class Id="{ACE8BCC8-7818-3161-876F-9FA7A3BBA41F}" Context="InprocServer32" Description="MyToolkit.Utilities.ExpressionUtilities" ThreadingModel="both" ForeignServer="mscoree.dll">
+                    <ProgId Id="MyToolkit.Utilities.ExpressionUtilities" Description="MyToolkit.Utilities.ExpressionUtilities" />
+                </Class>
+                <Class Id="{BBEF55F8-8D7C-3EAD-97C0-19FE48A25B35}" Context="InprocServer32" Description="MyToolkit.Model.ValidatedObservableObject" ThreadingModel="both" ForeignServer="mscoree.dll">
+                    <ProgId Id="MyToolkit.Model.ValidatedObservableObject" Description="MyToolkit.Model.ValidatedObservableObject" />
+                </Class>
+                <Class Id="{BE0D87ED-1530-3A44-9580-C7A71F2E65B7}" Context="InprocServer32" Description="MyToolkit.WorkflowEngine.WorkflowDefinition" ThreadingModel="both" ForeignServer="mscoree.dll">
+                    <ProgId Id="MyToolkit.WorkflowEngine.WorkflowDefinition" Description="MyToolkit.WorkflowEngine.WorkflowDefinition" />
+                </Class>
+                <Class Id="{C77B9FF5-74F8-354F-B75C-E13760EB85B4}" Context="InprocServer32" Description="MyToolkit.WorkflowEngine.ActivityData" ThreadingModel="both" ForeignServer="mscoree.dll">
+                    <ProgId Id="MyToolkit.WorkflowEngine.ActivityData" Description="MyToolkit.WorkflowEngine.ActivityData" />
+                </Class>
+                <Class Id="{D4A5FAFD-8AFE-3CE3-879B-7FDCB31934EE}" Context="InprocServer32" Description="MyToolkit.WorkflowEngine.WorkflowActivityBase" ThreadingModel="both" ForeignServer="mscoree.dll">
+                    <ProgId Id="MyToolkit.WorkflowEngine.WorkflowActivityBase" Description="MyToolkit.WorkflowEngine.WorkflowActivityBase" />
+                </Class>
+                <Class Id="{FE1FCDE0-3D1D-38C4-9FC4-55235EF81A9D}" Context="InprocServer32" Description="MyToolkit.Model.GraphObservableObject" ThreadingModel="both" ForeignServer="mscoree.dll">
+                    <ProgId Id="MyToolkit.Model.GraphObservableObject" Description="MyToolkit.Model.GraphObservableObject" />
+                </Class>
+                <Class Id="{FF0FA22A-A860-300D-8392-175D9D2C897D}" Context="InprocServer32" Description="MyToolkit.Messaging.GoBackMessage" ThreadingModel="both" ForeignServer="mscoree.dll">
+                    <ProgId Id="MyToolkit.Messaging.GoBackMessage" Description="MyToolkit.Messaging.GoBackMessage" />
+                </Class>
+                <File Id="fil62CEF58587643A2DDA67E24E70D86586" KeyPath="yes" Source="$(var.SourcePath)\MyToolkit.dll" />
+                <ProgId Id="Record" />
+                <RegistryValue Root="HKCR" Key="CLSID\{0893B6F0-C68B-3A12-9B25-F723F1561CC1}\Implemented Categories\{62C8FE65-4EBB-45e7-B440-6E39B2CDBF29}" Value="" Type="string" Action="write" />
+                <RegistryValue Root="HKCR" Key="CLSID\{0893B6F0-C68B-3A12-9B25-F723F1561CC1}\InprocServer32\2.4.2.0" Name="Class" Value="MyToolkit.Html.HtmlParser" Type="string" Action="write" />
+                <RegistryValue Root="HKCR" Key="CLSID\{0893B6F0-C68B-3A12-9B25-F723F1561CC1}\InprocServer32\2.4.2.0" Name="Assembly" Value="MyToolkit, Version=2.4.2.0, Culture=neutral, PublicKeyToken=3e349a1360994d26" Type="string" Action="write" />
+                <RegistryValue Root="HKCR" Key="CLSID\{0893B6F0-C68B-3A12-9B25-F723F1561CC1}\InprocServer32\2.4.2.0" Name="RuntimeVersion" Value="v4.0.30319" Type="string" Action="write" />
+                <RegistryValue Root="HKCR" Key="CLSID\{0893B6F0-C68B-3A12-9B25-F723F1561CC1}\InprocServer32\2.4.2.0" Name="CodeBase" Value="file:///[#fil62CEF58587643A2DDA67E24E70D86586]" Type="string" Action="write" />
+                <RegistryValue Root="HKCR" Key="CLSID\{0893B6F0-C68B-3A12-9B25-F723F1561CC1}\InprocServer32" Name="Class" Value="MyToolkit.Html.HtmlParser" Type="string" Action="write" />
+                <RegistryValue Root="HKCR" Key="CLSID\{0893B6F0-C68B-3A12-9B25-F723F1561CC1}\InprocServer32" Name="Assembly" Value="MyToolkit, Version=2.4.2.0, Culture=neutral, PublicKeyToken=3e349a1360994d26" Type="string" Action="write" />
+                <RegistryValue Root="HKCR" Key="CLSID\{0893B6F0-C68B-3A12-9B25-F723F1561CC1}\InprocServer32" Name="RuntimeVersion" Value="v4.0.30319" Type="string" Action="write" />
+                <RegistryValue Root="HKCR" Key="CLSID\{0893B6F0-C68B-3A12-9B25-F723F1561CC1}\InprocServer32" Name="CodeBase" Value="file:///[#fil62CEF58587643A2DDA67E24E70D86586]" Type="string" Action="write" />
+                <RegistryValue Root="HKCR" Key="CLSID\{09DCAD79-2C62-376E-9200-7747B98C4E1B}\Implemented Categories\{62C8FE65-4EBB-45e7-B440-6E39B2CDBF29}" Value="" Type="string" Action="write" />
+                <RegistryValue Root="HKCR" Key="CLSID\{09DCAD79-2C62-376E-9200-7747B98C4E1B}\InprocServer32\2.4.2.0" Name="Class" Value="MyToolkit.WorkflowEngine.Activities.EmptyActivity" Type="string" Action="write" />
+                <RegistryValue Root="HKCR" Key="CLSID\{09DCAD79-2C62-376E-9200-7747B98C4E1B}\InprocServer32\2.4.2.0" Name="Assembly" Value="MyToolkit, Version=2.4.2.0, Culture=neutral, PublicKeyToken=3e349a1360994d26" Type="string" Action="write" />
+                <RegistryValue Root="HKCR" Key="CLSID\{09DCAD79-2C62-376E-9200-7747B98C4E1B}\InprocServer32\2.4.2.0" Name="RuntimeVersion" Value="v4.0.30319" Type="string" Action="write" />
+                <RegistryValue Root="HKCR" Key="CLSID\{09DCAD79-2C62-376E-9200-7747B98C4E1B}\InprocServer32\2.4.2.0" Name="CodeBase" Value="file:///[#fil62CEF58587643A2DDA67E24E70D86586]" Type="string" Action="write" />
+                <RegistryValue Root="HKCR" Key="CLSID\{09DCAD79-2C62-376E-9200-7747B98C4E1B}\InprocServer32" Name="Class" Value="MyToolkit.WorkflowEngine.Activities.EmptyActivity" Type="string" Action="write" />
+                <RegistryValue Root="HKCR" Key="CLSID\{09DCAD79-2C62-376E-9200-7747B98C4E1B}\InprocServer32" Name="Assembly" Value="MyToolkit, Version=2.4.2.0, Culture=neutral, PublicKeyToken=3e349a1360994d26" Type="string" Action="write" />
+                <RegistryValue Root="HKCR" Key="CLSID\{09DCAD79-2C62-376E-9200-7747B98C4E1B}\InprocServer32" Name="RuntimeVersion" Value="v4.0.30319" Type="string" Action="write" />
+                <RegistryValue Root="HKCR" Key="CLSID\{09DCAD79-2C62-376E-9200-7747B98C4E1B}\InprocServer32" Name="CodeBase" Value="file:///[#fil62CEF58587643A2DDA67E24E70D86586]" Type="string" Action="write" />
+                <RegistryValue Root="HKCR" Key="CLSID\{14374AE2-577C-3B4B-9864-E76CCA163870}\Implemented Categories\{62C8FE65-4EBB-45e7-B440-6E39B2CDBF29}" Value="" Type="string" Action="write" />
+                <RegistryValue Root="HKCR" Key="CLSID\{14374AE2-577C-3B4B-9864-E76CCA163870}\InprocServer32\2.4.2.0" Name="Class" Value="MyToolkit.WorkflowEngine.WorkflowActivityInput" Type="string" Action="write" />
+                <RegistryValue Root="HKCR" Key="CLSID\{14374AE2-577C-3B4B-9864-E76CCA163870}\InprocServer32\2.4.2.0" Name="Assembly" Value="MyToolkit, Version=2.4.2.0, Culture=neutral, PublicKeyToken=3e349a1360994d26" Type="string" Action="write" />
+                <RegistryValue Root="HKCR" Key="CLSID\{14374AE2-577C-3B4B-9864-E76CCA163870}\InprocServer32\2.4.2.0" Name="RuntimeVersion" Value="v4.0.30319" Type="string" Action="write" />
+                <RegistryValue Root="HKCR" Key="CLSID\{14374AE2-577C-3B4B-9864-E76CCA163870}\InprocServer32\2.4.2.0" Name="CodeBase" Value="file:///[#fil62CEF58587643A2DDA67E24E70D86586]" Type="string" Action="write" />
+                <RegistryValue Root="HKCR" Key="CLSID\{14374AE2-577C-3B4B-9864-E76CCA163870}\InprocServer32" Name="Class" Value="MyToolkit.WorkflowEngine.WorkflowActivityInput" Type="string" Action="write" />
+                <RegistryValue Root="HKCR" Key="CLSID\{14374AE2-577C-3B4B-9864-E76CCA163870}\InprocServer32" Name="Assembly" Value="MyToolkit, Version=2.4.2.0, Culture=neutral, PublicKeyToken=3e349a1360994d26" Type="string" Action="write" />
+                <RegistryValue Root="HKCR" Key="CLSID\{14374AE2-577C-3B4B-9864-E76CCA163870}\InprocServer32" Name="RuntimeVersion" Value="v4.0.30319" Type="string" Action="write" />
+                <RegistryValue Root="HKCR" Key="CLSID\{14374AE2-577C-3B4B-9864-E76CCA163870}\InprocServer32" Name="CodeBase" Value="file:///[#fil62CEF58587643A2DDA67E24E70D86586]" Type="string" Action="write" />
+                <RegistryValue Root="HKCR" Key="CLSID\{26008858-4868-3078-B433-639D7E7C1DEF}\Implemented Categories\{62C8FE65-4EBB-45e7-B440-6E39B2CDBF29}" Value="" Type="string" Action="write" />
+                <RegistryValue Root="HKCR" Key="CLSID\{26008858-4868-3078-B433-639D7E7C1DEF}\InprocServer32\2.4.2.0" Name="Class" Value="MyToolkit.MVVM.BaseViewModel" Type="string" Action="write" />
+                <RegistryValue Root="HKCR" Key="CLSID\{26008858-4868-3078-B433-639D7E7C1DEF}\InprocServer32\2.4.2.0" Name="Assembly" Value="MyToolkit, Version=2.4.2.0, Culture=neutral, PublicKeyToken=3e349a1360994d26" Type="string" Action="write" />
+                <RegistryValue Root="HKCR" Key="CLSID\{26008858-4868-3078-B433-639D7E7C1DEF}\InprocServer32\2.4.2.0" Name="RuntimeVersion" Value="v4.0.30319" Type="string" Action="write" />
+                <RegistryValue Root="HKCR" Key="CLSID\{26008858-4868-3078-B433-639D7E7C1DEF}\InprocServer32\2.4.2.0" Name="CodeBase" Value="file:///[#fil62CEF58587643A2DDA67E24E70D86586]" Type="string" Action="write" />
+                <RegistryValue Root="HKCR" Key="CLSID\{26008858-4868-3078-B433-639D7E7C1DEF}\InprocServer32" Name="Class" Value="MyToolkit.MVVM.BaseViewModel" Type="string" Action="write" />
+                <RegistryValue Root="HKCR" Key="CLSID\{26008858-4868-3078-B433-639D7E7C1DEF}\InprocServer32" Name="Assembly" Value="MyToolkit, Version=2.4.2.0, Culture=neutral, PublicKeyToken=3e349a1360994d26" Type="string" Action="write" />
+                <RegistryValue Root="HKCR" Key="CLSID\{26008858-4868-3078-B433-639D7E7C1DEF}\InprocServer32" Name="RuntimeVersion" Value="v4.0.30319" Type="string" Action="write" />
+                <RegistryValue Root="HKCR" Key="CLSID\{26008858-4868-3078-B433-639D7E7C1DEF}\InprocServer32" Name="CodeBase" Value="file:///[#fil62CEF58587643A2DDA67E24E70D86586]" Type="string" Action="write" />
+                <RegistryValue Root="HKCR" Key="CLSID\{2AA2F399-92EC-3B18-A15E-63BCDC1FFEB5}\Implemented Categories\{62C8FE65-4EBB-45e7-B440-6E39B2CDBF29}" Value="" Type="string" Action="write" />
+                <RegistryValue Root="HKCR" Key="CLSID\{2AA2F399-92EC-3B18-A15E-63BCDC1FFEB5}\InprocServer32\2.4.2.0" Name="Class" Value="MyToolkit.Model.ObservableObject" Type="string" Action="write" />
+                <RegistryValue Root="HKCR" Key="CLSID\{2AA2F399-92EC-3B18-A15E-63BCDC1FFEB5}\InprocServer32\2.4.2.0" Name="Assembly" Value="MyToolkit, Version=2.4.2.0, Culture=neutral, PublicKeyToken=3e349a1360994d26" Type="string" Action="write" />
+                <RegistryValue Root="HKCR" Key="CLSID\{2AA2F399-92EC-3B18-A15E-63BCDC1FFEB5}\InprocServer32\2.4.2.0" Name="RuntimeVersion" Value="v4.0.30319" Type="string" Action="write" />
+                <RegistryValue Root="HKCR" Key="CLSID\{2AA2F399-92EC-3B18-A15E-63BCDC1FFEB5}\InprocServer32\2.4.2.0" Name="CodeBase" Value="file:///[#fil62CEF58587643A2DDA67E24E70D86586]" Type="string" Action="write" />
+                <RegistryValue Root="HKCR" Key="CLSID\{2AA2F399-92EC-3B18-A15E-63BCDC1FFEB5}\InprocServer32" Name="Class" Value="MyToolkit.Model.ObservableObject" Type="string" Action="write" />
+                <RegistryValue Root="HKCR" Key="CLSID\{2AA2F399-92EC-3B18-A15E-63BCDC1FFEB5}\InprocServer32" Name="Assembly" Value="MyToolkit, Version=2.4.2.0, Culture=neutral, PublicKeyToken=3e349a1360994d26" Type="string" Action="write" />
+                <RegistryValue Root="HKCR" Key="CLSID\{2AA2F399-92EC-3B18-A15E-63BCDC1FFEB5}\InprocServer32" Name="RuntimeVersion" Value="v4.0.30319" Type="string" Action="write" />
+                <RegistryValue Root="HKCR" Key="CLSID\{2AA2F399-92EC-3B18-A15E-63BCDC1FFEB5}\InprocServer32" Name="CodeBase" Value="file:///[#fil62CEF58587643A2DDA67E24E70D86586]" Type="string" Action="write" />
+                <RegistryValue Root="HKCR" Key="CLSID\{3A828C92-E437-3F79-A069-3F0CBE81B11E}\Implemented Categories\{62C8FE65-4EBB-45e7-B440-6E39B2CDBF29}" Value="" Type="string" Action="write" />
+                <RegistryValue Root="HKCR" Key="CLSID\{3A828C92-E437-3F79-A069-3F0CBE81B11E}\InprocServer32\2.4.2.0" Name="Class" Value="MyToolkit.WorkflowEngine.Activities.JoinActivity" Type="string" Action="write" />
+                <RegistryValue Root="HKCR" Key="CLSID\{3A828C92-E437-3F79-A069-3F0CBE81B11E}\InprocServer32\2.4.2.0" Name="Assembly" Value="MyToolkit, Version=2.4.2.0, Culture=neutral, PublicKeyToken=3e349a1360994d26" Type="string" Action="write" />
+                <RegistryValue Root="HKCR" Key="CLSID\{3A828C92-E437-3F79-A069-3F0CBE81B11E}\InprocServer32\2.4.2.0" Name="RuntimeVersion" Value="v4.0.30319" Type="string" Action="write" />
+                <RegistryValue Root="HKCR" Key="CLSID\{3A828C92-E437-3F79-A069-3F0CBE81B11E}\InprocServer32\2.4.2.0" Name="CodeBase" Value="file:///[#fil62CEF58587643A2DDA67E24E70D86586]" Type="string" Action="write" />
+                <RegistryValue Root="HKCR" Key="CLSID\{3A828C92-E437-3F79-A069-3F0CBE81B11E}\InprocServer32" Name="Class" Value="MyToolkit.WorkflowEngine.Activities.JoinActivity" Type="string" Action="write" />
+                <RegistryValue Root="HKCR" Key="CLSID\{3A828C92-E437-3F79-A069-3F0CBE81B11E}\InprocServer32" Name="Assembly" Value="MyToolkit, Version=2.4.2.0, Culture=neutral, PublicKeyToken=3e349a1360994d26" Type="string" Action="write" />
+                <RegistryValue Root="HKCR" Key="CLSID\{3A828C92-E437-3F79-A069-3F0CBE81B11E}\InprocServer32" Name="RuntimeVersion" Value="v4.0.30319" Type="string" Action="write" />
+                <RegistryValue Root="HKCR" Key="CLSID\{3A828C92-E437-3F79-A069-3F0CBE81B11E}\InprocServer32" Name="CodeBase" Value="file:///[#fil62CEF58587643A2DDA67E24E70D86586]" Type="string" Action="write" />
+                <RegistryValue Root="HKCR" Key="CLSID\{3C0FB437-B75F-346B-8B48-D322E11200A5}\Implemented Categories\{62C8FE65-4EBB-45e7-B440-6E39B2CDBF29}" Value="" Type="string" Action="write" />
+                <RegistryValue Root="HKCR" Key="CLSID\{3C0FB437-B75F-346B-8B48-D322E11200A5}\InprocServer32\2.4.2.0" Name="Class" Value="MyToolkit.Composition.CompositionContext" Type="string" Action="write" />
+                <RegistryValue Root="HKCR" Key="CLSID\{3C0FB437-B75F-346B-8B48-D322E11200A5}\InprocServer32\2.4.2.0" Name="Assembly" Value="MyToolkit, Version=2.4.2.0, Culture=neutral, PublicKeyToken=3e349a1360994d26" Type="string" Action="write" />
+                <RegistryValue Root="HKCR" Key="CLSID\{3C0FB437-B75F-346B-8B48-D322E11200A5}\InprocServer32\2.4.2.0" Name="RuntimeVersion" Value="v4.0.30319" Type="string" Action="write" />
+                <RegistryValue Root="HKCR" Key="CLSID\{3C0FB437-B75F-346B-8B48-D322E11200A5}\InprocServer32\2.4.2.0" Name="CodeBase" Value="file:///[#fil62CEF58587643A2DDA67E24E70D86586]" Type="string" Action="write" />
+                <RegistryValue Root="HKCR" Key="CLSID\{3C0FB437-B75F-346B-8B48-D322E11200A5}\InprocServer32" Name="Class" Value="MyToolkit.Composition.CompositionContext" Type="string" Action="write" />
+                <RegistryValue Root="HKCR" Key="CLSID\{3C0FB437-B75F-346B-8B48-D322E11200A5}\InprocServer32" Name="Assembly" Value="MyToolkit, Version=2.4.2.0, Culture=neutral, PublicKeyToken=3e349a1360994d26" Type="string" Action="write" />
+                <RegistryValue Root="HKCR" Key="CLSID\{3C0FB437-B75F-346B-8B48-D322E11200A5}\InprocServer32" Name="RuntimeVersion" Value="v4.0.30319" Type="string" Action="write" />
+                <RegistryValue Root="HKCR" Key="CLSID\{3C0FB437-B75F-346B-8B48-D322E11200A5}\InprocServer32" Name="CodeBase" Value="file:///[#fil62CEF58587643A2DDA67E24E70D86586]" Type="string" Action="write" />
+                <RegistryValue Root="HKCR" Key="CLSID\{3E8AD930-F828-380E-AFEF-44D607887CEB}\Implemented Categories\{62C8FE65-4EBB-45e7-B440-6E39B2CDBF29}" Value="" Type="string" Action="write" />
+                <RegistryValue Root="HKCR" Key="CLSID\{3E8AD930-F828-380E-AFEF-44D607887CEB}\InprocServer32\2.4.2.0" Name="Class" Value="MyToolkit.Model.AsyncValidatedObservableObject" Type="string" Action="write" />
+                <RegistryValue Root="HKCR" Key="CLSID\{3E8AD930-F828-380E-AFEF-44D607887CEB}\InprocServer32\2.4.2.0" Name="Assembly" Value="MyToolkit, Version=2.4.2.0, Culture=neutral, PublicKeyToken=3e349a1360994d26" Type="string" Action="write" />
+                <RegistryValue Root="HKCR" Key="CLSID\{3E8AD930-F828-380E-AFEF-44D607887CEB}\InprocServer32\2.4.2.0" Name="RuntimeVersion" Value="v4.0.30319" Type="string" Action="write" />
+                <RegistryValue Root="HKCR" Key="CLSID\{3E8AD930-F828-380E-AFEF-44D607887CEB}\InprocServer32\2.4.2.0" Name="CodeBase" Value="file:///[#fil62CEF58587643A2DDA67E24E70D86586]" Type="string" Action="write" />
+                <RegistryValue Root="HKCR" Key="CLSID\{3E8AD930-F828-380E-AFEF-44D607887CEB}\InprocServer32" Name="Class" Value="MyToolkit.Model.AsyncValidatedObservableObject" Type="string" Action="write" />
+                <RegistryValue Root="HKCR" Key="CLSID\{3E8AD930-F828-380E-AFEF-44D607887CEB}\InprocServer32" Name="Assembly" Value="MyToolkit, Version=2.4.2.0, Culture=neutral, PublicKeyToken=3e349a1360994d26" Type="string" Action="write" />
+                <RegistryValue Root="HKCR" Key="CLSID\{3E8AD930-F828-380E-AFEF-44D607887CEB}\InprocServer32" Name="RuntimeVersion" Value="v4.0.30319" Type="string" Action="write" />
+                <RegistryValue Root="HKCR" Key="CLSID\{3E8AD930-F828-380E-AFEF-44D607887CEB}\InprocServer32" Name="CodeBase" Value="file:///[#fil62CEF58587643A2DDA67E24E70D86586]" Type="string" Action="write" />
+                <RegistryValue Root="HKCR" Key="CLSID\{40705CEB-BCA3-3556-9257-FD1EAF70DAF7}\Implemented Categories\{62C8FE65-4EBB-45e7-B440-6E39B2CDBF29}" Value="" Type="string" Action="write" />
+                <RegistryValue Root="HKCR" Key="CLSID\{40705CEB-BCA3-3556-9257-FD1EAF70DAF7}\InprocServer32\2.4.2.0" Name="Class" Value="MyToolkit.Messaging.Messenger" Type="string" Action="write" />
+                <RegistryValue Root="HKCR" Key="CLSID\{40705CEB-BCA3-3556-9257-FD1EAF70DAF7}\InprocServer32\2.4.2.0" Name="Assembly" Value="MyToolkit, Version=2.4.2.0, Culture=neutral, PublicKeyToken=3e349a1360994d26" Type="string" Action="write" />
+                <RegistryValue Root="HKCR" Key="CLSID\{40705CEB-BCA3-3556-9257-FD1EAF70DAF7}\InprocServer32\2.4.2.0" Name="RuntimeVersion" Value="v4.0.30319" Type="string" Action="write" />
+                <RegistryValue Root="HKCR" Key="CLSID\{40705CEB-BCA3-3556-9257-FD1EAF70DAF7}\InprocServer32\2.4.2.0" Name="CodeBase" Value="file:///[#fil62CEF58587643A2DDA67E24E70D86586]" Type="string" Action="write" />
+                <RegistryValue Root="HKCR" Key="CLSID\{40705CEB-BCA3-3556-9257-FD1EAF70DAF7}\InprocServer32" Name="Class" Value="MyToolkit.Messaging.Messenger" Type="string" Action="write" />
+                <RegistryValue Root="HKCR" Key="CLSID\{40705CEB-BCA3-3556-9257-FD1EAF70DAF7}\InprocServer32" Name="Assembly" Value="MyToolkit, Version=2.4.2.0, Culture=neutral, PublicKeyToken=3e349a1360994d26" Type="string" Action="write" />
+                <RegistryValue Root="HKCR" Key="CLSID\{40705CEB-BCA3-3556-9257-FD1EAF70DAF7}\InprocServer32" Name="RuntimeVersion" Value="v4.0.30319" Type="string" Action="write" />
+                <RegistryValue Root="HKCR" Key="CLSID\{40705CEB-BCA3-3556-9257-FD1EAF70DAF7}\InprocServer32" Name="CodeBase" Value="file:///[#fil62CEF58587643A2DDA67E24E70D86586]" Type="string" Action="write" />
+                <RegistryValue Root="HKCR" Key="CLSID\{44CFB341-929F-3BF8-B62B-FC652AF58D38}\Implemented Categories\{62C8FE65-4EBB-45e7-B440-6E39B2CDBF29}" Value="" Type="string" Action="write" />
+                <RegistryValue Root="HKCR" Key="CLSID\{44CFB341-929F-3BF8-B62B-FC652AF58D38}\InprocServer32\2.4.2.0" Name="Class" Value="MyToolkit.Mvvm.ViewModelBase" Type="string" Action="write" />
+                <RegistryValue Root="HKCR" Key="CLSID\{44CFB341-929F-3BF8-B62B-FC652AF58D38}\InprocServer32\2.4.2.0" Name="Assembly" Value="MyToolkit, Version=2.4.2.0, Culture=neutral, PublicKeyToken=3e349a1360994d26" Type="string" Action="write" />
+                <RegistryValue Root="HKCR" Key="CLSID\{44CFB341-929F-3BF8-B62B-FC652AF58D38}\InprocServer32\2.4.2.0" Name="RuntimeVersion" Value="v4.0.30319" Type="string" Action="write" />
+                <RegistryValue Root="HKCR" Key="CLSID\{44CFB341-929F-3BF8-B62B-FC652AF58D38}\InprocServer32\2.4.2.0" Name="CodeBase" Value="file:///[#fil62CEF58587643A2DDA67E24E70D86586]" Type="string" Action="write" />
+                <RegistryValue Root="HKCR" Key="CLSID\{44CFB341-929F-3BF8-B62B-FC652AF58D38}\InprocServer32" Name="Class" Value="MyToolkit.Mvvm.ViewModelBase" Type="string" Action="write" />
+                <RegistryValue Root="HKCR" Key="CLSID\{44CFB341-929F-3BF8-B62B-FC652AF58D38}\InprocServer32" Name="Assembly" Value="MyToolkit, Version=2.4.2.0, Culture=neutral, PublicKeyToken=3e349a1360994d26" Type="string" Action="write" />
+                <RegistryValue Root="HKCR" Key="CLSID\{44CFB341-929F-3BF8-B62B-FC652AF58D38}\InprocServer32" Name="RuntimeVersion" Value="v4.0.30319" Type="string" Action="write" />
+                <RegistryValue Root="HKCR" Key="CLSID\{44CFB341-929F-3BF8-B62B-FC652AF58D38}\InprocServer32" Name="CodeBase" Value="file:///[#fil62CEF58587643A2DDA67E24E70D86586]" Type="string" Action="write" />
+                <RegistryValue Root="HKCR" Key="CLSID\{4BC8CD77-09D3-3CDC-A0B9-4E87E0450333}\Implemented Categories\{62C8FE65-4EBB-45e7-B440-6E39B2CDBF29}" Value="" Type="string" Action="write" />
+                <RegistryValue Root="HKCR" Key="CLSID\{4BC8CD77-09D3-3CDC-A0B9-4E87E0450333}\InprocServer32\2.4.2.0" Name="Class" Value="MyToolkit.WorkflowEngine.WorkflowActivityOutput" Type="string" Action="write" />
+                <RegistryValue Root="HKCR" Key="CLSID\{4BC8CD77-09D3-3CDC-A0B9-4E87E0450333}\InprocServer32\2.4.2.0" Name="Assembly" Value="MyToolkit, Version=2.4.2.0, Culture=neutral, PublicKeyToken=3e349a1360994d26" Type="string" Action="write" />
+                <RegistryValue Root="HKCR" Key="CLSID\{4BC8CD77-09D3-3CDC-A0B9-4E87E0450333}\InprocServer32\2.4.2.0" Name="RuntimeVersion" Value="v4.0.30319" Type="string" Action="write" />
+                <RegistryValue Root="HKCR" Key="CLSID\{4BC8CD77-09D3-3CDC-A0B9-4E87E0450333}\InprocServer32\2.4.2.0" Name="CodeBase" Value="file:///[#fil62CEF58587643A2DDA67E24E70D86586]" Type="string" Action="write" />
+                <RegistryValue Root="HKCR" Key="CLSID\{4BC8CD77-09D3-3CDC-A0B9-4E87E0450333}\InprocServer32" Name="Class" Value="MyToolkit.WorkflowEngine.WorkflowActivityOutput" Type="string" Action="write" />
+                <RegistryValue Root="HKCR" Key="CLSID\{4BC8CD77-09D3-3CDC-A0B9-4E87E0450333}\InprocServer32" Name="Assembly" Value="MyToolkit, Version=2.4.2.0, Culture=neutral, PublicKeyToken=3e349a1360994d26" Type="string" Action="write" />
+                <RegistryValue Root="HKCR" Key="CLSID\{4BC8CD77-09D3-3CDC-A0B9-4E87E0450333}\InprocServer32" Name="RuntimeVersion" Value="v4.0.30319" Type="string" Action="write" />
+                <RegistryValue Root="HKCR" Key="CLSID\{4BC8CD77-09D3-3CDC-A0B9-4E87E0450333}\InprocServer32" Name="CodeBase" Value="file:///[#fil62CEF58587643A2DDA67E24E70D86586]" Type="string" Action="write" />
+                <RegistryValue Root="HKCR" Key="CLSID\{529A3BB2-26AD-37A8-BB34-2FD594B1ABE7}\Implemented Categories\{62C8FE65-4EBB-45e7-B440-6E39B2CDBF29}" Value="" Type="string" Action="write" />
+                <RegistryValue Root="HKCR" Key="CLSID\{529A3BB2-26AD-37A8-BB34-2FD594B1ABE7}\InprocServer32\2.4.2.0" Name="Class" Value="MyToolkit.WorkflowEngine.WorkflowTransition" Type="string" Action="write" />
+                <RegistryValue Root="HKCR" Key="CLSID\{529A3BB2-26AD-37A8-BB34-2FD594B1ABE7}\InprocServer32\2.4.2.0" Name="Assembly" Value="MyToolkit, Version=2.4.2.0, Culture=neutral, PublicKeyToken=3e349a1360994d26" Type="string" Action="write" />
+                <RegistryValue Root="HKCR" Key="CLSID\{529A3BB2-26AD-37A8-BB34-2FD594B1ABE7}\InprocServer32\2.4.2.0" Name="RuntimeVersion" Value="v4.0.30319" Type="string" Action="write" />
+                <RegistryValue Root="HKCR" Key="CLSID\{529A3BB2-26AD-37A8-BB34-2FD594B1ABE7}\InprocServer32\2.4.2.0" Name="CodeBase" Value="file:///[#fil62CEF58587643A2DDA67E24E70D86586]" Type="string" Action="write" />
+                <RegistryValue Root="HKCR" Key="CLSID\{529A3BB2-26AD-37A8-BB34-2FD594B1ABE7}\InprocServer32" Name="Class" Value="MyToolkit.WorkflowEngine.WorkflowTransition" Type="string" Action="write" />
+                <RegistryValue Root="HKCR" Key="CLSID\{529A3BB2-26AD-37A8-BB34-2FD594B1ABE7}\InprocServer32" Name="Assembly" Value="MyToolkit, Version=2.4.2.0, Culture=neutral, PublicKeyToken=3e349a1360994d26" Type="string" Action="write" />
+                <RegistryValue Root="HKCR" Key="CLSID\{529A3BB2-26AD-37A8-BB34-2FD594B1ABE7}\InprocServer32" Name="RuntimeVersion" Value="v4.0.30319" Type="string" Action="write" />
+                <RegistryValue Root="HKCR" Key="CLSID\{529A3BB2-26AD-37A8-BB34-2FD594B1ABE7}\InprocServer32" Name="CodeBase" Value="file:///[#fil62CEF58587643A2DDA67E24E70D86586]" Type="string" Action="write" />
+                <RegistryValue Root="HKCR" Key="CLSID\{58ED868A-8860-306B-801B-8A2650FFEB09}\Implemented Categories\{62C8FE65-4EBB-45e7-B440-6E39B2CDBF29}" Value="" Type="string" Action="write" />
+                <RegistryValue Root="HKCR" Key="CLSID\{58ED868A-8860-306B-801B-8A2650FFEB09}\InprocServer32\2.4.2.0" Name="Class" Value="MyToolkit.Utilities.CommandProcessor" Type="string" Action="write" />
+                <RegistryValue Root="HKCR" Key="CLSID\{58ED868A-8860-306B-801B-8A2650FFEB09}\InprocServer32\2.4.2.0" Name="Assembly" Value="MyToolkit, Version=2.4.2.0, Culture=neutral, PublicKeyToken=3e349a1360994d26" Type="string" Action="write" />
+                <RegistryValue Root="HKCR" Key="CLSID\{58ED868A-8860-306B-801B-8A2650FFEB09}\InprocServer32\2.4.2.0" Name="RuntimeVersion" Value="v4.0.30319" Type="string" Action="write" />
+                <RegistryValue Root="HKCR" Key="CLSID\{58ED868A-8860-306B-801B-8A2650FFEB09}\InprocServer32\2.4.2.0" Name="CodeBase" Value="file:///[#fil62CEF58587643A2DDA67E24E70D86586]" Type="string" Action="write" />
+                <RegistryValue Root="HKCR" Key="CLSID\{58ED868A-8860-306B-801B-8A2650FFEB09}\InprocServer32" Name="Class" Value="MyToolkit.Utilities.CommandProcessor" Type="string" Action="write" />
+                <RegistryValue Root="HKCR" Key="CLSID\{58ED868A-8860-306B-801B-8A2650FFEB09}\InprocServer32" Name="Assembly" Value="MyToolkit, Version=2.4.2.0, Culture=neutral, PublicKeyToken=3e349a1360994d26" Type="string" Action="write" />
+                <RegistryValue Root="HKCR" Key="CLSID\{58ED868A-8860-306B-801B-8A2650FFEB09}\InprocServer32" Name="RuntimeVersion" Value="v4.0.30319" Type="string" Action="write" />
+                <RegistryValue Root="HKCR" Key="CLSID\{58ED868A-8860-306B-801B-8A2650FFEB09}\InprocServer32" Name="CodeBase" Value="file:///[#fil62CEF58587643A2DDA67E24E70D86586]" Type="string" Action="write" />
+                <RegistryValue Root="HKCR" Key="CLSID\{5DEFD716-C050-3D1D-9BBA-F6325B959B19}\Implemented Categories\{62C8FE65-4EBB-45e7-B440-6E39B2CDBF29}" Value="" Type="string" Action="write" />
+                <RegistryValue Root="HKCR" Key="CLSID\{5DEFD716-C050-3D1D-9BBA-F6325B959B19}\InprocServer32\2.4.2.0" Name="Class" Value="MyToolkit.MVVM.NotifyPropertyChanged" Type="string" Action="write" />
+                <RegistryValue Root="HKCR" Key="CLSID\{5DEFD716-C050-3D1D-9BBA-F6325B959B19}\InprocServer32\2.4.2.0" Name="Assembly" Value="MyToolkit, Version=2.4.2.0, Culture=neutral, PublicKeyToken=3e349a1360994d26" Type="string" Action="write" />
+                <RegistryValue Root="HKCR" Key="CLSID\{5DEFD716-C050-3D1D-9BBA-F6325B959B19}\InprocServer32\2.4.2.0" Name="RuntimeVersion" Value="v4.0.30319" Type="string" Action="write" />
+                <RegistryValue Root="HKCR" Key="CLSID\{5DEFD716-C050-3D1D-9BBA-F6325B959B19}\InprocServer32\2.4.2.0" Name="CodeBase" Value="file:///[#fil62CEF58587643A2DDA67E24E70D86586]" Type="string" Action="write" />
+                <RegistryValue Root="HKCR" Key="CLSID\{5DEFD716-C050-3D1D-9BBA-F6325B959B19}\InprocServer32" Name="Class" Value="MyToolkit.MVVM.NotifyPropertyChanged" Type="string" Action="write" />
+                <RegistryValue Root="HKCR" Key="CLSID\{5DEFD716-C050-3D1D-9BBA-F6325B959B19}\InprocServer32" Name="Assembly" Value="MyToolkit, Version=2.4.2.0, Culture=neutral, PublicKeyToken=3e349a1360994d26" Type="string" Action="write" />
+                <RegistryValue Root="HKCR" Key="CLSID\{5DEFD716-C050-3D1D-9BBA-F6325B959B19}\InprocServer32" Name="RuntimeVersion" Value="v4.0.30319" Type="string" Action="write" />
+                <RegistryValue Root="HKCR" Key="CLSID\{5DEFD716-C050-3D1D-9BBA-F6325B959B19}\InprocServer32" Name="CodeBase" Value="file:///[#fil62CEF58587643A2DDA67E24E70D86586]" Type="string" Action="write" />
+                <RegistryValue Root="HKCR" Key="CLSID\{61AFADFE-6AA1-35C1-9D09-57899BA58CAF}\Implemented Categories\{62C8FE65-4EBB-45e7-B440-6E39B2CDBF29}" Value="" Type="string" Action="write" />
+                <RegistryValue Root="HKCR" Key="CLSID\{61AFADFE-6AA1-35C1-9D09-57899BA58CAF}\InprocServer32\2.4.2.0" Name="Class" Value="MyToolkit.WorkflowEngine.CurrentActivitiesChangedEventArgs" Type="string" Action="write" />
+                <RegistryValue Root="HKCR" Key="CLSID\{61AFADFE-6AA1-35C1-9D09-57899BA58CAF}\InprocServer32\2.4.2.0" Name="Assembly" Value="MyToolkit, Version=2.4.2.0, Culture=neutral, PublicKeyToken=3e349a1360994d26" Type="string" Action="write" />
+                <RegistryValue Root="HKCR" Key="CLSID\{61AFADFE-6AA1-35C1-9D09-57899BA58CAF}\InprocServer32\2.4.2.0" Name="RuntimeVersion" Value="v4.0.30319" Type="string" Action="write" />
+                <RegistryValue Root="HKCR" Key="CLSID\{61AFADFE-6AA1-35C1-9D09-57899BA58CAF}\InprocServer32\2.4.2.0" Name="CodeBase" Value="file:///[#fil62CEF58587643A2DDA67E24E70D86586]" Type="string" Action="write" />
+                <RegistryValue Root="HKCR" Key="CLSID\{61AFADFE-6AA1-35C1-9D09-57899BA58CAF}\InprocServer32" Name="Class" Value="MyToolkit.WorkflowEngine.CurrentActivitiesChangedEventArgs" Type="string" Action="write" />
+                <RegistryValue Root="HKCR" Key="CLSID\{61AFADFE-6AA1-35C1-9D09-57899BA58CAF}\InprocServer32" Name="Assembly" Value="MyToolkit, Version=2.4.2.0, Culture=neutral, PublicKeyToken=3e349a1360994d26" Type="string" Action="write" />
+                <RegistryValue Root="HKCR" Key="CLSID\{61AFADFE-6AA1-35C1-9D09-57899BA58CAF}\InprocServer32" Name="RuntimeVersion" Value="v4.0.30319" Type="string" Action="write" />
+                <RegistryValue Root="HKCR" Key="CLSID\{61AFADFE-6AA1-35C1-9D09-57899BA58CAF}\InprocServer32" Name="CodeBase" Value="file:///[#fil62CEF58587643A2DDA67E24E70D86586]" Type="string" Action="write" />
+                <RegistryValue Root="HKCR" Key="CLSID\{69B3ECD4-63C3-33BC-8AB5-0FF9DA4D7A2C}\Implemented Categories\{62C8FE65-4EBB-45e7-B440-6E39B2CDBF29}" Value="" Type="string" Action="write" />
+                <RegistryValue Root="HKCR" Key="CLSID\{69B3ECD4-63C3-33BC-8AB5-0FF9DA4D7A2C}\InprocServer32\2.4.2.0" Name="Class" Value="MyToolkit.Events.EventUtilities" Type="string" Action="write" />
+                <RegistryValue Root="HKCR" Key="CLSID\{69B3ECD4-63C3-33BC-8AB5-0FF9DA4D7A2C}\InprocServer32\2.4.2.0" Name="Assembly" Value="MyToolkit, Version=2.4.2.0, Culture=neutral, PublicKeyToken=3e349a1360994d26" Type="string" Action="write" />
+                <RegistryValue Root="HKCR" Key="CLSID\{69B3ECD4-63C3-33BC-8AB5-0FF9DA4D7A2C}\InprocServer32\2.4.2.0" Name="RuntimeVersion" Value="v4.0.30319" Type="string" Action="write" />
+                <RegistryValue Root="HKCR" Key="CLSID\{69B3ECD4-63C3-33BC-8AB5-0FF9DA4D7A2C}\InprocServer32\2.4.2.0" Name="CodeBase" Value="file:///[#fil62CEF58587643A2DDA67E24E70D86586]" Type="string" Action="write" />
+                <RegistryValue Root="HKCR" Key="CLSID\{69B3ECD4-63C3-33BC-8AB5-0FF9DA4D7A2C}\InprocServer32" Name="Class" Value="MyToolkit.Events.EventUtilities" Type="string" Action="write" />
+                <RegistryValue Root="HKCR" Key="CLSID\{69B3ECD4-63C3-33BC-8AB5-0FF9DA4D7A2C}\InprocServer32" Name="Assembly" Value="MyToolkit, Version=2.4.2.0, Culture=neutral, PublicKeyToken=3e349a1360994d26" Type="string" Action="write" />
+                <RegistryValue Root="HKCR" Key="CLSID\{69B3ECD4-63C3-33BC-8AB5-0FF9DA4D7A2C}\InprocServer32" Name="RuntimeVersion" Value="v4.0.30319" Type="string" Action="write" />
+                <RegistryValue Root="HKCR" Key="CLSID\{69B3ECD4-63C3-33BC-8AB5-0FF9DA4D7A2C}\InprocServer32" Name="CodeBase" Value="file:///[#fil62CEF58587643A2DDA67E24E70D86586]" Type="string" Action="write" />
+                <RegistryValue Root="HKCR" Key="CLSID\{7B90078F-35DF-3674-9657-48DCB31416AF}\Implemented Categories\{62C8FE65-4EBB-45e7-B440-6E39B2CDBF29}" Value="" Type="string" Action="write" />
+                <RegistryValue Root="HKCR" Key="CLSID\{7B90078F-35DF-3674-9657-48DCB31416AF}\InprocServer32\2.4.2.0" Name="Class" Value="MyToolkit.IO.Utf8StringWriter" Type="string" Action="write" />
+                <RegistryValue Root="HKCR" Key="CLSID\{7B90078F-35DF-3674-9657-48DCB31416AF}\InprocServer32\2.4.2.0" Name="Assembly" Value="MyToolkit, Version=2.4.2.0, Culture=neutral, PublicKeyToken=3e349a1360994d26" Type="string" Action="write" />
+                <RegistryValue Root="HKCR" Key="CLSID\{7B90078F-35DF-3674-9657-48DCB31416AF}\InprocServer32\2.4.2.0" Name="RuntimeVersion" Value="v4.0.30319" Type="string" Action="write" />
+                <RegistryValue Root="HKCR" Key="CLSID\{7B90078F-35DF-3674-9657-48DCB31416AF}\InprocServer32\2.4.2.0" Name="CodeBase" Value="file:///[#fil62CEF58587643A2DDA67E24E70D86586]" Type="string" Action="write" />
+                <RegistryValue Root="HKCR" Key="CLSID\{7B90078F-35DF-3674-9657-48DCB31416AF}\InprocServer32" Name="Class" Value="MyToolkit.IO.Utf8StringWriter" Type="string" Action="write" />
+                <RegistryValue Root="HKCR" Key="CLSID\{7B90078F-35DF-3674-9657-48DCB31416AF}\InprocServer32" Name="Assembly" Value="MyToolkit, Version=2.4.2.0, Culture=neutral, PublicKeyToken=3e349a1360994d26" Type="string" Action="write" />
+                <RegistryValue Root="HKCR" Key="CLSID\{7B90078F-35DF-3674-9657-48DCB31416AF}\InprocServer32" Name="RuntimeVersion" Value="v4.0.30319" Type="string" Action="write" />
+                <RegistryValue Root="HKCR" Key="CLSID\{7B90078F-35DF-3674-9657-48DCB31416AF}\InprocServer32" Name="CodeBase" Value="file:///[#fil62CEF58587643A2DDA67E24E70D86586]" Type="string" Action="write" />
+                <RegistryValue Root="HKCR" Key="CLSID\{801428EF-ACE8-3417-BE09-DC6226F96517}\Implemented Categories\{62C8FE65-4EBB-45e7-B440-6E39B2CDBF29}" Value="" Type="string" Action="write" />
+                <RegistryValue Root="HKCR" Key="CLSID\{801428EF-ACE8-3417-BE09-DC6226F96517}\InprocServer32\2.4.2.0" Name="Class" Value="MyToolkit.Utilities.CodeContractExtensions+ValidatedNotNullAttribute" Type="string" Action="write" />
+                <RegistryValue Root="HKCR" Key="CLSID\{801428EF-ACE8-3417-BE09-DC6226F96517}\InprocServer32\2.4.2.0" Name="Assembly" Value="MyToolkit, Version=2.4.2.0, Culture=neutral, PublicKeyToken=3e349a1360994d26" Type="string" Action="write" />
+                <RegistryValue Root="HKCR" Key="CLSID\{801428EF-ACE8-3417-BE09-DC6226F96517}\InprocServer32\2.4.2.0" Name="RuntimeVersion" Value="v4.0.30319" Type="string" Action="write" />
+                <RegistryValue Root="HKCR" Key="CLSID\{801428EF-ACE8-3417-BE09-DC6226F96517}\InprocServer32\2.4.2.0" Name="CodeBase" Value="file:///[#fil62CEF58587643A2DDA67E24E70D86586]" Type="string" Action="write" />
+                <RegistryValue Root="HKCR" Key="CLSID\{801428EF-ACE8-3417-BE09-DC6226F96517}\InprocServer32" Name="Class" Value="MyToolkit.Utilities.CodeContractExtensions+ValidatedNotNullAttribute" Type="string" Action="write" />
+                <RegistryValue Root="HKCR" Key="CLSID\{801428EF-ACE8-3417-BE09-DC6226F96517}\InprocServer32" Name="Assembly" Value="MyToolkit, Version=2.4.2.0, Culture=neutral, PublicKeyToken=3e349a1360994d26" Type="string" Action="write" />
+                <RegistryValue Root="HKCR" Key="CLSID\{801428EF-ACE8-3417-BE09-DC6226F96517}\InprocServer32" Name="RuntimeVersion" Value="v4.0.30319" Type="string" Action="write" />
+                <RegistryValue Root="HKCR" Key="CLSID\{801428EF-ACE8-3417-BE09-DC6226F96517}\InprocServer32" Name="CodeBase" Value="file:///[#fil62CEF58587643A2DDA67E24E70D86586]" Type="string" Action="write" />
+                <RegistryValue Root="HKCR" Key="CLSID\{8D333A4C-D663-3501-9AE7-0294CB791507}\Implemented Categories\{62C8FE65-4EBB-45e7-B440-6E39B2CDBF29}" Value="" Type="string" Action="write" />
+                <RegistryValue Root="HKCR" Key="CLSID\{8D333A4C-D663-3501-9AE7-0294CB791507}\InprocServer32\2.4.2.0" Name="Class" Value="MyToolkit.Composition.ServiceLocator" Type="string" Action="write" />
+                <RegistryValue Root="HKCR" Key="CLSID\{8D333A4C-D663-3501-9AE7-0294CB791507}\InprocServer32\2.4.2.0" Name="Assembly" Value="MyToolkit, Version=2.4.2.0, Culture=neutral, PublicKeyToken=3e349a1360994d26" Type="string" Action="write" />
+                <RegistryValue Root="HKCR" Key="CLSID\{8D333A4C-D663-3501-9AE7-0294CB791507}\InprocServer32\2.4.2.0" Name="RuntimeVersion" Value="v4.0.30319" Type="string" Action="write" />
+                <RegistryValue Root="HKCR" Key="CLSID\{8D333A4C-D663-3501-9AE7-0294CB791507}\InprocServer32\2.4.2.0" Name="CodeBase" Value="file:///[#fil62CEF58587643A2DDA67E24E70D86586]" Type="string" Action="write" />
+                <RegistryValue Root="HKCR" Key="CLSID\{8D333A4C-D663-3501-9AE7-0294CB791507}\InprocServer32" Name="Class" Value="MyToolkit.Composition.ServiceLocator" Type="string" Action="write" />
+                <RegistryValue Root="HKCR" Key="CLSID\{8D333A4C-D663-3501-9AE7-0294CB791507}\InprocServer32" Name="Assembly" Value="MyToolkit, Version=2.4.2.0, Culture=neutral, PublicKeyToken=3e349a1360994d26" Type="string" Action="write" />
+                <RegistryValue Root="HKCR" Key="CLSID\{8D333A4C-D663-3501-9AE7-0294CB791507}\InprocServer32" Name="RuntimeVersion" Value="v4.0.30319" Type="string" Action="write" />
+                <RegistryValue Root="HKCR" Key="CLSID\{8D333A4C-D663-3501-9AE7-0294CB791507}\InprocServer32" Name="CodeBase" Value="file:///[#fil62CEF58587643A2DDA67E24E70D86586]" Type="string" Action="write" />
+                <RegistryValue Root="HKCR" Key="CLSID\{9EBC4E74-DBA6-31F3-9A17-EFCA7B57C147}\Implemented Categories\{62C8FE65-4EBB-45e7-B440-6E39B2CDBF29}" Value="" Type="string" Action="write" />
+                <RegistryValue Root="HKCR" Key="CLSID\{9EBC4E74-DBA6-31F3-9A17-EFCA7B57C147}\InprocServer32\2.4.2.0" Name="Class" Value="MyToolkit.Model.ExtendedObservableObject" Type="string" Action="write" />
+                <RegistryValue Root="HKCR" Key="CLSID\{9EBC4E74-DBA6-31F3-9A17-EFCA7B57C147}\InprocServer32\2.4.2.0" Name="Assembly" Value="MyToolkit, Version=2.4.2.0, Culture=neutral, PublicKeyToken=3e349a1360994d26" Type="string" Action="write" />
+                <RegistryValue Root="HKCR" Key="CLSID\{9EBC4E74-DBA6-31F3-9A17-EFCA7B57C147}\InprocServer32\2.4.2.0" Name="RuntimeVersion" Value="v4.0.30319" Type="string" Action="write" />
+                <RegistryValue Root="HKCR" Key="CLSID\{9EBC4E74-DBA6-31F3-9A17-EFCA7B57C147}\InprocServer32\2.4.2.0" Name="CodeBase" Value="file:///[#fil62CEF58587643A2DDA67E24E70D86586]" Type="string" Action="write" />
+                <RegistryValue Root="HKCR" Key="CLSID\{9EBC4E74-DBA6-31F3-9A17-EFCA7B57C147}\InprocServer32" Name="Class" Value="MyToolkit.Model.ExtendedObservableObject" Type="string" Action="write" />
+                <RegistryValue Root="HKCR" Key="CLSID\{9EBC4E74-DBA6-31F3-9A17-EFCA7B57C147}\InprocServer32" Name="Assembly" Value="MyToolkit, Version=2.4.2.0, Culture=neutral, PublicKeyToken=3e349a1360994d26" Type="string" Action="write" />
+                <RegistryValue Root="HKCR" Key="CLSID\{9EBC4E74-DBA6-31F3-9A17-EFCA7B57C147}\InprocServer32" Name="RuntimeVersion" Value="v4.0.30319" Type="string" Action="write" />
+                <RegistryValue Root="HKCR" Key="CLSID\{9EBC4E74-DBA6-31F3-9A17-EFCA7B57C147}\InprocServer32" Name="CodeBase" Value="file:///[#fil62CEF58587643A2DDA67E24E70D86586]" Type="string" Action="write" />
+                <RegistryValue Root="HKCR" Key="CLSID\{A360EC01-EA5F-31B1-955C-F87416ABF7A3}\Implemented Categories\{62C8FE65-4EBB-45e7-B440-6E39B2CDBF29}" Value="" Type="string" Action="write" />
+                <RegistryValue Root="HKCR" Key="CLSID\{A360EC01-EA5F-31B1-955C-F87416ABF7A3}\InprocServer32\2.4.2.0" Name="Class" Value="MyToolkit.WorkflowEngine.Activities.EmptyAutomaticActivity" Type="string" Action="write" />
+                <RegistryValue Root="HKCR" Key="CLSID\{A360EC01-EA5F-31B1-955C-F87416ABF7A3}\InprocServer32\2.4.2.0" Name="Assembly" Value="MyToolkit, Version=2.4.2.0, Culture=neutral, PublicKeyToken=3e349a1360994d26" Type="string" Action="write" />
+                <RegistryValue Root="HKCR" Key="CLSID\{A360EC01-EA5F-31B1-955C-F87416ABF7A3}\InprocServer32\2.4.2.0" Name="RuntimeVersion" Value="v4.0.30319" Type="string" Action="write" />
+                <RegistryValue Root="HKCR" Key="CLSID\{A360EC01-EA5F-31B1-955C-F87416ABF7A3}\InprocServer32\2.4.2.0" Name="CodeBase" Value="file:///[#fil62CEF58587643A2DDA67E24E70D86586]" Type="string" Action="write" />
+                <RegistryValue Root="HKCR" Key="CLSID\{A360EC01-EA5F-31B1-955C-F87416ABF7A3}\InprocServer32" Name="Class" Value="MyToolkit.WorkflowEngine.Activities.EmptyAutomaticActivity" Type="string" Action="write" />
+                <RegistryValue Root="HKCR" Key="CLSID\{A360EC01-EA5F-31B1-955C-F87416ABF7A3}\InprocServer32" Name="Assembly" Value="MyToolkit, Version=2.4.2.0, Culture=neutral, PublicKeyToken=3e349a1360994d26" Type="string" Action="write" />
+                <RegistryValue Root="HKCR" Key="CLSID\{A360EC01-EA5F-31B1-955C-F87416ABF7A3}\InprocServer32" Name="RuntimeVersion" Value="v4.0.30319" Type="string" Action="write" />
+                <RegistryValue Root="HKCR" Key="CLSID\{A360EC01-EA5F-31B1-955C-F87416ABF7A3}\InprocServer32" Name="CodeBase" Value="file:///[#fil62CEF58587643A2DDA67E24E70D86586]" Type="string" Action="write" />
+                <RegistryValue Root="HKCR" Key="CLSID\{AAA1BA1F-BF2E-3E19-ABDF-76149CA6C7AA}\Implemented Categories\{62C8FE65-4EBB-45e7-B440-6E39B2CDBF29}" Value="" Type="string" Action="write" />
+                <RegistryValue Root="HKCR" Key="CLSID\{AAA1BA1F-BF2E-3E19-ABDF-76149CA6C7AA}\InprocServer32\2.4.2.0" Name="Class" Value="MyToolkit.Utilities.ExpressionHelper" Type="string" Action="write" />
+                <RegistryValue Root="HKCR" Key="CLSID\{AAA1BA1F-BF2E-3E19-ABDF-76149CA6C7AA}\InprocServer32\2.4.2.0" Name="Assembly" Value="MyToolkit, Version=2.4.2.0, Culture=neutral, PublicKeyToken=3e349a1360994d26" Type="string" Action="write" />
+                <RegistryValue Root="HKCR" Key="CLSID\{AAA1BA1F-BF2E-3E19-ABDF-76149CA6C7AA}\InprocServer32\2.4.2.0" Name="RuntimeVersion" Value="v4.0.30319" Type="string" Action="write" />
+                <RegistryValue Root="HKCR" Key="CLSID\{AAA1BA1F-BF2E-3E19-ABDF-76149CA6C7AA}\InprocServer32\2.4.2.0" Name="CodeBase" Value="file:///[#fil62CEF58587643A2DDA67E24E70D86586]" Type="string" Action="write" />
+                <RegistryValue Root="HKCR" Key="CLSID\{AAA1BA1F-BF2E-3E19-ABDF-76149CA6C7AA}\InprocServer32" Name="Class" Value="MyToolkit.Utilities.ExpressionHelper" Type="string" Action="write" />
+                <RegistryValue Root="HKCR" Key="CLSID\{AAA1BA1F-BF2E-3E19-ABDF-76149CA6C7AA}\InprocServer32" Name="Assembly" Value="MyToolkit, Version=2.4.2.0, Culture=neutral, PublicKeyToken=3e349a1360994d26" Type="string" Action="write" />
+                <RegistryValue Root="HKCR" Key="CLSID\{AAA1BA1F-BF2E-3E19-ABDF-76149CA6C7AA}\InprocServer32" Name="RuntimeVersion" Value="v4.0.30319" Type="string" Action="write" />
+                <RegistryValue Root="HKCR" Key="CLSID\{AAA1BA1F-BF2E-3E19-ABDF-76149CA6C7AA}\InprocServer32" Name="CodeBase" Value="file:///[#fil62CEF58587643A2DDA67E24E70D86586]" Type="string" Action="write" />
+                <RegistryValue Root="HKCR" Key="CLSID\{ACA57551-0DF8-3760-AC90-35F9882830F2}\Implemented Categories\{62C8FE65-4EBB-45e7-B440-6E39B2CDBF29}" Value="" Type="string" Action="write" />
+                <RegistryValue Root="HKCR" Key="CLSID\{ACA57551-0DF8-3760-AC90-35F9882830F2}\InprocServer32\2.4.2.0" Name="Class" Value="MyToolkit.WorkflowEngine.Activities.ForkActivity" Type="string" Action="write" />
+                <RegistryValue Root="HKCR" Key="CLSID\{ACA57551-0DF8-3760-AC90-35F9882830F2}\InprocServer32\2.4.2.0" Name="Assembly" Value="MyToolkit, Version=2.4.2.0, Culture=neutral, PublicKeyToken=3e349a1360994d26" Type="string" Action="write" />
+                <RegistryValue Root="HKCR" Key="CLSID\{ACA57551-0DF8-3760-AC90-35F9882830F2}\InprocServer32\2.4.2.0" Name="RuntimeVersion" Value="v4.0.30319" Type="string" Action="write" />
+                <RegistryValue Root="HKCR" Key="CLSID\{ACA57551-0DF8-3760-AC90-35F9882830F2}\InprocServer32\2.4.2.0" Name="CodeBase" Value="file:///[#fil62CEF58587643A2DDA67E24E70D86586]" Type="string" Action="write" />
+                <RegistryValue Root="HKCR" Key="CLSID\{ACA57551-0DF8-3760-AC90-35F9882830F2}\InprocServer32" Name="Class" Value="MyToolkit.WorkflowEngine.Activities.ForkActivity" Type="string" Action="write" />
+                <RegistryValue Root="HKCR" Key="CLSID\{ACA57551-0DF8-3760-AC90-35F9882830F2}\InprocServer32" Name="Assembly" Value="MyToolkit, Version=2.4.2.0, Culture=neutral, PublicKeyToken=3e349a1360994d26" Type="string" Action="write" />
+                <RegistryValue Root="HKCR" Key="CLSID\{ACA57551-0DF8-3760-AC90-35F9882830F2}\InprocServer32" Name="RuntimeVersion" Value="v4.0.30319" Type="string" Action="write" />
+                <RegistryValue Root="HKCR" Key="CLSID\{ACA57551-0DF8-3760-AC90-35F9882830F2}\InprocServer32" Name="CodeBase" Value="file:///[#fil62CEF58587643A2DDA67E24E70D86586]" Type="string" Action="write" />
+                <RegistryValue Root="HKCR" Key="CLSID\{ACE8BCC8-7818-3161-876F-9FA7A3BBA41F}\Implemented Categories\{62C8FE65-4EBB-45e7-B440-6E39B2CDBF29}" Value="" Type="string" Action="write" />
+                <RegistryValue Root="HKCR" Key="CLSID\{ACE8BCC8-7818-3161-876F-9FA7A3BBA41F}\InprocServer32\2.4.2.0" Name="Class" Value="MyToolkit.Utilities.ExpressionUtilities" Type="string" Action="write" />
+                <RegistryValue Root="HKCR" Key="CLSID\{ACE8BCC8-7818-3161-876F-9FA7A3BBA41F}\InprocServer32\2.4.2.0" Name="Assembly" Value="MyToolkit, Version=2.4.2.0, Culture=neutral, PublicKeyToken=3e349a1360994d26" Type="string" Action="write" />
+                <RegistryValue Root="HKCR" Key="CLSID\{ACE8BCC8-7818-3161-876F-9FA7A3BBA41F}\InprocServer32\2.4.2.0" Name="RuntimeVersion" Value="v4.0.30319" Type="string" Action="write" />
+                <RegistryValue Root="HKCR" Key="CLSID\{ACE8BCC8-7818-3161-876F-9FA7A3BBA41F}\InprocServer32\2.4.2.0" Name="CodeBase" Value="file:///[#fil62CEF58587643A2DDA67E24E70D86586]" Type="string" Action="write" />
+                <RegistryValue Root="HKCR" Key="CLSID\{ACE8BCC8-7818-3161-876F-9FA7A3BBA41F}\InprocServer32" Name="Class" Value="MyToolkit.Utilities.ExpressionUtilities" Type="string" Action="write" />
+                <RegistryValue Root="HKCR" Key="CLSID\{ACE8BCC8-7818-3161-876F-9FA7A3BBA41F}\InprocServer32" Name="Assembly" Value="MyToolkit, Version=2.4.2.0, Culture=neutral, PublicKeyToken=3e349a1360994d26" Type="string" Action="write" />
+                <RegistryValue Root="HKCR" Key="CLSID\{ACE8BCC8-7818-3161-876F-9FA7A3BBA41F}\InprocServer32" Name="RuntimeVersion" Value="v4.0.30319" Type="string" Action="write" />
+                <RegistryValue Root="HKCR" Key="CLSID\{ACE8BCC8-7818-3161-876F-9FA7A3BBA41F}\InprocServer32" Name="CodeBase" Value="file:///[#fil62CEF58587643A2DDA67E24E70D86586]" Type="string" Action="write" />
+                <RegistryValue Root="HKCR" Key="CLSID\{BBEF55F8-8D7C-3EAD-97C0-19FE48A25B35}\Implemented Categories\{62C8FE65-4EBB-45e7-B440-6E39B2CDBF29}" Value="" Type="string" Action="write" />
+                <RegistryValue Root="HKCR" Key="CLSID\{BBEF55F8-8D7C-3EAD-97C0-19FE48A25B35}\InprocServer32\2.4.2.0" Name="Class" Value="MyToolkit.Model.ValidatedObservableObject" Type="string" Action="write" />
+                <RegistryValue Root="HKCR" Key="CLSID\{BBEF55F8-8D7C-3EAD-97C0-19FE48A25B35}\InprocServer32\2.4.2.0" Name="Assembly" Value="MyToolkit, Version=2.4.2.0, Culture=neutral, PublicKeyToken=3e349a1360994d26" Type="string" Action="write" />
+                <RegistryValue Root="HKCR" Key="CLSID\{BBEF55F8-8D7C-3EAD-97C0-19FE48A25B35}\InprocServer32\2.4.2.0" Name="RuntimeVersion" Value="v4.0.30319" Type="string" Action="write" />
+                <RegistryValue Root="HKCR" Key="CLSID\{BBEF55F8-8D7C-3EAD-97C0-19FE48A25B35}\InprocServer32\2.4.2.0" Name="CodeBase" Value="file:///[#fil62CEF58587643A2DDA67E24E70D86586]" Type="string" Action="write" />
+                <RegistryValue Root="HKCR" Key="CLSID\{BBEF55F8-8D7C-3EAD-97C0-19FE48A25B35}\InprocServer32" Name="Class" Value="MyToolkit.Model.ValidatedObservableObject" Type="string" Action="write" />
+                <RegistryValue Root="HKCR" Key="CLSID\{BBEF55F8-8D7C-3EAD-97C0-19FE48A25B35}\InprocServer32" Name="Assembly" Value="MyToolkit, Version=2.4.2.0, Culture=neutral, PublicKeyToken=3e349a1360994d26" Type="string" Action="write" />
+                <RegistryValue Root="HKCR" Key="CLSID\{BBEF55F8-8D7C-3EAD-97C0-19FE48A25B35}\InprocServer32" Name="RuntimeVersion" Value="v4.0.30319" Type="string" Action="write" />
+                <RegistryValue Root="HKCR" Key="CLSID\{BBEF55F8-8D7C-3EAD-97C0-19FE48A25B35}\InprocServer32" Name="CodeBase" Value="file:///[#fil62CEF58587643A2DDA67E24E70D86586]" Type="string" Action="write" />
+                <RegistryValue Root="HKCR" Key="CLSID\{BE0D87ED-1530-3A44-9580-C7A71F2E65B7}\Implemented Categories\{62C8FE65-4EBB-45e7-B440-6E39B2CDBF29}" Value="" Type="string" Action="write" />
+                <RegistryValue Root="HKCR" Key="CLSID\{BE0D87ED-1530-3A44-9580-C7A71F2E65B7}\InprocServer32\2.4.2.0" Name="Class" Value="MyToolkit.WorkflowEngine.WorkflowDefinition" Type="string" Action="write" />
+                <RegistryValue Root="HKCR" Key="CLSID\{BE0D87ED-1530-3A44-9580-C7A71F2E65B7}\InprocServer32\2.4.2.0" Name="Assembly" Value="MyToolkit, Version=2.4.2.0, Culture=neutral, PublicKeyToken=3e349a1360994d26" Type="string" Action="write" />
+                <RegistryValue Root="HKCR" Key="CLSID\{BE0D87ED-1530-3A44-9580-C7A71F2E65B7}\InprocServer32\2.4.2.0" Name="RuntimeVersion" Value="v4.0.30319" Type="string" Action="write" />
+                <RegistryValue Root="HKCR" Key="CLSID\{BE0D87ED-1530-3A44-9580-C7A71F2E65B7}\InprocServer32\2.4.2.0" Name="CodeBase" Value="file:///[#fil62CEF58587643A2DDA67E24E70D86586]" Type="string" Action="write" />
+                <RegistryValue Root="HKCR" Key="CLSID\{BE0D87ED-1530-3A44-9580-C7A71F2E65B7}\InprocServer32" Name="Class" Value="MyToolkit.WorkflowEngine.WorkflowDefinition" Type="string" Action="write" />
+                <RegistryValue Root="HKCR" Key="CLSID\{BE0D87ED-1530-3A44-9580-C7A71F2E65B7}\InprocServer32" Name="Assembly" Value="MyToolkit, Version=2.4.2.0, Culture=neutral, PublicKeyToken=3e349a1360994d26" Type="string" Action="write" />
+                <RegistryValue Root="HKCR" Key="CLSID\{BE0D87ED-1530-3A44-9580-C7A71F2E65B7}\InprocServer32" Name="RuntimeVersion" Value="v4.0.30319" Type="string" Action="write" />
+                <RegistryValue Root="HKCR" Key="CLSID\{BE0D87ED-1530-3A44-9580-C7A71F2E65B7}\InprocServer32" Name="CodeBase" Value="file:///[#fil62CEF58587643A2DDA67E24E70D86586]" Type="string" Action="write" />
+                <RegistryValue Root="HKCR" Key="CLSID\{C77B9FF5-74F8-354F-B75C-E13760EB85B4}\Implemented Categories\{62C8FE65-4EBB-45e7-B440-6E39B2CDBF29}" Value="" Type="string" Action="write" />
+                <RegistryValue Root="HKCR" Key="CLSID\{C77B9FF5-74F8-354F-B75C-E13760EB85B4}\InprocServer32\2.4.2.0" Name="Class" Value="MyToolkit.WorkflowEngine.ActivityData" Type="string" Action="write" />
+                <RegistryValue Root="HKCR" Key="CLSID\{C77B9FF5-74F8-354F-B75C-E13760EB85B4}\InprocServer32\2.4.2.0" Name="Assembly" Value="MyToolkit, Version=2.4.2.0, Culture=neutral, PublicKeyToken=3e349a1360994d26" Type="string" Action="write" />
+                <RegistryValue Root="HKCR" Key="CLSID\{C77B9FF5-74F8-354F-B75C-E13760EB85B4}\InprocServer32\2.4.2.0" Name="RuntimeVersion" Value="v4.0.30319" Type="string" Action="write" />
+                <RegistryValue Root="HKCR" Key="CLSID\{C77B9FF5-74F8-354F-B75C-E13760EB85B4}\InprocServer32\2.4.2.0" Name="CodeBase" Value="file:///[#fil62CEF58587643A2DDA67E24E70D86586]" Type="string" Action="write" />
+                <RegistryValue Root="HKCR" Key="CLSID\{C77B9FF5-74F8-354F-B75C-E13760EB85B4}\InprocServer32" Name="Class" Value="MyToolkit.WorkflowEngine.ActivityData" Type="string" Action="write" />
+                <RegistryValue Root="HKCR" Key="CLSID\{C77B9FF5-74F8-354F-B75C-E13760EB85B4}\InprocServer32" Name="Assembly" Value="MyToolkit, Version=2.4.2.0, Culture=neutral, PublicKeyToken=3e349a1360994d26" Type="string" Action="write" />
+                <RegistryValue Root="HKCR" Key="CLSID\{C77B9FF5-74F8-354F-B75C-E13760EB85B4}\InprocServer32" Name="RuntimeVersion" Value="v4.0.30319" Type="string" Action="write" />
+                <RegistryValue Root="HKCR" Key="CLSID\{C77B9FF5-74F8-354F-B75C-E13760EB85B4}\InprocServer32" Name="CodeBase" Value="file:///[#fil62CEF58587643A2DDA67E24E70D86586]" Type="string" Action="write" />
+                <RegistryValue Root="HKCR" Key="CLSID\{D4A5FAFD-8AFE-3CE3-879B-7FDCB31934EE}\Implemented Categories\{62C8FE65-4EBB-45e7-B440-6E39B2CDBF29}" Value="" Type="string" Action="write" />
+                <RegistryValue Root="HKCR" Key="CLSID\{D4A5FAFD-8AFE-3CE3-879B-7FDCB31934EE}\InprocServer32\2.4.2.0" Name="Class" Value="MyToolkit.WorkflowEngine.WorkflowActivityBase" Type="string" Action="write" />
+                <RegistryValue Root="HKCR" Key="CLSID\{D4A5FAFD-8AFE-3CE3-879B-7FDCB31934EE}\InprocServer32\2.4.2.0" Name="Assembly" Value="MyToolkit, Version=2.4.2.0, Culture=neutral, PublicKeyToken=3e349a1360994d26" Type="string" Action="write" />
+                <RegistryValue Root="HKCR" Key="CLSID\{D4A5FAFD-8AFE-3CE3-879B-7FDCB31934EE}\InprocServer32\2.4.2.0" Name="RuntimeVersion" Value="v4.0.30319" Type="string" Action="write" />
+                <RegistryValue Root="HKCR" Key="CLSID\{D4A5FAFD-8AFE-3CE3-879B-7FDCB31934EE}\InprocServer32\2.4.2.0" Name="CodeBase" Value="file:///[#fil62CEF58587643A2DDA67E24E70D86586]" Type="string" Action="write" />
+                <RegistryValue Root="HKCR" Key="CLSID\{D4A5FAFD-8AFE-3CE3-879B-7FDCB31934EE}\InprocServer32" Name="Class" Value="MyToolkit.WorkflowEngine.WorkflowActivityBase" Type="string" Action="write" />
+                <RegistryValue Root="HKCR" Key="CLSID\{D4A5FAFD-8AFE-3CE3-879B-7FDCB31934EE}\InprocServer32" Name="Assembly" Value="MyToolkit, Version=2.4.2.0, Culture=neutral, PublicKeyToken=3e349a1360994d26" Type="string" Action="write" />
+                <RegistryValue Root="HKCR" Key="CLSID\{D4A5FAFD-8AFE-3CE3-879B-7FDCB31934EE}\InprocServer32" Name="RuntimeVersion" Value="v4.0.30319" Type="string" Action="write" />
+                <RegistryValue Root="HKCR" Key="CLSID\{D4A5FAFD-8AFE-3CE3-879B-7FDCB31934EE}\InprocServer32" Name="CodeBase" Value="file:///[#fil62CEF58587643A2DDA67E24E70D86586]" Type="string" Action="write" />
+                <RegistryValue Root="HKCR" Key="CLSID\{FE1FCDE0-3D1D-38C4-9FC4-55235EF81A9D}\Implemented Categories\{62C8FE65-4EBB-45e7-B440-6E39B2CDBF29}" Value="" Type="string" Action="write" />
+                <RegistryValue Root="HKCR" Key="CLSID\{FE1FCDE0-3D1D-38C4-9FC4-55235EF81A9D}\InprocServer32\2.4.2.0" Name="Class" Value="MyToolkit.Model.GraphObservableObject" Type="string" Action="write" />
+                <RegistryValue Root="HKCR" Key="CLSID\{FE1FCDE0-3D1D-38C4-9FC4-55235EF81A9D}\InprocServer32\2.4.2.0" Name="Assembly" Value="MyToolkit, Version=2.4.2.0, Culture=neutral, PublicKeyToken=3e349a1360994d26" Type="string" Action="write" />
+                <RegistryValue Root="HKCR" Key="CLSID\{FE1FCDE0-3D1D-38C4-9FC4-55235EF81A9D}\InprocServer32\2.4.2.0" Name="RuntimeVersion" Value="v4.0.30319" Type="string" Action="write" />
+                <RegistryValue Root="HKCR" Key="CLSID\{FE1FCDE0-3D1D-38C4-9FC4-55235EF81A9D}\InprocServer32\2.4.2.0" Name="CodeBase" Value="file:///[#fil62CEF58587643A2DDA67E24E70D86586]" Type="string" Action="write" />
+                <RegistryValue Root="HKCR" Key="CLSID\{FE1FCDE0-3D1D-38C4-9FC4-55235EF81A9D}\InprocServer32" Name="Class" Value="MyToolkit.Model.GraphObservableObject" Type="string" Action="write" />
+                <RegistryValue Root="HKCR" Key="CLSID\{FE1FCDE0-3D1D-38C4-9FC4-55235EF81A9D}\InprocServer32" Name="Assembly" Value="MyToolkit, Version=2.4.2.0, Culture=neutral, PublicKeyToken=3e349a1360994d26" Type="string" Action="write" />
+                <RegistryValue Root="HKCR" Key="CLSID\{FE1FCDE0-3D1D-38C4-9FC4-55235EF81A9D}\InprocServer32" Name="RuntimeVersion" Value="v4.0.30319" Type="string" Action="write" />
+                <RegistryValue Root="HKCR" Key="CLSID\{FE1FCDE0-3D1D-38C4-9FC4-55235EF81A9D}\InprocServer32" Name="CodeBase" Value="file:///[#fil62CEF58587643A2DDA67E24E70D86586]" Type="string" Action="write" />
+                <RegistryValue Root="HKCR" Key="CLSID\{FF0FA22A-A860-300D-8392-175D9D2C897D}\Implemented Categories\{62C8FE65-4EBB-45e7-B440-6E39B2CDBF29}" Value="" Type="string" Action="write" />
+                <RegistryValue Root="HKCR" Key="CLSID\{FF0FA22A-A860-300D-8392-175D9D2C897D}\InprocServer32\2.4.2.0" Name="Class" Value="MyToolkit.Messaging.GoBackMessage" Type="string" Action="write" />
+                <RegistryValue Root="HKCR" Key="CLSID\{FF0FA22A-A860-300D-8392-175D9D2C897D}\InprocServer32\2.4.2.0" Name="Assembly" Value="MyToolkit, Version=2.4.2.0, Culture=neutral, PublicKeyToken=3e349a1360994d26" Type="string" Action="write" />
+                <RegistryValue Root="HKCR" Key="CLSID\{FF0FA22A-A860-300D-8392-175D9D2C897D}\InprocServer32\2.4.2.0" Name="RuntimeVersion" Value="v4.0.30319" Type="string" Action="write" />
+                <RegistryValue Root="HKCR" Key="CLSID\{FF0FA22A-A860-300D-8392-175D9D2C897D}\InprocServer32\2.4.2.0" Name="CodeBase" Value="file:///[#fil62CEF58587643A2DDA67E24E70D86586]" Type="string" Action="write" />
+                <RegistryValue Root="HKCR" Key="CLSID\{FF0FA22A-A860-300D-8392-175D9D2C897D}\InprocServer32" Name="Class" Value="MyToolkit.Messaging.GoBackMessage" Type="string" Action="write" />
+                <RegistryValue Root="HKCR" Key="CLSID\{FF0FA22A-A860-300D-8392-175D9D2C897D}\InprocServer32" Name="Assembly" Value="MyToolkit, Version=2.4.2.0, Culture=neutral, PublicKeyToken=3e349a1360994d26" Type="string" Action="write" />
+                <RegistryValue Root="HKCR" Key="CLSID\{FF0FA22A-A860-300D-8392-175D9D2C897D}\InprocServer32" Name="RuntimeVersion" Value="v4.0.30319" Type="string" Action="write" />
+                <RegistryValue Root="HKCR" Key="CLSID\{FF0FA22A-A860-300D-8392-175D9D2C897D}\InprocServer32" Name="CodeBase" Value="file:///[#fil62CEF58587643A2DDA67E24E70D86586]" Type="string" Action="write" />
+                <RegistryValue Root="HKCR" Key="Record\{610F6396-708E-3E74-BC38-FAB0DA6FEFF3}\2.4.2.0" Name="Class" Value="MyToolkit.Messaging.MessageResult" Type="string" Action="write" />
+                <RegistryValue Root="HKCR" Key="Record\{610F6396-708E-3E74-BC38-FAB0DA6FEFF3}\2.4.2.0" Name="Assembly" Value="MyToolkit, Version=2.4.2.0, Culture=neutral, PublicKeyToken=3e349a1360994d26" Type="string" Action="write" />
+                <RegistryValue Root="HKCR" Key="Record\{610F6396-708E-3E74-BC38-FAB0DA6FEFF3}\2.4.2.0" Name="RuntimeVersion" Value="v4.0.30319" Type="string" Action="write" />
+                <RegistryValue Root="HKCR" Key="Record\{610F6396-708E-3E74-BC38-FAB0DA6FEFF3}\2.4.2.0" Name="CodeBase" Value="file:///[#fil62CEF58587643A2DDA67E24E70D86586]" Type="string" Action="write" />
+                <RegistryValue Root="HKCR" Key="Record\{DA48957C-595A-36ED-9B94-418C16AE0B31}\2.4.2.0" Name="Class" Value="MyToolkit.Messaging.MessageButton" Type="string" Action="write" />
+                <RegistryValue Root="HKCR" Key="Record\{DA48957C-595A-36ED-9B94-418C16AE0B31}\2.4.2.0" Name="Assembly" Value="MyToolkit, Version=2.4.2.0, Culture=neutral, PublicKeyToken=3e349a1360994d26" Type="string" Action="write" />
+                <RegistryValue Root="HKCR" Key="Record\{DA48957C-595A-36ED-9B94-418C16AE0B31}\2.4.2.0" Name="RuntimeVersion" Value="v4.0.30319" Type="string" Action="write" />
+                <RegistryValue Root="HKCR" Key="Record\{DA48957C-595A-36ED-9B94-418C16AE0B31}\2.4.2.0" Name="CodeBase" Value="file:///[#fil62CEF58587643A2DDA67E24E70D86586]" Type="string" Action="write" />
+            </Component>
+            <Component Id="cmpCED5B7488C31D594E13DDD9CAB74BFD8" Directory="RootDirectory" Guid="*">
+                <File Id="fil29681523F6C5F6494E9C0C2613364952" KeyPath="yes" Source="$(var.SourcePath)\MyToolkit.Extended.dll" />
+            </Component>
+            <Component Id="cmp5DA04D879E472CDB59610C78E2C06D67" Directory="RootDirectory" Guid="*">
+                <File Id="fil9DE1E33FF998D56AD5CDDBB114A9D14E" KeyPath="yes" Source="$(var.SourcePath)\MyToolkit.Extended.xml" />
+            </Component>
+            <Component Id="cmp31D065AFFB2F9C455FBCDC62BD6A0282" Directory="RootDirectory" Guid="*">
+                <File Id="fil2E9070A107598B8FB198EFBCF6062E75" KeyPath="yes" Source="$(var.SourcePath)\MyToolkit.xml" />
+            </Component>
+            <Component Id="cmpAA23E95C15845F50DC0B637F446EC20F" Directory="RootDirectory" Guid="*">
+                <Class Id="{6B680884-2B27-380D-B440-DF3099CD06AE}" Context="InprocServer32" Description="NConsole.HelpCommand" ThreadingModel="both" ForeignServer="mscoree.dll">
+                    <ProgId Id="NConsole.HelpCommand" Description="NConsole.HelpCommand" />
+                </Class>
+                <Class Id="{8D287771-1641-3E40-AFCE-BAE4116AE049}" Context="InprocServer32" Description="NConsole.SwitchAttribute" ThreadingModel="both" ForeignServer="mscoree.dll">
+                    <ProgId Id="NConsole.SwitchAttribute" Description="NConsole.SwitchAttribute" />
+                </Class>
+                <Class Id="{9C5CC498-20D5-3C51-81BF-A2897EE0D85A}" Context="InprocServer32" Description="NConsole.ArgumentAttribute" ThreadingModel="both" ForeignServer="mscoree.dll">
+                    <ProgId Id="NConsole.ArgumentAttribute" Description="NConsole.ArgumentAttribute" />
+                </Class>
+                <Class Id="{ACD07773-11AD-31EA-8BBC-076511CE3D4E}" Context="InprocServer32" Description="NConsole.ConsoleHost" ThreadingModel="both" ForeignServer="mscoree.dll">
+                    <ProgId Id="NConsole.ConsoleHost" Description="NConsole.ConsoleHost" />
+                </Class>
+                <File Id="filEA326544F4E25C02E5E5DC3144171768" KeyPath="yes" Source="$(var.SourcePath)\NConsole.dll" />
+                <RegistryValue Root="HKCR" Key="CLSID\{6B680884-2B27-380D-B440-DF3099CD06AE}\Implemented Categories\{62C8FE65-4EBB-45e7-B440-6E39B2CDBF29}" Value="" Type="string" Action="write" />
+                <RegistryValue Root="HKCR" Key="CLSID\{6B680884-2B27-380D-B440-DF3099CD06AE}\InprocServer32\0.5.5769.31078" Name="Class" Value="NConsole.HelpCommand" Type="string" Action="write" />
+                <RegistryValue Root="HKCR" Key="CLSID\{6B680884-2B27-380D-B440-DF3099CD06AE}\InprocServer32\0.5.5769.31078" Name="Assembly" Value="NConsole, Version=0.5.5769.31078, Culture=neutral, PublicKeyToken=null" Type="string" Action="write" />
+                <RegistryValue Root="HKCR" Key="CLSID\{6B680884-2B27-380D-B440-DF3099CD06AE}\InprocServer32\0.5.5769.31078" Name="RuntimeVersion" Value="v4.0.30319" Type="string" Action="write" />
+                <RegistryValue Root="HKCR" Key="CLSID\{6B680884-2B27-380D-B440-DF3099CD06AE}\InprocServer32\0.5.5769.31078" Name="CodeBase" Value="file:///[#filEA326544F4E25C02E5E5DC3144171768]" Type="string" Action="write" />
+                <RegistryValue Root="HKCR" Key="CLSID\{6B680884-2B27-380D-B440-DF3099CD06AE}\InprocServer32" Name="Class" Value="NConsole.HelpCommand" Type="string" Action="write" />
+                <RegistryValue Root="HKCR" Key="CLSID\{6B680884-2B27-380D-B440-DF3099CD06AE}\InprocServer32" Name="Assembly" Value="NConsole, Version=0.5.5769.31078, Culture=neutral, PublicKeyToken=null" Type="string" Action="write" />
+                <RegistryValue Root="HKCR" Key="CLSID\{6B680884-2B27-380D-B440-DF3099CD06AE}\InprocServer32" Name="RuntimeVersion" Value="v4.0.30319" Type="string" Action="write" />
+                <RegistryValue Root="HKCR" Key="CLSID\{6B680884-2B27-380D-B440-DF3099CD06AE}\InprocServer32" Name="CodeBase" Value="file:///[#filEA326544F4E25C02E5E5DC3144171768]" Type="string" Action="write" />
+                <RegistryValue Root="HKCR" Key="CLSID\{8D287771-1641-3E40-AFCE-BAE4116AE049}\Implemented Categories\{62C8FE65-4EBB-45e7-B440-6E39B2CDBF29}" Value="" Type="string" Action="write" />
+                <RegistryValue Root="HKCR" Key="CLSID\{8D287771-1641-3E40-AFCE-BAE4116AE049}\InprocServer32\0.5.5769.31078" Name="Class" Value="NConsole.SwitchAttribute" Type="string" Action="write" />
+                <RegistryValue Root="HKCR" Key="CLSID\{8D287771-1641-3E40-AFCE-BAE4116AE049}\InprocServer32\0.5.5769.31078" Name="Assembly" Value="NConsole, Version=0.5.5769.31078, Culture=neutral, PublicKeyToken=null" Type="string" Action="write" />
+                <RegistryValue Root="HKCR" Key="CLSID\{8D287771-1641-3E40-AFCE-BAE4116AE049}\InprocServer32\0.5.5769.31078" Name="RuntimeVersion" Value="v4.0.30319" Type="string" Action="write" />
+                <RegistryValue Root="HKCR" Key="CLSID\{8D287771-1641-3E40-AFCE-BAE4116AE049}\InprocServer32\0.5.5769.31078" Name="CodeBase" Value="file:///[#filEA326544F4E25C02E5E5DC3144171768]" Type="string" Action="write" />
+                <RegistryValue Root="HKCR" Key="CLSID\{8D287771-1641-3E40-AFCE-BAE4116AE049}\InprocServer32" Name="Class" Value="NConsole.SwitchAttribute" Type="string" Action="write" />
+                <RegistryValue Root="HKCR" Key="CLSID\{8D287771-1641-3E40-AFCE-BAE4116AE049}\InprocServer32" Name="Assembly" Value="NConsole, Version=0.5.5769.31078, Culture=neutral, PublicKeyToken=null" Type="string" Action="write" />
+                <RegistryValue Root="HKCR" Key="CLSID\{8D287771-1641-3E40-AFCE-BAE4116AE049}\InprocServer32" Name="RuntimeVersion" Value="v4.0.30319" Type="string" Action="write" />
+                <RegistryValue Root="HKCR" Key="CLSID\{8D287771-1641-3E40-AFCE-BAE4116AE049}\InprocServer32" Name="CodeBase" Value="file:///[#filEA326544F4E25C02E5E5DC3144171768]" Type="string" Action="write" />
+                <RegistryValue Root="HKCR" Key="CLSID\{9C5CC498-20D5-3C51-81BF-A2897EE0D85A}\Implemented Categories\{62C8FE65-4EBB-45e7-B440-6E39B2CDBF29}" Value="" Type="string" Action="write" />
+                <RegistryValue Root="HKCR" Key="CLSID\{9C5CC498-20D5-3C51-81BF-A2897EE0D85A}\InprocServer32\0.5.5769.31078" Name="Class" Value="NConsole.ArgumentAttribute" Type="string" Action="write" />
+                <RegistryValue Root="HKCR" Key="CLSID\{9C5CC498-20D5-3C51-81BF-A2897EE0D85A}\InprocServer32\0.5.5769.31078" Name="Assembly" Value="NConsole, Version=0.5.5769.31078, Culture=neutral, PublicKeyToken=null" Type="string" Action="write" />
+                <RegistryValue Root="HKCR" Key="CLSID\{9C5CC498-20D5-3C51-81BF-A2897EE0D85A}\InprocServer32\0.5.5769.31078" Name="RuntimeVersion" Value="v4.0.30319" Type="string" Action="write" />
+                <RegistryValue Root="HKCR" Key="CLSID\{9C5CC498-20D5-3C51-81BF-A2897EE0D85A}\InprocServer32\0.5.5769.31078" Name="CodeBase" Value="file:///[#filEA326544F4E25C02E5E5DC3144171768]" Type="string" Action="write" />
+                <RegistryValue Root="HKCR" Key="CLSID\{9C5CC498-20D5-3C51-81BF-A2897EE0D85A}\InprocServer32" Name="Class" Value="NConsole.ArgumentAttribute" Type="string" Action="write" />
+                <RegistryValue Root="HKCR" Key="CLSID\{9C5CC498-20D5-3C51-81BF-A2897EE0D85A}\InprocServer32" Name="Assembly" Value="NConsole, Version=0.5.5769.31078, Culture=neutral, PublicKeyToken=null" Type="string" Action="write" />
+                <RegistryValue Root="HKCR" Key="CLSID\{9C5CC498-20D5-3C51-81BF-A2897EE0D85A}\InprocServer32" Name="RuntimeVersion" Value="v4.0.30319" Type="string" Action="write" />
+                <RegistryValue Root="HKCR" Key="CLSID\{9C5CC498-20D5-3C51-81BF-A2897EE0D85A}\InprocServer32" Name="CodeBase" Value="file:///[#filEA326544F4E25C02E5E5DC3144171768]" Type="string" Action="write" />
+                <RegistryValue Root="HKCR" Key="CLSID\{ACD07773-11AD-31EA-8BBC-076511CE3D4E}\Implemented Categories\{62C8FE65-4EBB-45e7-B440-6E39B2CDBF29}" Value="" Type="string" Action="write" />
+                <RegistryValue Root="HKCR" Key="CLSID\{ACD07773-11AD-31EA-8BBC-076511CE3D4E}\InprocServer32\0.5.5769.31078" Name="Class" Value="NConsole.ConsoleHost" Type="string" Action="write" />
+                <RegistryValue Root="HKCR" Key="CLSID\{ACD07773-11AD-31EA-8BBC-076511CE3D4E}\InprocServer32\0.5.5769.31078" Name="Assembly" Value="NConsole, Version=0.5.5769.31078, Culture=neutral, PublicKeyToken=null" Type="string" Action="write" />
+                <RegistryValue Root="HKCR" Key="CLSID\{ACD07773-11AD-31EA-8BBC-076511CE3D4E}\InprocServer32\0.5.5769.31078" Name="RuntimeVersion" Value="v4.0.30319" Type="string" Action="write" />
+                <RegistryValue Root="HKCR" Key="CLSID\{ACD07773-11AD-31EA-8BBC-076511CE3D4E}\InprocServer32\0.5.5769.31078" Name="CodeBase" Value="file:///[#filEA326544F4E25C02E5E5DC3144171768]" Type="string" Action="write" />
+                <RegistryValue Root="HKCR" Key="CLSID\{ACD07773-11AD-31EA-8BBC-076511CE3D4E}\InprocServer32" Name="Class" Value="NConsole.ConsoleHost" Type="string" Action="write" />
+                <RegistryValue Root="HKCR" Key="CLSID\{ACD07773-11AD-31EA-8BBC-076511CE3D4E}\InprocServer32" Name="Assembly" Value="NConsole, Version=0.5.5769.31078, Culture=neutral, PublicKeyToken=null" Type="string" Action="write" />
+                <RegistryValue Root="HKCR" Key="CLSID\{ACD07773-11AD-31EA-8BBC-076511CE3D4E}\InprocServer32" Name="RuntimeVersion" Value="v4.0.30319" Type="string" Action="write" />
+                <RegistryValue Root="HKCR" Key="CLSID\{ACD07773-11AD-31EA-8BBC-076511CE3D4E}\InprocServer32" Name="CodeBase" Value="file:///[#filEA326544F4E25C02E5E5DC3144171768]" Type="string" Action="write" />
+            </Component>
+            <Component Id="cmp4EF681E940C9E20EA080DB3DA5BFF531" Directory="RootDirectory" Guid="*">
+                <File Id="filE1465DA3401877B048DC334009AB18B4" KeyPath="yes" Source="$(var.SourcePath)\NConsole.xml" />
+            </Component>
+            <Component Id="cmp6F0300C5B63980FD2F1566987FE7F216" Directory="RootDirectory" Guid="*">
+                <File Id="filCCECE5841B510C7D3FCB3A6E246AE174" KeyPath="yes" Source="$(var.SourcePath)\Newtonsoft.Json.dll" />
+            </Component>
+            <Component Id="cmp20174E0C694A4A5926FFFA07E361BA39" Directory="RootDirectory" Guid="*">
+                <File Id="filEABCE0C3E6A9FBB38D59A1965E694418" KeyPath="yes" Source="$(var.SourcePath)\Newtonsoft.Json.xml" />
             </Component>
             <Component Id="cmpDB0E1E99867094F8CB9FF5C59686A391" Directory="RootDirectory" Guid="*">
                 <Class Id="{8142EE5C-3D26-38A1-8B9F-CE3415BCDE1E}" Context="InprocServer32" Description="NJsonSchema.CodeGeneration.TypeScript.TypeScriptTypeResolver" ThreadingModel="both" ForeignServer="mscoree.dll">
@@ -34,6 +487,12 @@
                 <RegistryValue Root="HKCR" Key="CLSID\{DEF91A47-5DB8-355B-8E95-5A08B8633BC9}\InprocServer32" Name="Assembly" Value="NJsonSchema.CodeGeneration, Version=1.7.5770.30723, Culture=neutral, PublicKeyToken=null" Type="string" Action="write" />
                 <RegistryValue Root="HKCR" Key="CLSID\{DEF91A47-5DB8-355B-8E95-5A08B8633BC9}\InprocServer32" Name="RuntimeVersion" Value="v4.0.30319" Type="string" Action="write" />
                 <RegistryValue Root="HKCR" Key="CLSID\{DEF91A47-5DB8-355B-8E95-5A08B8633BC9}\InprocServer32" Name="CodeBase" Value="file:///[#fil69E69326265A56E58AABD23A6FA13906]" Type="string" Action="write" />
+            </Component>
+            <Component Id="cmp0F72DC80E66380C61176B1A472BDB203" Directory="RootDirectory" Guid="*">
+                <File Id="fil967F1D6FED5D8E55E7C4B8711B422729" KeyPath="yes" Source="$(var.SourcePath)\NJsonSchema.CodeGeneration.pdb" />
+            </Component>
+            <Component Id="cmp19FE2E6712C318DF128B0BEEEAC96FAD" Directory="RootDirectory" Guid="*">
+                <File Id="filC0CB432EEDC939D89C8438BACBC5F227" KeyPath="yes" Source="$(var.SourcePath)\NJsonSchema.CodeGeneration.xml" />
             </Component>
             <Component Id="cmpCFDF9B03906A160A23B423DF1D391540" Directory="RootDirectory" Guid="*">
                 <Class Id="{02746009-B4EF-3FA8-86D2-46329CDF125F}" Context="InprocServer32" Description="NJsonSchema.JsonSchemaGeneratorSettings" ThreadingModel="both" ForeignServer="mscoree.dll">
@@ -99,8 +558,6 @@
                 <RegistryValue Root="HKCR" Key="Record\{682DA144-A85B-328C-AD2F-EF31022E7321}\1.7.5770.30722" Name="RuntimeVersion" Value="v4.0.30319" Type="string" Action="write" />
                 <RegistryValue Root="HKCR" Key="Record\{682DA144-A85B-328C-AD2F-EF31022E7321}\1.7.5770.30722" Name="CodeBase" Value="file:///[#filE7D2BAF36BE70670FE414AAABB6765E1]" Type="string" Action="write" />
             </Component>
-<<<<<<< HEAD
-=======
             <Component Id="cmp833FA3F80A11E63F858DDEC12841DC39" Directory="RootDirectory" Guid="*">
                 <File Id="fil74BB26CFEFEFFE17318098E8BF12350A" KeyPath="yes" Source="$(var.SourcePath)\NJsonSchema.pdb" />
             </Component>
@@ -570,15 +1027,11 @@
             <Component Id="cmpAF99E5EDE3366C322A0C4A1D460F492A" Directory="RootDirectory" Guid="*">
                 <File Id="fil7363F15332F1A0AE5B714E0BDBE8069F" KeyPath="yes" Source="$(var.SourcePath)\NSwagStudio.pdb" />
             </Component>
->>>>>>> c74d0e8d
             <Component Id="cmp32C1339D08859DC7796F4EE23E0819F0" Directory="RootDirectory" Guid="*">
                 <File Id="fil72A10A3701F72ECAD8968E45C6295B9D" KeyPath="yes" Source="$(var.SourcePath)\NSwagStudio.vshost.exe" />
             </Component>
             <Component Id="cmp474BA1F5E4041B6B55B1AA38BE12A2E5" Directory="RootDirectory" Guid="*">
                 <File Id="filFA7E5A03A21F54B9AD53663AF2F9AB79" KeyPath="yes" Source="$(var.SourcePath)\NSwagStudio.vshost.exe.config" />
-            </Component>
-            <Component Id="cmp334374A35F014DC08C6313E21E5B8115" Directory="RootDirectory" Guid="*">
-                <File Id="fil7F9F68A04E297D87BF9A84D800D82940" KeyPath="yes" Source="$(var.SourcePath)\NSwagStudio.vshost.exe.manifest" />
             </Component>
         </ComponentGroup>
     </Fragment>
