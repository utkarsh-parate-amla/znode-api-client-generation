--- conflicted
+++ resolved
@@ -1,90 +1,82 @@
-//-----------------------------------------------------------------------
-// <copyright file="InputOutputCommandBase.cs" company="NSwag">
-//     Copyright (c) Rico Suter. All rights reserved.
-// </copyright>
-// <license>https://github.com/NSwag/NSwag/blob/master/LICENSE.md</license>
-// <author>Rico Suter, mail@rsuter.com</author>
-//-----------------------------------------------------------------------
-
-using System;
-using System.Linq;
-using System.Threading.Tasks;
-using NConsole;
-using Newtonsoft.Json;
-using NJsonSchema.Infrastructure;
-
-#pragma warning disable 1591
-
-namespace NSwag.Commands.Base
-{
-    public abstract class InputOutputCommandBase : OutputCommandBase
-    {
-        [JsonIgnore]
-        [Argument(Name = "Input", IsRequired = true, AcceptsCommandInput = true, Description = "A file path or URL to the data or the JSON data itself.")]
-        public object Input { get; set; }
-
-        [Argument(Name = "ServiceHost", IsRequired = false, Description = "Overrides the service host of the web document (optional, use '.' to remove the hostname).")]
-        public string ServiceHost { get; set; }
-
-        [Argument(Name = "ServiceSchemes", IsRequired = false, Description = "Overrides the allowed schemes of the web service (optional, comma separated, 'http', 'https', 'ws', 'wss').")]
-        public string[] ServiceSchemes { get; set; }
-
-        /// <exception cref="ArgumentException">The argument 'Input' was empty.</exception>
-        protected async Task<SwaggerDocument> GetInputSwaggerDocument()
-        {
-            var document = Input as SwaggerDocument;
-            if (document == null)
-            {
-                var inputString = Input.ToString();
-                if (string.IsNullOrEmpty(inputString))
-                    throw new ArgumentException("The argument 'Input' was empty.");
-
-<<<<<<< HEAD
-                if (IsJson(inputString))
-                    document = await SwaggerDocument.FromJsonAsync(inputString).ConfigureAwait(false);
-                else
-                    document = await SwaggerDocument.FromUrlAsync(inputString).ConfigureAwait(false);
-            }
-=======
-                    if (IsJson(inputString))
-                        document = SwaggerDocument.FromJson(inputString);
-                    else if (inputString.StartsWith("http://") || inputString.StartsWith("https://"))
-                        document = SwaggerDocument.FromUrl(inputString);
-                    else
-                        document = SwaggerDocument.FromFile(inputString);
-                }
->>>>>>> ce575227
-
-            if (ServiceHost == ".")
-                document.Host = string.Empty;
-            else if (!string.IsNullOrEmpty(ServiceHost))
-                document.Host = ServiceHost;
-
-            if (ServiceSchemes != null && ServiceSchemes.Any())
-                document.Schemes = ServiceSchemes.Select(s => (SwaggerSchema)Enum.Parse(typeof(SwaggerSchema), s, true)).ToList();
-
-            return document;
-        }
-
-        /// <exception cref="ArgumentException">The argument 'Input' was empty.</exception>
-        protected async Task<string> GetInputJsonAsync()
-        {
-            var inputString = Input.ToString();
-            if (string.IsNullOrEmpty(inputString))
-                throw new ArgumentException("The argument 'Input' was empty.");
-
-            if (IsJson(inputString))
-                return inputString;
-
-            if (await DynamicApis.FileExistsAsync(inputString).ConfigureAwait(false))
-                return await DynamicApis.FileReadAllTextAsync(inputString).ConfigureAwait(false);
-
-            return await DynamicApis.HttpGetAsync(inputString).ConfigureAwait(false);
-        }
-
-        private bool IsJson(string data)
-        {
-            return !string.IsNullOrEmpty(data) && data.Contains("{");
-        }
-    }
+//-----------------------------------------------------------------------
+// <copyright file="InputOutputCommandBase.cs" company="NSwag">
+//     Copyright (c) Rico Suter. All rights reserved.
+// </copyright>
+// <license>https://github.com/NSwag/NSwag/blob/master/LICENSE.md</license>
+// <author>Rico Suter, mail@rsuter.com</author>
+//-----------------------------------------------------------------------
+
+using System;
+using System.Linq;
+using System.Threading.Tasks;
+using NConsole;
+using Newtonsoft.Json;
+using NJsonSchema.Infrastructure;
+
+#pragma warning disable 1591
+
+namespace NSwag.Commands.Base
+{
+    public abstract class InputOutputCommandBase : OutputCommandBase
+    {
+        [JsonIgnore]
+        [Argument(Name = "Input", IsRequired = true, AcceptsCommandInput = true, Description = "A file path or URL to the data or the JSON data itself.")]
+        public object Input { get; set; }
+
+        [Argument(Name = "ServiceHost", IsRequired = false, Description = "Overrides the service host of the web document (optional, use '.' to remove the hostname).")]
+        public string ServiceHost { get; set; }
+
+        [Argument(Name = "ServiceSchemes", IsRequired = false, Description = "Overrides the allowed schemes of the web service (optional, comma separated, 'http', 'https', 'ws', 'wss').")]
+        public string[] ServiceSchemes { get; set; }
+
+        /// <exception cref="ArgumentException">The argument 'Input' was empty.</exception>
+        protected async Task<SwaggerDocument> GetInputSwaggerDocument()
+        {
+            var document = Input as SwaggerDocument;
+            if (document == null)
+            {
+                var inputString = Input.ToString();
+                if (string.IsNullOrEmpty(inputString))
+                    throw new ArgumentException("The argument 'Input' was empty.");
+
+                if (IsJson(inputString))
+                    document = await SwaggerDocument.FromJsonAsync(inputString).ConfigureAwait(false);
+                else if (inputString.StartsWith("http://") || inputString.StartsWith("https://"))
+                    document = await SwaggerDocument.FromUrlAsync(inputString).ConfigureAwait(false);
+                else
+                    document = await SwaggerDocument.FromUrlAsync(inputString).ConfigureAwait(false);
+            }
+
+            if (ServiceHost == ".")
+                document.Host = string.Empty;
+            else if (!string.IsNullOrEmpty(ServiceHost))
+                document.Host = ServiceHost;
+
+            if (ServiceSchemes != null && ServiceSchemes.Any())
+                document.Schemes = ServiceSchemes.Select(s => (SwaggerSchema)Enum.Parse(typeof(SwaggerSchema), s, true)).ToList();
+
+            return document;
+        }
+
+        /// <exception cref="ArgumentException">The argument 'Input' was empty.</exception>
+        protected async Task<string> GetInputJsonAsync()
+        {
+            var inputString = Input.ToString();
+            if (string.IsNullOrEmpty(inputString))
+                throw new ArgumentException("The argument 'Input' was empty.");
+
+            if (IsJson(inputString))
+                return inputString;
+
+            if (await DynamicApis.FileExistsAsync(inputString).ConfigureAwait(false))
+                return await DynamicApis.FileReadAllTextAsync(inputString).ConfigureAwait(false);
+
+            return await DynamicApis.HttpGetAsync(inputString).ConfigureAwait(false);
+        }
+
+        private bool IsJson(string data)
+        {
+            return !string.IsNullOrEmpty(data) && data.Contains("{");
+        }
+    }
 }