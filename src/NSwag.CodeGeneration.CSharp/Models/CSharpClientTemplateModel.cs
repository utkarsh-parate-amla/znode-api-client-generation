//-----------------------------------------------------------------------
// <copyright file="CSharpClientTemplateModel.cs" company="NSwag">
//     Copyright (c) Rico Suter. All rights reserved.
// </copyright>
// <license>https://github.com/NSwag/NSwag/blob/master/LICENSE.md</license>
// <author>Rico Suter, mail@rsuter.com</author>
//-----------------------------------------------------------------------

using System.Collections.Generic;
using System.Linq;
using NJsonSchema;
using NJsonSchema.CodeGeneration.CSharp;

namespace NSwag.CodeGeneration.CSharp.Models
{
    /// <summary>The CSharp client template model.</summary>
    public class CSharpClientTemplateModel : CSharpTemplateModelBase
    {
        private readonly SwaggerDocument _document;
        private readonly JsonSchema4 _exceptionSchema;
        private readonly SwaggerToCSharpClientGeneratorSettings _settings;

        /// <summary>Initializes a new instance of the <see cref="CSharpClientTemplateModel" /> class.</summary>
        /// <param name="controllerName">Name of the controller.</param>
        /// <param name="controllerClassName">The class name of the controller.</param>
        /// <param name="operations">The operations.</param>
        /// <param name="exceptionSchema">The exception schema.</param>
        /// <param name="document">The Swagger document.</param>
        /// <param name="settings">The settings.</param>
        public CSharpClientTemplateModel(
            string controllerName,
            string controllerClassName,
            IEnumerable<CSharpOperationModel> operations,
            JsonSchema4 exceptionSchema,
            SwaggerDocument document,
            SwaggerToCSharpClientGeneratorSettings settings)
            : base(controllerName, settings)
        {
            _document = document;
            _exceptionSchema = exceptionSchema;
            _settings = settings;

            Class = controllerClassName;
            Operations = operations;

            ExceptionClass = _settings.ExceptionClass.Replace("{controller}", controllerName);
        }

        /// <summary>Gets or sets a value indicating whether to generate client contracts (i.e. client interfaces).</summary>
        public bool GenerateContracts { get; set; }

        /// <summary>Gets or sets a value indicating whether to generate implementation classes.</summary>
        public bool GenerateImplementation { get; set; }

        /// <summary>Gets the class name.</summary>
        public string Class { get; }

        /// <summary>Gets the base class name.</summary>
        public string BaseClass => _settings.ClientBaseClass;

        /// <summary>Gets a value indicating whether the client has a base class.</summary>
        public bool HasBaseClass => !string.IsNullOrEmpty(_settings.ClientBaseClass);

        /// <summary>Gets a value indicating whether the client has configuration class.</summary>
        public bool HasConfigurationClass => !string.IsNullOrEmpty(_settings.ConfigurationClass);

        /// <summary>Gets the configuration class name.</summary>
        public string ConfigurationClass => _settings.ConfigurationClass;

        /// <summary>Gets a value indicating whether the client has a base type.</summary>
        public bool HasBaseType => _settings.GenerateClientInterfaces || HasBaseClass;

        /// <summary>Gets or sets a value indicating whether an HttpClient instance is injected.</summary>
        public bool InjectHttpClient => _settings.InjectHttpClient;

        /// <summary>Gets or sets a value indicating whether to dispose the HttpClient (injected HttpClient is never disposed, default: true).</summary>
        public bool DisposeHttpClient => _settings.DisposeHttpClient;

        /// <summary>Gets a value indicating whether to use a HTTP client creation method.</summary>
        public bool UseHttpClientCreationMethod => _settings.UseHttpClientCreationMethod;

        /// <summary>Gets the type of the HttpClient that will be used in the calls from a client to a service.</summary>
        public string HttpClientType => _settings.HttpClientType;

        /// <summary>Gets a value indicating whether to use a HTTP request message creation method.</summary>
        public bool UseHttpRequestMessageCreationMethod => _settings.UseHttpRequestMessageCreationMethod;

        /// <summary>Gets a value indicating whether to generate client interfaces.</summary>
        public bool GenerateClientInterfaces => _settings.GenerateClientInterfaces;

        /// <summary>Gets the service base URL.</summary>
        public string BaseUrl => _document.BaseUrl;

        /// <summary>Gets a value indicating whether the client has operations.</summary>
        public bool HasOperations => Operations.Any();

        /// <summary>Gets the exception class name.</summary>
        public string ExceptionClass { get; }

        /// <summary>Gets a value indicating whether to generate optional parameters.</summary>
        public bool GenerateOptionalParameters => _settings.GenerateOptionalParameters;

        /// <summary>Gets or sets a value indicating whether to use and expose the base URL (default: true).</summary>
        public bool UseBaseUrl => _settings.UseBaseUrl;

        /// <summary>Gets or sets a value indicating whether to generate synchronous methods (not recommended, default: false).</summary>
        public bool GenerateSyncMethods => _settings.GenerateSyncMethods;

        /// <summary>Gets or sets the client class access modifier.</summary>
        public string ClientClassAccessModifier => _settings.ClientClassAccessModifier;

        /// <summary>Gets the operations.</summary>
        public IEnumerable<CSharpOperationModel> Operations { get; }

        /// <summary>Gets or sets a value indicating whether DTO exceptions are wrapped in a SwaggerException instance.</summary>
        public bool WrapDtoExceptions => _settings.WrapDtoExceptions;

        /// <summary>Gets or sets the format for DateTime type method parameters (default: "s").</summary>
        public string ParameterDateTimeFormat => _settings.ParameterDateTimeFormat;

        /// <summary>Gets the JSON serializer parameter code.</summary>
        public string JsonSerializerParameterCode
        {
            get
            {
                var handleReferences = _settings.CSharpGeneratorSettings.HandleReferences;

                IEnumerable<string> jsonConverters = _settings.CSharpGeneratorSettings.JsonConverters ?? new string[] { };
                if (RequiresJsonExceptionConverter)
                    jsonConverters = jsonConverters.Concat(new[] { "JsonExceptionConverter" });

                var parameterCode = CSharpJsonSerializerGenerator.GenerateJsonSerializerParameterCode(handleReferences, jsonConverters.ToList());

                if (parameterCode.Length == 0)
                    parameterCode = "new Newtonsoft.Json.JsonSerializerSettings()";
                else
                    parameterCode = parameterCode.Substring(2);

                return parameterCode;
            }
        }

<<<<<<< HEAD
        private bool RequiresJsonExceptionConverter =>
=======
        private bool RequiresJsonExceptionConverter => _settings.CSharpGeneratorSettings.ExcludedTypeNames?.Contains("JsonExceptionConverter") != true &&
>>>>>>> 86858e7b
            _document.Operations.Any(o => o.Operation.AllResponses.Any(r => r.Value.ActualResponseSchema?.InheritsSchema(_exceptionSchema) == true));
    }
}<|MERGE_RESOLUTION|>--- conflicted
+++ resolved
@@ -140,11 +140,7 @@
             }
         }
 
-<<<<<<< HEAD
-        private bool RequiresJsonExceptionConverter =>
-=======
         private bool RequiresJsonExceptionConverter => _settings.CSharpGeneratorSettings.ExcludedTypeNames?.Contains("JsonExceptionConverter") != true &&
->>>>>>> 86858e7b
             _document.Operations.Any(o => o.Operation.AllResponses.Any(r => r.Value.ActualResponseSchema?.InheritsSchema(_exceptionSchema) == true));
     }
 }