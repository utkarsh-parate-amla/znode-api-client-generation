--- conflicted
+++ resolved
@@ -1,2025 +1,1379 @@
-﻿<?xml version="1.0" encoding="utf-8"?>
-<Wix xmlns="http://schemas.microsoft.com/wix/2006/wi">
-    <Fragment>
-        <DirectoryRef Id="RootDirectory" />
-    </Fragment>
-    <Fragment>
-        <ComponentGroup Id="SourceComponentGroup">
-            <Component Id="cmp176A2E239A34C8C385636B4CB874ED08" Directory="RootDirectory" Guid="*">
-                <File Id="fil25B5FD11D857CE5AD4B27C65FE0D4AFC" KeyPath="yes" Source="$(var.SourcePath)\Antlr4.StringTemplate.dll" />
-            </Component>
-            <Component Id="cmpF050811B3510C3795202BC265FF9BFE6" Directory="RootDirectory" Guid="*">
-                <File Id="fil3BA9517E5091439B691BC6A1A7363DA8" KeyPath="yes" Source="$(var.SourcePath)\Antlr4.StringTemplate.pdb" />
-            </Component>
-            <Component Id="cmp7E3B9B005918C3ECB05A3827727E17C4" Directory="RootDirectory" Guid="*">
-                <File Id="filBF7337672EF5ABE39C8C47214E447F3C" KeyPath="yes" Source="$(var.SourcePath)\App.config" />
-            </Component>
-            <Component Id="cmp87CFDEF2C1748359777E98EF2DE59090" Directory="RootDirectory" Guid="*">
-                <File Id="filBB90AF377506520F6D8B60A0568383B4" KeyPath="yes" Source="$(var.SourcePath)\ApplicationIcon.ico" />
-            </Component>
-            <Component Id="cmp4D66ABD9458FA3F74D17248FA70FE3F0" Directory="RootDirectory" Guid="*">
-                <File Id="fil67E9EE80C5780CE38BBEF04A02F79801" KeyPath="yes" Source="$(var.SourcePath)\ICSharpCode.AvalonEdit.dll" />
-            </Component>
-            <Component Id="cmpA7B1725CF32ED229E4CF0FE3D1E979B6" Directory="RootDirectory" Guid="*">
-                <File Id="filE1C7F6D286E376FBABA89D9BE5153B85" KeyPath="yes" Source="$(var.SourcePath)\ICSharpCode.AvalonEdit.xml" />
-            </Component>
-            <Component Id="cmp47425D20B2F391879642B80A90278AAC" Directory="RootDirectory" Guid="*">
-                <File Id="fil8C2DCF70057F8D63A2AB43A9F8CDF0BD" KeyPath="yes" Source="$(var.SourcePath)\Microsoft.ApplicationInsights.dll" />
-            </Component>
-            <Component Id="cmp22963C55268924B7FEB12573FA62BD93" Directory="RootDirectory" Guid="*">
-                <File Id="fil21E58DDA50D7E6ADFBE0F2991B2A28F1" KeyPath="yes" Source="$(var.SourcePath)\Microsoft.ApplicationInsights.xml" />
-            </Component>
-            <Component Id="cmp0701F40503CDF6E0F6226986B71FF5A2" Directory="RootDirectory" Guid="*">
-                <File Id="fil4C93063E927B0D842B25B28F599E85B5" KeyPath="yes" Source="$(var.SourcePath)\Microsoft.Expression.Interactions.dll" />
-            </Component>
-            <Component Id="cmp0AD7778AC85723AB7C1079D0D66319E0" Directory="RootDirectory" Guid="*">
-                <Class Id="{05CD8265-FC45-3D74-B106-B5231D2BA1D4}" Context="InprocServer32" Description="MyToolkit.MVVM.BaseViewModel" ThreadingModel="both" ForeignServer="mscoree.dll">
-                    <ProgId Id="MyToolkit.MVVM.BaseViewModel" Description="MyToolkit.MVVM.BaseViewModel" />
-                </Class>
-                <Class Id="{07268E7D-F4B2-3209-A664-D71F4E10867B}" Context="InprocServer32" Description="MyToolkit.IO.Utf8StringWriter" ThreadingModel="both" ForeignServer="mscoree.dll">
-                    <ProgId Id="MyToolkit.IO.Utf8StringWriter" Description="MyToolkit.IO.Utf8StringWriter" />
-                </Class>
-                <Class Id="{21E1DEDB-740D-3C7C-8DFA-D9C8ABCD20CF}" Context="InprocServer32" Description="MyToolkit.Utilities.CodeContractExtensions+ValidatedNotNullAttribute" ThreadingModel="both" ForeignServer="mscoree.dll">
-                    <ProgId Id="MyToolkit.Utilities.CodeContractExtensions+ValidatedNotNullAttribute" Description="MyToolkit.Utilities.CodeContractExtensions+ValidatedNotNullAttribute" />
-                </Class>
-                <Class Id="{2226E9A8-7B59-340B-B3C8-B20A429612CC}" Context="InprocServer32" Description="MyToolkit.Model.AsyncValidatedObservableObject" ThreadingModel="both" ForeignServer="mscoree.dll">
-                    <ProgId Id="MyToolkit.Model.AsyncValidatedObservableObject" Description="MyToolkit.Model.AsyncValidatedObservableObject" />
-                </Class>
-                <Class Id="{2B4E7FF0-8929-3732-91B9-B0BDB77C4BAB}" Context="InprocServer32" Description="MyToolkit.Utilities.ExpressionUtilities" ThreadingModel="both" ForeignServer="mscoree.dll">
-                    <ProgId Id="MyToolkit.Utilities.ExpressionUtilities" Description="MyToolkit.Utilities.ExpressionUtilities" />
-                </Class>
-                <Class Id="{37ED386E-3483-3B50-8B5F-1B9FAABC02D2}" Context="InprocServer32" Description="MyToolkit.Messaging.Messenger" ThreadingModel="both" ForeignServer="mscoree.dll">
-                    <ProgId Id="MyToolkit.Messaging.Messenger" Description="MyToolkit.Messaging.Messenger" />
-                </Class>
-                <Class Id="{393150D2-6F4D-3539-BD7C-B10CDC855DDB}" Context="InprocServer32" Description="MyToolkit.WorkflowEngine.Activities.EmptyAutomaticActivity" ThreadingModel="both" ForeignServer="mscoree.dll">
-                    <ProgId Id="MyToolkit.WorkflowEngine.Activities.EmptyAutomaticActivity" Description="MyToolkit.WorkflowEngine.Activities.EmptyAutomaticActivity" />
-                </Class>
-                <Class Id="{3ED8B2B5-8040-325F-B538-F780C4117F5E}" Context="InprocServer32" Description="MyToolkit.Model.ExtendedObservableObject" ThreadingModel="both" ForeignServer="mscoree.dll">
-                    <ProgId Id="MyToolkit.Model.ExtendedObservableObject" Description="MyToolkit.Model.ExtendedObservableObject" />
-                </Class>
-                <Class Id="{4008E0CE-2F0E-3D8F-801C-6B7333849FFD}" Context="InprocServer32" Description="MyToolkit.Model.GraphObservableObject" ThreadingModel="both" ForeignServer="mscoree.dll">
-                    <ProgId Id="MyToolkit.Model.GraphObservableObject" Description="MyToolkit.Model.GraphObservableObject" />
-                </Class>
-                <Class Id="{412A7C82-BE38-342F-AC84-EC5508839410}" Context="InprocServer32" Description="MyToolkit.Utilities.ReflectionUtilities" ThreadingModel="both" ForeignServer="mscoree.dll">
-                    <ProgId Id="MyToolkit.Utilities.ReflectionUtilities" Description="MyToolkit.Utilities.ReflectionUtilities" />
-                </Class>
-                <Class Id="{4934E4F0-578A-3ACE-98EE-EEF6097589D4}" Context="InprocServer32" Description="MyToolkit.WorkflowEngine.Activities.ForkActivity" ThreadingModel="both" ForeignServer="mscoree.dll">
-                    <ProgId Id="MyToolkit.WorkflowEngine.Activities.ForkActivity" Description="MyToolkit.WorkflowEngine.Activities.ForkActivity" />
-                </Class>
-                <Class Id="{4ACC58A4-E0E6-38D1-9C92-7348F58C8C26}" Context="InprocServer32" Description="MyToolkit.MVVM.NotifyPropertyChanged" ThreadingModel="both" ForeignServer="mscoree.dll">
-                    <ProgId Id="MyToolkit.MVVM.NotifyPropertyChanged" Description="MyToolkit.MVVM.NotifyPropertyChanged" />
-                </Class>
-                <Class Id="{54F5B93A-6FE4-3743-96E7-C13206FAE510}" Context="InprocServer32" Description="MyToolkit.Mvvm.ViewModelBase" ThreadingModel="both" ForeignServer="mscoree.dll">
-                    <ProgId Id="MyToolkit.Mvvm.ViewModelBase" Description="MyToolkit.Mvvm.ViewModelBase" />
-                </Class>
-                <Class Id="{6C65EE85-F8AD-3C14-842A-859B2A6D979C}" Context="InprocServer32" Description="MyToolkit.Events.EventUtilities" ThreadingModel="both" ForeignServer="mscoree.dll">
-                    <ProgId Id="MyToolkit.Events.EventUtilities" Description="MyToolkit.Events.EventUtilities" />
-                </Class>
-                <Class Id="{7BC16EF2-EFF1-34AD-8DAE-DD96B3E35AFF}" Context="InprocServer32" Description="MyToolkit.Utilities.TaskSynchronizationScope" ThreadingModel="both" ForeignServer="mscoree.dll">
-                    <ProgId Id="MyToolkit.Utilities.TaskSynchronizationScope" Description="MyToolkit.Utilities.TaskSynchronizationScope" />
-                </Class>
-                <Class Id="{7E3BE05D-C608-3319-992F-9E4C98905194}" Context="InprocServer32" Description="MyToolkit.Utilities.ExpressionHelper" ThreadingModel="both" ForeignServer="mscoree.dll">
-                    <ProgId Id="MyToolkit.Utilities.ExpressionHelper" Description="MyToolkit.Utilities.ExpressionHelper" />
-                </Class>
-                <Class Id="{84493610-FF9B-3194-905D-0000D6691987}" Context="InprocServer32" Description="MyToolkit.Model.ObservableObject" ThreadingModel="both" ForeignServer="mscoree.dll">
-                    <ProgId Id="MyToolkit.Model.ObservableObject" Description="MyToolkit.Model.ObservableObject" />
-                </Class>
-                <Class Id="{861E6D22-0790-3955-930F-8D172DC30075}" Context="InprocServer32" Description="MyToolkit.Composition.CompositionContext" ThreadingModel="both" ForeignServer="mscoree.dll">
-                    <ProgId Id="MyToolkit.Composition.CompositionContext" Description="MyToolkit.Composition.CompositionContext" />
-                </Class>
-                <Class Id="{8CD43C2B-457F-365B-9EAC-63998BBDE84B}" Context="InprocServer32" Description="MyToolkit.Composition.ServiceLocator" ThreadingModel="both" ForeignServer="mscoree.dll">
-                    <ProgId Id="MyToolkit.Composition.ServiceLocator" Description="MyToolkit.Composition.ServiceLocator" />
-                </Class>
-                <Class Id="{93F17911-8A13-3D61-A063-F6592B98F3B4}" Context="InprocServer32" Description="MyToolkit.WorkflowEngine.Activities.JoinActivity" ThreadingModel="both" ForeignServer="mscoree.dll">
-                    <ProgId Id="MyToolkit.WorkflowEngine.Activities.JoinActivity" Description="MyToolkit.WorkflowEngine.Activities.JoinActivity" />
-                </Class>
-                <Class Id="{9C9B9753-E2B7-377C-B22A-3536810C0378}" Context="InprocServer32" Description="MyToolkit.Model.ValidatedObservableObject" ThreadingModel="both" ForeignServer="mscoree.dll">
-                    <ProgId Id="MyToolkit.Model.ValidatedObservableObject" Description="MyToolkit.Model.ValidatedObservableObject" />
-                </Class>
-                <Class Id="{9CA24084-05FB-3C0D-972B-B97B869904AF}" Context="InprocServer32" Description="MyToolkit.WorkflowEngine.WorkflowTransition" ThreadingModel="both" ForeignServer="mscoree.dll">
-                    <ProgId Id="MyToolkit.WorkflowEngine.WorkflowTransition" Description="MyToolkit.WorkflowEngine.WorkflowTransition" />
-                </Class>
-                <Class Id="{9DA70F5B-4371-33AF-8C54-C668C69FB80E}" Context="InprocServer32" Description="MyToolkit.WorkflowEngine.CurrentActivitiesChangedEventArgs" ThreadingModel="both" ForeignServer="mscoree.dll">
-                    <ProgId Id="MyToolkit.WorkflowEngine.CurrentActivitiesChangedEventArgs" Description="MyToolkit.WorkflowEngine.CurrentActivitiesChangedEventArgs" />
-                </Class>
-                <Class Id="{AA3FE3D4-5FA3-3ECF-9E1B-C5B8BDB0FCE5}" Context="InprocServer32" Description="MyToolkit.Messaging.GoBackMessage" ThreadingModel="both" ForeignServer="mscoree.dll">
-                    <ProgId Id="MyToolkit.Messaging.GoBackMessage" Description="MyToolkit.Messaging.GoBackMessage" />
-                </Class>
-                <Class Id="{ACBC62F8-065B-379D-B5D3-65F7C8B44D8B}" Context="InprocServer32" Description="MyToolkit.WorkflowEngine.WorkflowActivityInput" ThreadingModel="both" ForeignServer="mscoree.dll">
-                    <ProgId Id="MyToolkit.WorkflowEngine.WorkflowActivityInput" Description="MyToolkit.WorkflowEngine.WorkflowActivityInput" />
-                </Class>
-                <Class Id="{C5F16AFD-60F4-3231-8517-8258286108C3}" Context="InprocServer32" Description="MyToolkit.Utilities.CommandProcessor" ThreadingModel="both" ForeignServer="mscoree.dll">
-                    <ProgId Id="MyToolkit.Utilities.CommandProcessor" Description="MyToolkit.Utilities.CommandProcessor" />
-                </Class>
-                <Class Id="{CD6D5CFE-E1A8-31E2-AEC5-0FA3916C1645}" Context="InprocServer32" Description="MyToolkit.WorkflowEngine.WorkflowActivityBase" ThreadingModel="both" ForeignServer="mscoree.dll">
-                    <ProgId Id="MyToolkit.WorkflowEngine.WorkflowActivityBase" Description="MyToolkit.WorkflowEngine.WorkflowActivityBase" />
-                </Class>
-                <Class Id="{D57A4CAF-276B-3463-BBD2-FCA394BEA55E}" Context="InprocServer32" Description="MyToolkit.WorkflowEngine.WorkflowActivityOutput" ThreadingModel="both" ForeignServer="mscoree.dll">
-                    <ProgId Id="MyToolkit.WorkflowEngine.WorkflowActivityOutput" Description="MyToolkit.WorkflowEngine.WorkflowActivityOutput" />
-                </Class>
-                <Class Id="{D9B7AE1A-757A-3D00-B356-57F2CE4A4BCD}" Context="InprocServer32" Description="MyToolkit.WorkflowEngine.WorkflowDefinition" ThreadingModel="both" ForeignServer="mscoree.dll">
-                    <ProgId Id="MyToolkit.WorkflowEngine.WorkflowDefinition" Description="MyToolkit.WorkflowEngine.WorkflowDefinition" />
-                </Class>
-                <Class Id="{DE01293B-E36F-3A9A-A834-9D5A9996C138}" Context="InprocServer32" Description="MyToolkit.WorkflowEngine.Activities.EmptyActivity" ThreadingModel="both" ForeignServer="mscoree.dll">
-                    <ProgId Id="MyToolkit.WorkflowEngine.Activities.EmptyActivity" Description="MyToolkit.WorkflowEngine.Activities.EmptyActivity" />
-                </Class>
-                <Class Id="{EDBA79F9-1B8D-312B-8D30-33EAED578E2B}" Context="InprocServer32" Description="MyToolkit.WorkflowEngine.ActivityData" ThreadingModel="both" ForeignServer="mscoree.dll">
-                    <ProgId Id="MyToolkit.WorkflowEngine.ActivityData" Description="MyToolkit.WorkflowEngine.ActivityData" />
-                </Class>
-                <Class Id="{FC735444-C1F8-31DE-AD69-B8281950A3FD}" Context="InprocServer32" Description="MyToolkit.Html.HtmlParser" ThreadingModel="both" ForeignServer="mscoree.dll">
-                    <ProgId Id="MyToolkit.Html.HtmlParser" Description="MyToolkit.Html.HtmlParser" />
-                </Class>
-                <File Id="fil62CEF58587643A2DDA67E24E70D86586" KeyPath="yes" Source="$(var.SourcePath)\MyToolkit.dll" />
-                <ProgId Id="Record" />
-                <RegistryValue Root="HKCR" Key="CLSID\{05CD8265-FC45-3D74-B106-B5231D2BA1D4}\Implemented Categories\{62C8FE65-4EBB-45e7-B440-6E39B2CDBF29}" Value="" Type="string" Action="write" />
-                <RegistryValue Root="HKCR" Key="CLSID\{05CD8265-FC45-3D74-B106-B5231D2BA1D4}\InprocServer32\2.5.12.0" Name="Class" Value="MyToolkit.MVVM.BaseViewModel" Type="string" Action="write" />
-                <RegistryValue Root="HKCR" Key="CLSID\{05CD8265-FC45-3D74-B106-B5231D2BA1D4}\InprocServer32\2.5.12.0" Name="Assembly" Value="MyToolkit, Version=2.5.12.0, Culture=neutral, PublicKeyToken=3e349a1360994d26" Type="string" Action="write" />
-                <RegistryValue Root="HKCR" Key="CLSID\{05CD8265-FC45-3D74-B106-B5231D2BA1D4}\InprocServer32\2.5.12.0" Name="RuntimeVersion" Value="v4.0.30319" Type="string" Action="write" />
-                <RegistryValue Root="HKCR" Key="CLSID\{05CD8265-FC45-3D74-B106-B5231D2BA1D4}\InprocServer32\2.5.12.0" Name="CodeBase" Value="file:///[#fil62CEF58587643A2DDA67E24E70D86586]" Type="string" Action="write" />
-                <RegistryValue Root="HKCR" Key="CLSID\{05CD8265-FC45-3D74-B106-B5231D2BA1D4}\InprocServer32" Name="Class" Value="MyToolkit.MVVM.BaseViewModel" Type="string" Action="write" />
-                <RegistryValue Root="HKCR" Key="CLSID\{05CD8265-FC45-3D74-B106-B5231D2BA1D4}\InprocServer32" Name="Assembly" Value="MyToolkit, Version=2.5.12.0, Culture=neutral, PublicKeyToken=3e349a1360994d26" Type="string" Action="write" />
-                <RegistryValue Root="HKCR" Key="CLSID\{05CD8265-FC45-3D74-B106-B5231D2BA1D4}\InprocServer32" Name="RuntimeVersion" Value="v4.0.30319" Type="string" Action="write" />
-                <RegistryValue Root="HKCR" Key="CLSID\{05CD8265-FC45-3D74-B106-B5231D2BA1D4}\InprocServer32" Name="CodeBase" Value="file:///[#fil62CEF58587643A2DDA67E24E70D86586]" Type="string" Action="write" />
-                <RegistryValue Root="HKCR" Key="CLSID\{07268E7D-F4B2-3209-A664-D71F4E10867B}\Implemented Categories\{62C8FE65-4EBB-45e7-B440-6E39B2CDBF29}" Value="" Type="string" Action="write" />
-                <RegistryValue Root="HKCR" Key="CLSID\{07268E7D-F4B2-3209-A664-D71F4E10867B}\InprocServer32\2.5.12.0" Name="Class" Value="MyToolkit.IO.Utf8StringWriter" Type="string" Action="write" />
-                <RegistryValue Root="HKCR" Key="CLSID\{07268E7D-F4B2-3209-A664-D71F4E10867B}\InprocServer32\2.5.12.0" Name="Assembly" Value="MyToolkit, Version=2.5.12.0, Culture=neutral, PublicKeyToken=3e349a1360994d26" Type="string" Action="write" />
-                <RegistryValue Root="HKCR" Key="CLSID\{07268E7D-F4B2-3209-A664-D71F4E10867B}\InprocServer32\2.5.12.0" Name="RuntimeVersion" Value="v4.0.30319" Type="string" Action="write" />
-                <RegistryValue Root="HKCR" Key="CLSID\{07268E7D-F4B2-3209-A664-D71F4E10867B}\InprocServer32\2.5.12.0" Name="CodeBase" Value="file:///[#fil62CEF58587643A2DDA67E24E70D86586]" Type="string" Action="write" />
-                <RegistryValue Root="HKCR" Key="CLSID\{07268E7D-F4B2-3209-A664-D71F4E10867B}\InprocServer32" Name="Class" Value="MyToolkit.IO.Utf8StringWriter" Type="string" Action="write" />
-                <RegistryValue Root="HKCR" Key="CLSID\{07268E7D-F4B2-3209-A664-D71F4E10867B}\InprocServer32" Name="Assembly" Value="MyToolkit, Version=2.5.12.0, Culture=neutral, PublicKeyToken=3e349a1360994d26" Type="string" Action="write" />
-                <RegistryValue Root="HKCR" Key="CLSID\{07268E7D-F4B2-3209-A664-D71F4E10867B}\InprocServer32" Name="RuntimeVersion" Value="v4.0.30319" Type="string" Action="write" />
-                <RegistryValue Root="HKCR" Key="CLSID\{07268E7D-F4B2-3209-A664-D71F4E10867B}\InprocServer32" Name="CodeBase" Value="file:///[#fil62CEF58587643A2DDA67E24E70D86586]" Type="string" Action="write" />
-                <RegistryValue Root="HKCR" Key="CLSID\{21E1DEDB-740D-3C7C-8DFA-D9C8ABCD20CF}\Implemented Categories\{62C8FE65-4EBB-45e7-B440-6E39B2CDBF29}" Value="" Type="string" Action="write" />
-                <RegistryValue Root="HKCR" Key="CLSID\{21E1DEDB-740D-3C7C-8DFA-D9C8ABCD20CF}\InprocServer32\2.5.12.0" Name="Class" Value="MyToolkit.Utilities.CodeContractExtensions+ValidatedNotNullAttribute" Type="string" Action="write" />
-                <RegistryValue Root="HKCR" Key="CLSID\{21E1DEDB-740D-3C7C-8DFA-D9C8ABCD20CF}\InprocServer32\2.5.12.0" Name="Assembly" Value="MyToolkit, Version=2.5.12.0, Culture=neutral, PublicKeyToken=3e349a1360994d26" Type="string" Action="write" />
-                <RegistryValue Root="HKCR" Key="CLSID\{21E1DEDB-740D-3C7C-8DFA-D9C8ABCD20CF}\InprocServer32\2.5.12.0" Name="RuntimeVersion" Value="v4.0.30319" Type="string" Action="write" />
-                <RegistryValue Root="HKCR" Key="CLSID\{21E1DEDB-740D-3C7C-8DFA-D9C8ABCD20CF}\InprocServer32\2.5.12.0" Name="CodeBase" Value="file:///[#fil62CEF58587643A2DDA67E24E70D86586]" Type="string" Action="write" />
-                <RegistryValue Root="HKCR" Key="CLSID\{21E1DEDB-740D-3C7C-8DFA-D9C8ABCD20CF}\InprocServer32" Name="Class" Value="MyToolkit.Utilities.CodeContractExtensions+ValidatedNotNullAttribute" Type="string" Action="write" />
-                <RegistryValue Root="HKCR" Key="CLSID\{21E1DEDB-740D-3C7C-8DFA-D9C8ABCD20CF}\InprocServer32" Name="Assembly" Value="MyToolkit, Version=2.5.12.0, Culture=neutral, PublicKeyToken=3e349a1360994d26" Type="string" Action="write" />
-                <RegistryValue Root="HKCR" Key="CLSID\{21E1DEDB-740D-3C7C-8DFA-D9C8ABCD20CF}\InprocServer32" Name="RuntimeVersion" Value="v4.0.30319" Type="string" Action="write" />
-                <RegistryValue Root="HKCR" Key="CLSID\{21E1DEDB-740D-3C7C-8DFA-D9C8ABCD20CF}\InprocServer32" Name="CodeBase" Value="file:///[#fil62CEF58587643A2DDA67E24E70D86586]" Type="string" Action="write" />
-                <RegistryValue Root="HKCR" Key="CLSID\{2226E9A8-7B59-340B-B3C8-B20A429612CC}\Implemented Categories\{62C8FE65-4EBB-45e7-B440-6E39B2CDBF29}" Value="" Type="string" Action="write" />
-                <RegistryValue Root="HKCR" Key="CLSID\{2226E9A8-7B59-340B-B3C8-B20A429612CC}\InprocServer32\2.5.12.0" Name="Class" Value="MyToolkit.Model.AsyncValidatedObservableObject" Type="string" Action="write" />
-                <RegistryValue Root="HKCR" Key="CLSID\{2226E9A8-7B59-340B-B3C8-B20A429612CC}\InprocServer32\2.5.12.0" Name="Assembly" Value="MyToolkit, Version=2.5.12.0, Culture=neutral, PublicKeyToken=3e349a1360994d26" Type="string" Action="write" />
-                <RegistryValue Root="HKCR" Key="CLSID\{2226E9A8-7B59-340B-B3C8-B20A429612CC}\InprocServer32\2.5.12.0" Name="RuntimeVersion" Value="v4.0.30319" Type="string" Action="write" />
-                <RegistryValue Root="HKCR" Key="CLSID\{2226E9A8-7B59-340B-B3C8-B20A429612CC}\InprocServer32\2.5.12.0" Name="CodeBase" Value="file:///[#fil62CEF58587643A2DDA67E24E70D86586]" Type="string" Action="write" />
-                <RegistryValue Root="HKCR" Key="CLSID\{2226E9A8-7B59-340B-B3C8-B20A429612CC}\InprocServer32" Name="Class" Value="MyToolkit.Model.AsyncValidatedObservableObject" Type="string" Action="write" />
-                <RegistryValue Root="HKCR" Key="CLSID\{2226E9A8-7B59-340B-B3C8-B20A429612CC}\InprocServer32" Name="Assembly" Value="MyToolkit, Version=2.5.12.0, Culture=neutral, PublicKeyToken=3e349a1360994d26" Type="string" Action="write" />
-                <RegistryValue Root="HKCR" Key="CLSID\{2226E9A8-7B59-340B-B3C8-B20A429612CC}\InprocServer32" Name="RuntimeVersion" Value="v4.0.30319" Type="string" Action="write" />
-                <RegistryValue Root="HKCR" Key="CLSID\{2226E9A8-7B59-340B-B3C8-B20A429612CC}\InprocServer32" Name="CodeBase" Value="file:///[#fil62CEF58587643A2DDA67E24E70D86586]" Type="string" Action="write" />
-                <RegistryValue Root="HKCR" Key="CLSID\{2B4E7FF0-8929-3732-91B9-B0BDB77C4BAB}\Implemented Categories\{62C8FE65-4EBB-45e7-B440-6E39B2CDBF29}" Value="" Type="string" Action="write" />
-                <RegistryValue Root="HKCR" Key="CLSID\{2B4E7FF0-8929-3732-91B9-B0BDB77C4BAB}\InprocServer32\2.5.12.0" Name="Class" Value="MyToolkit.Utilities.ExpressionUtilities" Type="string" Action="write" />
-                <RegistryValue Root="HKCR" Key="CLSID\{2B4E7FF0-8929-3732-91B9-B0BDB77C4BAB}\InprocServer32\2.5.12.0" Name="Assembly" Value="MyToolkit, Version=2.5.12.0, Culture=neutral, PublicKeyToken=3e349a1360994d26" Type="string" Action="write" />
-                <RegistryValue Root="HKCR" Key="CLSID\{2B4E7FF0-8929-3732-91B9-B0BDB77C4BAB}\InprocServer32\2.5.12.0" Name="RuntimeVersion" Value="v4.0.30319" Type="string" Action="write" />
-                <RegistryValue Root="HKCR" Key="CLSID\{2B4E7FF0-8929-3732-91B9-B0BDB77C4BAB}\InprocServer32\2.5.12.0" Name="CodeBase" Value="file:///[#fil62CEF58587643A2DDA67E24E70D86586]" Type="string" Action="write" />
-                <RegistryValue Root="HKCR" Key="CLSID\{2B4E7FF0-8929-3732-91B9-B0BDB77C4BAB}\InprocServer32" Name="Class" Value="MyToolkit.Utilities.ExpressionUtilities" Type="string" Action="write" />
-                <RegistryValue Root="HKCR" Key="CLSID\{2B4E7FF0-8929-3732-91B9-B0BDB77C4BAB}\InprocServer32" Name="Assembly" Value="MyToolkit, Version=2.5.12.0, Culture=neutral, PublicKeyToken=3e349a1360994d26" Type="string" Action="write" />
-                <RegistryValue Root="HKCR" Key="CLSID\{2B4E7FF0-8929-3732-91B9-B0BDB77C4BAB}\InprocServer32" Name="RuntimeVersion" Value="v4.0.30319" Type="string" Action="write" />
-                <RegistryValue Root="HKCR" Key="CLSID\{2B4E7FF0-8929-3732-91B9-B0BDB77C4BAB}\InprocServer32" Name="CodeBase" Value="file:///[#fil62CEF58587643A2DDA67E24E70D86586]" Type="string" Action="write" />
-                <RegistryValue Root="HKCR" Key="CLSID\{37ED386E-3483-3B50-8B5F-1B9FAABC02D2}\Implemented Categories\{62C8FE65-4EBB-45e7-B440-6E39B2CDBF29}" Value="" Type="string" Action="write" />
-                <RegistryValue Root="HKCR" Key="CLSID\{37ED386E-3483-3B50-8B5F-1B9FAABC02D2}\InprocServer32\2.5.12.0" Name="Class" Value="MyToolkit.Messaging.Messenger" Type="string" Action="write" />
-                <RegistryValue Root="HKCR" Key="CLSID\{37ED386E-3483-3B50-8B5F-1B9FAABC02D2}\InprocServer32\2.5.12.0" Name="Assembly" Value="MyToolkit, Version=2.5.12.0, Culture=neutral, PublicKeyToken=3e349a1360994d26" Type="string" Action="write" />
-                <RegistryValue Root="HKCR" Key="CLSID\{37ED386E-3483-3B50-8B5F-1B9FAABC02D2}\InprocServer32\2.5.12.0" Name="RuntimeVersion" Value="v4.0.30319" Type="string" Action="write" />
-                <RegistryValue Root="HKCR" Key="CLSID\{37ED386E-3483-3B50-8B5F-1B9FAABC02D2}\InprocServer32\2.5.12.0" Name="CodeBase" Value="file:///[#fil62CEF58587643A2DDA67E24E70D86586]" Type="string" Action="write" />
-                <RegistryValue Root="HKCR" Key="CLSID\{37ED386E-3483-3B50-8B5F-1B9FAABC02D2}\InprocServer32" Name="Class" Value="MyToolkit.Messaging.Messenger" Type="string" Action="write" />
-                <RegistryValue Root="HKCR" Key="CLSID\{37ED386E-3483-3B50-8B5F-1B9FAABC02D2}\InprocServer32" Name="Assembly" Value="MyToolkit, Version=2.5.12.0, Culture=neutral, PublicKeyToken=3e349a1360994d26" Type="string" Action="write" />
-                <RegistryValue Root="HKCR" Key="CLSID\{37ED386E-3483-3B50-8B5F-1B9FAABC02D2}\InprocServer32" Name="RuntimeVersion" Value="v4.0.30319" Type="string" Action="write" />
-                <RegistryValue Root="HKCR" Key="CLSID\{37ED386E-3483-3B50-8B5F-1B9FAABC02D2}\InprocServer32" Name="CodeBase" Value="file:///[#fil62CEF58587643A2DDA67E24E70D86586]" Type="string" Action="write" />
-                <RegistryValue Root="HKCR" Key="CLSID\{393150D2-6F4D-3539-BD7C-B10CDC855DDB}\Implemented Categories\{62C8FE65-4EBB-45e7-B440-6E39B2CDBF29}" Value="" Type="string" Action="write" />
-                <RegistryValue Root="HKCR" Key="CLSID\{393150D2-6F4D-3539-BD7C-B10CDC855DDB}\InprocServer32\2.5.12.0" Name="Class" Value="MyToolkit.WorkflowEngine.Activities.EmptyAutomaticActivity" Type="string" Action="write" />
-                <RegistryValue Root="HKCR" Key="CLSID\{393150D2-6F4D-3539-BD7C-B10CDC855DDB}\InprocServer32\2.5.12.0" Name="Assembly" Value="MyToolkit, Version=2.5.12.0, Culture=neutral, PublicKeyToken=3e349a1360994d26" Type="string" Action="write" />
-                <RegistryValue Root="HKCR" Key="CLSID\{393150D2-6F4D-3539-BD7C-B10CDC855DDB}\InprocServer32\2.5.12.0" Name="RuntimeVersion" Value="v4.0.30319" Type="string" Action="write" />
-                <RegistryValue Root="HKCR" Key="CLSID\{393150D2-6F4D-3539-BD7C-B10CDC855DDB}\InprocServer32\2.5.12.0" Name="CodeBase" Value="file:///[#fil62CEF58587643A2DDA67E24E70D86586]" Type="string" Action="write" />
-                <RegistryValue Root="HKCR" Key="CLSID\{393150D2-6F4D-3539-BD7C-B10CDC855DDB}\InprocServer32" Name="Class" Value="MyToolkit.WorkflowEngine.Activities.EmptyAutomaticActivity" Type="string" Action="write" />
-                <RegistryValue Root="HKCR" Key="CLSID\{393150D2-6F4D-3539-BD7C-B10CDC855DDB}\InprocServer32" Name="Assembly" Value="MyToolkit, Version=2.5.12.0, Culture=neutral, PublicKeyToken=3e349a1360994d26" Type="string" Action="write" />
-                <RegistryValue Root="HKCR" Key="CLSID\{393150D2-6F4D-3539-BD7C-B10CDC855DDB}\InprocServer32" Name="RuntimeVersion" Value="v4.0.30319" Type="string" Action="write" />
-                <RegistryValue Root="HKCR" Key="CLSID\{393150D2-6F4D-3539-BD7C-B10CDC855DDB}\InprocServer32" Name="CodeBase" Value="file:///[#fil62CEF58587643A2DDA67E24E70D86586]" Type="string" Action="write" />
-                <RegistryValue Root="HKCR" Key="CLSID\{3ED8B2B5-8040-325F-B538-F780C4117F5E}\Implemented Categories\{62C8FE65-4EBB-45e7-B440-6E39B2CDBF29}" Value="" Type="string" Action="write" />
-                <RegistryValue Root="HKCR" Key="CLSID\{3ED8B2B5-8040-325F-B538-F780C4117F5E}\InprocServer32\2.5.12.0" Name="Class" Value="MyToolkit.Model.ExtendedObservableObject" Type="string" Action="write" />
-                <RegistryValue Root="HKCR" Key="CLSID\{3ED8B2B5-8040-325F-B538-F780C4117F5E}\InprocServer32\2.5.12.0" Name="Assembly" Value="MyToolkit, Version=2.5.12.0, Culture=neutral, PublicKeyToken=3e349a1360994d26" Type="string" Action="write" />
-                <RegistryValue Root="HKCR" Key="CLSID\{3ED8B2B5-8040-325F-B538-F780C4117F5E}\InprocServer32\2.5.12.0" Name="RuntimeVersion" Value="v4.0.30319" Type="string" Action="write" />
-                <RegistryValue Root="HKCR" Key="CLSID\{3ED8B2B5-8040-325F-B538-F780C4117F5E}\InprocServer32\2.5.12.0" Name="CodeBase" Value="file:///[#fil62CEF58587643A2DDA67E24E70D86586]" Type="string" Action="write" />
-                <RegistryValue Root="HKCR" Key="CLSID\{3ED8B2B5-8040-325F-B538-F780C4117F5E}\InprocServer32" Name="Class" Value="MyToolkit.Model.ExtendedObservableObject" Type="string" Action="write" />
-                <RegistryValue Root="HKCR" Key="CLSID\{3ED8B2B5-8040-325F-B538-F780C4117F5E}\InprocServer32" Name="Assembly" Value="MyToolkit, Version=2.5.12.0, Culture=neutral, PublicKeyToken=3e349a1360994d26" Type="string" Action="write" />
-                <RegistryValue Root="HKCR" Key="CLSID\{3ED8B2B5-8040-325F-B538-F780C4117F5E}\InprocServer32" Name="RuntimeVersion" Value="v4.0.30319" Type="string" Action="write" />
-                <RegistryValue Root="HKCR" Key="CLSID\{3ED8B2B5-8040-325F-B538-F780C4117F5E}\InprocServer32" Name="CodeBase" Value="file:///[#fil62CEF58587643A2DDA67E24E70D86586]" Type="string" Action="write" />
-                <RegistryValue Root="HKCR" Key="CLSID\{4008E0CE-2F0E-3D8F-801C-6B7333849FFD}\Implemented Categories\{62C8FE65-4EBB-45e7-B440-6E39B2CDBF29}" Value="" Type="string" Action="write" />
-                <RegistryValue Root="HKCR" Key="CLSID\{4008E0CE-2F0E-3D8F-801C-6B7333849FFD}\InprocServer32\2.5.12.0" Name="Class" Value="MyToolkit.Model.GraphObservableObject" Type="string" Action="write" />
-                <RegistryValue Root="HKCR" Key="CLSID\{4008E0CE-2F0E-3D8F-801C-6B7333849FFD}\InprocServer32\2.5.12.0" Name="Assembly" Value="MyToolkit, Version=2.5.12.0, Culture=neutral, PublicKeyToken=3e349a1360994d26" Type="string" Action="write" />
-                <RegistryValue Root="HKCR" Key="CLSID\{4008E0CE-2F0E-3D8F-801C-6B7333849FFD}\InprocServer32\2.5.12.0" Name="RuntimeVersion" Value="v4.0.30319" Type="string" Action="write" />
-                <RegistryValue Root="HKCR" Key="CLSID\{4008E0CE-2F0E-3D8F-801C-6B7333849FFD}\InprocServer32\2.5.12.0" Name="CodeBase" Value="file:///[#fil62CEF58587643A2DDA67E24E70D86586]" Type="string" Action="write" />
-                <RegistryValue Root="HKCR" Key="CLSID\{4008E0CE-2F0E-3D8F-801C-6B7333849FFD}\InprocServer32" Name="Class" Value="MyToolkit.Model.GraphObservableObject" Type="string" Action="write" />
-                <RegistryValue Root="HKCR" Key="CLSID\{4008E0CE-2F0E-3D8F-801C-6B7333849FFD}\InprocServer32" Name="Assembly" Value="MyToolkit, Version=2.5.12.0, Culture=neutral, PublicKeyToken=3e349a1360994d26" Type="string" Action="write" />
-                <RegistryValue Root="HKCR" Key="CLSID\{4008E0CE-2F0E-3D8F-801C-6B7333849FFD}\InprocServer32" Name="RuntimeVersion" Value="v4.0.30319" Type="string" Action="write" />
-                <RegistryValue Root="HKCR" Key="CLSID\{4008E0CE-2F0E-3D8F-801C-6B7333849FFD}\InprocServer32" Name="CodeBase" Value="file:///[#fil62CEF58587643A2DDA67E24E70D86586]" Type="string" Action="write" />
-                <RegistryValue Root="HKCR" Key="CLSID\{412A7C82-BE38-342F-AC84-EC5508839410}\Implemented Categories\{62C8FE65-4EBB-45e7-B440-6E39B2CDBF29}" Value="" Type="string" Action="write" />
-                <RegistryValue Root="HKCR" Key="CLSID\{412A7C82-BE38-342F-AC84-EC5508839410}\InprocServer32\2.5.12.0" Name="Class" Value="MyToolkit.Utilities.ReflectionUtilities" Type="string" Action="write" />
-                <RegistryValue Root="HKCR" Key="CLSID\{412A7C82-BE38-342F-AC84-EC5508839410}\InprocServer32\2.5.12.0" Name="Assembly" Value="MyToolkit, Version=2.5.12.0, Culture=neutral, PublicKeyToken=3e349a1360994d26" Type="string" Action="write" />
-                <RegistryValue Root="HKCR" Key="CLSID\{412A7C82-BE38-342F-AC84-EC5508839410}\InprocServer32\2.5.12.0" Name="RuntimeVersion" Value="v4.0.30319" Type="string" Action="write" />
-                <RegistryValue Root="HKCR" Key="CLSID\{412A7C82-BE38-342F-AC84-EC5508839410}\InprocServer32\2.5.12.0" Name="CodeBase" Value="file:///[#fil62CEF58587643A2DDA67E24E70D86586]" Type="string" Action="write" />
-                <RegistryValue Root="HKCR" Key="CLSID\{412A7C82-BE38-342F-AC84-EC5508839410}\InprocServer32" Name="Class" Value="MyToolkit.Utilities.ReflectionUtilities" Type="string" Action="write" />
-                <RegistryValue Root="HKCR" Key="CLSID\{412A7C82-BE38-342F-AC84-EC5508839410}\InprocServer32" Name="Assembly" Value="MyToolkit, Version=2.5.12.0, Culture=neutral, PublicKeyToken=3e349a1360994d26" Type="string" Action="write" />
-                <RegistryValue Root="HKCR" Key="CLSID\{412A7C82-BE38-342F-AC84-EC5508839410}\InprocServer32" Name="RuntimeVersion" Value="v4.0.30319" Type="string" Action="write" />
-                <RegistryValue Root="HKCR" Key="CLSID\{412A7C82-BE38-342F-AC84-EC5508839410}\InprocServer32" Name="CodeBase" Value="file:///[#fil62CEF58587643A2DDA67E24E70D86586]" Type="string" Action="write" />
-                <RegistryValue Root="HKCR" Key="CLSID\{4934E4F0-578A-3ACE-98EE-EEF6097589D4}\Implemented Categories\{62C8FE65-4EBB-45e7-B440-6E39B2CDBF29}" Value="" Type="string" Action="write" />
-                <RegistryValue Root="HKCR" Key="CLSID\{4934E4F0-578A-3ACE-98EE-EEF6097589D4}\InprocServer32\2.5.12.0" Name="Class" Value="MyToolkit.WorkflowEngine.Activities.ForkActivity" Type="string" Action="write" />
-                <RegistryValue Root="HKCR" Key="CLSID\{4934E4F0-578A-3ACE-98EE-EEF6097589D4}\InprocServer32\2.5.12.0" Name="Assembly" Value="MyToolkit, Version=2.5.12.0, Culture=neutral, PublicKeyToken=3e349a1360994d26" Type="string" Action="write" />
-                <RegistryValue Root="HKCR" Key="CLSID\{4934E4F0-578A-3ACE-98EE-EEF6097589D4}\InprocServer32\2.5.12.0" Name="RuntimeVersion" Value="v4.0.30319" Type="string" Action="write" />
-                <RegistryValue Root="HKCR" Key="CLSID\{4934E4F0-578A-3ACE-98EE-EEF6097589D4}\InprocServer32\2.5.12.0" Name="CodeBase" Value="file:///[#fil62CEF58587643A2DDA67E24E70D86586]" Type="string" Action="write" />
-                <RegistryValue Root="HKCR" Key="CLSID\{4934E4F0-578A-3ACE-98EE-EEF6097589D4}\InprocServer32" Name="Class" Value="MyToolkit.WorkflowEngine.Activities.ForkActivity" Type="string" Action="write" />
-                <RegistryValue Root="HKCR" Key="CLSID\{4934E4F0-578A-3ACE-98EE-EEF6097589D4}\InprocServer32" Name="Assembly" Value="MyToolkit, Version=2.5.12.0, Culture=neutral, PublicKeyToken=3e349a1360994d26" Type="string" Action="write" />
-                <RegistryValue Root="HKCR" Key="CLSID\{4934E4F0-578A-3ACE-98EE-EEF6097589D4}\InprocServer32" Name="RuntimeVersion" Value="v4.0.30319" Type="string" Action="write" />
-                <RegistryValue Root="HKCR" Key="CLSID\{4934E4F0-578A-3ACE-98EE-EEF6097589D4}\InprocServer32" Name="CodeBase" Value="file:///[#fil62CEF58587643A2DDA67E24E70D86586]" Type="string" Action="write" />
-                <RegistryValue Root="HKCR" Key="CLSID\{4ACC58A4-E0E6-38D1-9C92-7348F58C8C26}\Implemented Categories\{62C8FE65-4EBB-45e7-B440-6E39B2CDBF29}" Value="" Type="string" Action="write" />
-                <RegistryValue Root="HKCR" Key="CLSID\{4ACC58A4-E0E6-38D1-9C92-7348F58C8C26}\InprocServer32\2.5.12.0" Name="Class" Value="MyToolkit.MVVM.NotifyPropertyChanged" Type="string" Action="write" />
-                <RegistryValue Root="HKCR" Key="CLSID\{4ACC58A4-E0E6-38D1-9C92-7348F58C8C26}\InprocServer32\2.5.12.0" Name="Assembly" Value="MyToolkit, Version=2.5.12.0, Culture=neutral, PublicKeyToken=3e349a1360994d26" Type="string" Action="write" />
-                <RegistryValue Root="HKCR" Key="CLSID\{4ACC58A4-E0E6-38D1-9C92-7348F58C8C26}\InprocServer32\2.5.12.0" Name="RuntimeVersion" Value="v4.0.30319" Type="string" Action="write" />
-                <RegistryValue Root="HKCR" Key="CLSID\{4ACC58A4-E0E6-38D1-9C92-7348F58C8C26}\InprocServer32\2.5.12.0" Name="CodeBase" Value="file:///[#fil62CEF58587643A2DDA67E24E70D86586]" Type="string" Action="write" />
-                <RegistryValue Root="HKCR" Key="CLSID\{4ACC58A4-E0E6-38D1-9C92-7348F58C8C26}\InprocServer32" Name="Class" Value="MyToolkit.MVVM.NotifyPropertyChanged" Type="string" Action="write" />
-                <RegistryValue Root="HKCR" Key="CLSID\{4ACC58A4-E0E6-38D1-9C92-7348F58C8C26}\InprocServer32" Name="Assembly" Value="MyToolkit, Version=2.5.12.0, Culture=neutral, PublicKeyToken=3e349a1360994d26" Type="string" Action="write" />
-                <RegistryValue Root="HKCR" Key="CLSID\{4ACC58A4-E0E6-38D1-9C92-7348F58C8C26}\InprocServer32" Name="RuntimeVersion" Value="v4.0.30319" Type="string" Action="write" />
-                <RegistryValue Root="HKCR" Key="CLSID\{4ACC58A4-E0E6-38D1-9C92-7348F58C8C26}\InprocServer32" Name="CodeBase" Value="file:///[#fil62CEF58587643A2DDA67E24E70D86586]" Type="string" Action="write" />
-                <RegistryValue Root="HKCR" Key="CLSID\{54F5B93A-6FE4-3743-96E7-C13206FAE510}\Implemented Categories\{62C8FE65-4EBB-45e7-B440-6E39B2CDBF29}" Value="" Type="string" Action="write" />
-                <RegistryValue Root="HKCR" Key="CLSID\{54F5B93A-6FE4-3743-96E7-C13206FAE510}\InprocServer32\2.5.12.0" Name="Class" Value="MyToolkit.Mvvm.ViewModelBase" Type="string" Action="write" />
-                <RegistryValue Root="HKCR" Key="CLSID\{54F5B93A-6FE4-3743-96E7-C13206FAE510}\InprocServer32\2.5.12.0" Name="Assembly" Value="MyToolkit, Version=2.5.12.0, Culture=neutral, PublicKeyToken=3e349a1360994d26" Type="string" Action="write" />
-                <RegistryValue Root="HKCR" Key="CLSID\{54F5B93A-6FE4-3743-96E7-C13206FAE510}\InprocServer32\2.5.12.0" Name="RuntimeVersion" Value="v4.0.30319" Type="string" Action="write" />
-                <RegistryValue Root="HKCR" Key="CLSID\{54F5B93A-6FE4-3743-96E7-C13206FAE510}\InprocServer32\2.5.12.0" Name="CodeBase" Value="file:///[#fil62CEF58587643A2DDA67E24E70D86586]" Type="string" Action="write" />
-                <RegistryValue Root="HKCR" Key="CLSID\{54F5B93A-6FE4-3743-96E7-C13206FAE510}\InprocServer32" Name="Class" Value="MyToolkit.Mvvm.ViewModelBase" Type="string" Action="write" />
-                <RegistryValue Root="HKCR" Key="CLSID\{54F5B93A-6FE4-3743-96E7-C13206FAE510}\InprocServer32" Name="Assembly" Value="MyToolkit, Version=2.5.12.0, Culture=neutral, PublicKeyToken=3e349a1360994d26" Type="string" Action="write" />
-                <RegistryValue Root="HKCR" Key="CLSID\{54F5B93A-6FE4-3743-96E7-C13206FAE510}\InprocServer32" Name="RuntimeVersion" Value="v4.0.30319" Type="string" Action="write" />
-                <RegistryValue Root="HKCR" Key="CLSID\{54F5B93A-6FE4-3743-96E7-C13206FAE510}\InprocServer32" Name="CodeBase" Value="file:///[#fil62CEF58587643A2DDA67E24E70D86586]" Type="string" Action="write" />
-                <RegistryValue Root="HKCR" Key="CLSID\{6C65EE85-F8AD-3C14-842A-859B2A6D979C}\Implemented Categories\{62C8FE65-4EBB-45e7-B440-6E39B2CDBF29}" Value="" Type="string" Action="write" />
-                <RegistryValue Root="HKCR" Key="CLSID\{6C65EE85-F8AD-3C14-842A-859B2A6D979C}\InprocServer32\2.5.12.0" Name="Class" Value="MyToolkit.Events.EventUtilities" Type="string" Action="write" />
-                <RegistryValue Root="HKCR" Key="CLSID\{6C65EE85-F8AD-3C14-842A-859B2A6D979C}\InprocServer32\2.5.12.0" Name="Assembly" Value="MyToolkit, Version=2.5.12.0, Culture=neutral, PublicKeyToken=3e349a1360994d26" Type="string" Action="write" />
-                <RegistryValue Root="HKCR" Key="CLSID\{6C65EE85-F8AD-3C14-842A-859B2A6D979C}\InprocServer32\2.5.12.0" Name="RuntimeVersion" Value="v4.0.30319" Type="string" Action="write" />
-                <RegistryValue Root="HKCR" Key="CLSID\{6C65EE85-F8AD-3C14-842A-859B2A6D979C}\InprocServer32\2.5.12.0" Name="CodeBase" Value="file:///[#fil62CEF58587643A2DDA67E24E70D86586]" Type="string" Action="write" />
-                <RegistryValue Root="HKCR" Key="CLSID\{6C65EE85-F8AD-3C14-842A-859B2A6D979C}\InprocServer32" Name="Class" Value="MyToolkit.Events.EventUtilities" Type="string" Action="write" />
-                <RegistryValue Root="HKCR" Key="CLSID\{6C65EE85-F8AD-3C14-842A-859B2A6D979C}\InprocServer32" Name="Assembly" Value="MyToolkit, Version=2.5.12.0, Culture=neutral, PublicKeyToken=3e349a1360994d26" Type="string" Action="write" />
-                <RegistryValue Root="HKCR" Key="CLSID\{6C65EE85-F8AD-3C14-842A-859B2A6D979C}\InprocServer32" Name="RuntimeVersion" Value="v4.0.30319" Type="string" Action="write" />
-                <RegistryValue Root="HKCR" Key="CLSID\{6C65EE85-F8AD-3C14-842A-859B2A6D979C}\InprocServer32" Name="CodeBase" Value="file:///[#fil62CEF58587643A2DDA67E24E70D86586]" Type="string" Action="write" />
-                <RegistryValue Root="HKCR" Key="CLSID\{7BC16EF2-EFF1-34AD-8DAE-DD96B3E35AFF}\Implemented Categories\{62C8FE65-4EBB-45e7-B440-6E39B2CDBF29}" Value="" Type="string" Action="write" />
-                <RegistryValue Root="HKCR" Key="CLSID\{7BC16EF2-EFF1-34AD-8DAE-DD96B3E35AFF}\InprocServer32\2.5.12.0" Name="Class" Value="MyToolkit.Utilities.TaskSynchronizationScope" Type="string" Action="write" />
-                <RegistryValue Root="HKCR" Key="CLSID\{7BC16EF2-EFF1-34AD-8DAE-DD96B3E35AFF}\InprocServer32\2.5.12.0" Name="Assembly" Value="MyToolkit, Version=2.5.12.0, Culture=neutral, PublicKeyToken=3e349a1360994d26" Type="string" Action="write" />
-                <RegistryValue Root="HKCR" Key="CLSID\{7BC16EF2-EFF1-34AD-8DAE-DD96B3E35AFF}\InprocServer32\2.5.12.0" Name="RuntimeVersion" Value="v4.0.30319" Type="string" Action="write" />
-                <RegistryValue Root="HKCR" Key="CLSID\{7BC16EF2-EFF1-34AD-8DAE-DD96B3E35AFF}\InprocServer32\2.5.12.0" Name="CodeBase" Value="file:///[#fil62CEF58587643A2DDA67E24E70D86586]" Type="string" Action="write" />
-                <RegistryValue Root="HKCR" Key="CLSID\{7BC16EF2-EFF1-34AD-8DAE-DD96B3E35AFF}\InprocServer32" Name="Class" Value="MyToolkit.Utilities.TaskSynchronizationScope" Type="string" Action="write" />
-                <RegistryValue Root="HKCR" Key="CLSID\{7BC16EF2-EFF1-34AD-8DAE-DD96B3E35AFF}\InprocServer32" Name="Assembly" Value="MyToolkit, Version=2.5.12.0, Culture=neutral, PublicKeyToken=3e349a1360994d26" Type="string" Action="write" />
-                <RegistryValue Root="HKCR" Key="CLSID\{7BC16EF2-EFF1-34AD-8DAE-DD96B3E35AFF}\InprocServer32" Name="RuntimeVersion" Value="v4.0.30319" Type="string" Action="write" />
-                <RegistryValue Root="HKCR" Key="CLSID\{7BC16EF2-EFF1-34AD-8DAE-DD96B3E35AFF}\InprocServer32" Name="CodeBase" Value="file:///[#fil62CEF58587643A2DDA67E24E70D86586]" Type="string" Action="write" />
-                <RegistryValue Root="HKCR" Key="CLSID\{7E3BE05D-C608-3319-992F-9E4C98905194}\Implemented Categories\{62C8FE65-4EBB-45e7-B440-6E39B2CDBF29}" Value="" Type="string" Action="write" />
-                <RegistryValue Root="HKCR" Key="CLSID\{7E3BE05D-C608-3319-992F-9E4C98905194}\InprocServer32\2.5.12.0" Name="Class" Value="MyToolkit.Utilities.ExpressionHelper" Type="string" Action="write" />
-                <RegistryValue Root="HKCR" Key="CLSID\{7E3BE05D-C608-3319-992F-9E4C98905194}\InprocServer32\2.5.12.0" Name="Assembly" Value="MyToolkit, Version=2.5.12.0, Culture=neutral, PublicKeyToken=3e349a1360994d26" Type="string" Action="write" />
-                <RegistryValue Root="HKCR" Key="CLSID\{7E3BE05D-C608-3319-992F-9E4C98905194}\InprocServer32\2.5.12.0" Name="RuntimeVersion" Value="v4.0.30319" Type="string" Action="write" />
-                <RegistryValue Root="HKCR" Key="CLSID\{7E3BE05D-C608-3319-992F-9E4C98905194}\InprocServer32\2.5.12.0" Name="CodeBase" Value="file:///[#fil62CEF58587643A2DDA67E24E70D86586]" Type="string" Action="write" />
-                <RegistryValue Root="HKCR" Key="CLSID\{7E3BE05D-C608-3319-992F-9E4C98905194}\InprocServer32" Name="Class" Value="MyToolkit.Utilities.ExpressionHelper" Type="string" Action="write" />
-                <RegistryValue Root="HKCR" Key="CLSID\{7E3BE05D-C608-3319-992F-9E4C98905194}\InprocServer32" Name="Assembly" Value="MyToolkit, Version=2.5.12.0, Culture=neutral, PublicKeyToken=3e349a1360994d26" Type="string" Action="write" />
-                <RegistryValue Root="HKCR" Key="CLSID\{7E3BE05D-C608-3319-992F-9E4C98905194}\InprocServer32" Name="RuntimeVersion" Value="v4.0.30319" Type="string" Action="write" />
-                <RegistryValue Root="HKCR" Key="CLSID\{7E3BE05D-C608-3319-992F-9E4C98905194}\InprocServer32" Name="CodeBase" Value="file:///[#fil62CEF58587643A2DDA67E24E70D86586]" Type="string" Action="write" />
-                <RegistryValue Root="HKCR" Key="CLSID\{84493610-FF9B-3194-905D-0000D6691987}\Implemented Categories\{62C8FE65-4EBB-45e7-B440-6E39B2CDBF29}" Value="" Type="string" Action="write" />
-                <RegistryValue Root="HKCR" Key="CLSID\{84493610-FF9B-3194-905D-0000D6691987}\InprocServer32\2.5.12.0" Name="Class" Value="MyToolkit.Model.ObservableObject" Type="string" Action="write" />
-                <RegistryValue Root="HKCR" Key="CLSID\{84493610-FF9B-3194-905D-0000D6691987}\InprocServer32\2.5.12.0" Name="Assembly" Value="MyToolkit, Version=2.5.12.0, Culture=neutral, PublicKeyToken=3e349a1360994d26" Type="string" Action="write" />
-                <RegistryValue Root="HKCR" Key="CLSID\{84493610-FF9B-3194-905D-0000D6691987}\InprocServer32\2.5.12.0" Name="RuntimeVersion" Value="v4.0.30319" Type="string" Action="write" />
-                <RegistryValue Root="HKCR" Key="CLSID\{84493610-FF9B-3194-905D-0000D6691987}\InprocServer32\2.5.12.0" Name="CodeBase" Value="file:///[#fil62CEF58587643A2DDA67E24E70D86586]" Type="string" Action="write" />
-                <RegistryValue Root="HKCR" Key="CLSID\{84493610-FF9B-3194-905D-0000D6691987}\InprocServer32" Name="Class" Value="MyToolkit.Model.ObservableObject" Type="string" Action="write" />
-                <RegistryValue Root="HKCR" Key="CLSID\{84493610-FF9B-3194-905D-0000D6691987}\InprocServer32" Name="Assembly" Value="MyToolkit, Version=2.5.12.0, Culture=neutral, PublicKeyToken=3e349a1360994d26" Type="string" Action="write" />
-                <RegistryValue Root="HKCR" Key="CLSID\{84493610-FF9B-3194-905D-0000D6691987}\InprocServer32" Name="RuntimeVersion" Value="v4.0.30319" Type="string" Action="write" />
-                <RegistryValue Root="HKCR" Key="CLSID\{84493610-FF9B-3194-905D-0000D6691987}\InprocServer32" Name="CodeBase" Value="file:///[#fil62CEF58587643A2DDA67E24E70D86586]" Type="string" Action="write" />
-                <RegistryValue Root="HKCR" Key="CLSID\{861E6D22-0790-3955-930F-8D172DC30075}\Implemented Categories\{62C8FE65-4EBB-45e7-B440-6E39B2CDBF29}" Value="" Type="string" Action="write" />
-                <RegistryValue Root="HKCR" Key="CLSID\{861E6D22-0790-3955-930F-8D172DC30075}\InprocServer32\2.5.12.0" Name="Class" Value="MyToolkit.Composition.CompositionContext" Type="string" Action="write" />
-                <RegistryValue Root="HKCR" Key="CLSID\{861E6D22-0790-3955-930F-8D172DC30075}\InprocServer32\2.5.12.0" Name="Assembly" Value="MyToolkit, Version=2.5.12.0, Culture=neutral, PublicKeyToken=3e349a1360994d26" Type="string" Action="write" />
-                <RegistryValue Root="HKCR" Key="CLSID\{861E6D22-0790-3955-930F-8D172DC30075}\InprocServer32\2.5.12.0" Name="RuntimeVersion" Value="v4.0.30319" Type="string" Action="write" />
-                <RegistryValue Root="HKCR" Key="CLSID\{861E6D22-0790-3955-930F-8D172DC30075}\InprocServer32\2.5.12.0" Name="CodeBase" Value="file:///[#fil62CEF58587643A2DDA67E24E70D86586]" Type="string" Action="write" />
-                <RegistryValue Root="HKCR" Key="CLSID\{861E6D22-0790-3955-930F-8D172DC30075}\InprocServer32" Name="Class" Value="MyToolkit.Composition.CompositionContext" Type="string" Action="write" />
-                <RegistryValue Root="HKCR" Key="CLSID\{861E6D22-0790-3955-930F-8D172DC30075}\InprocServer32" Name="Assembly" Value="MyToolkit, Version=2.5.12.0, Culture=neutral, PublicKeyToken=3e349a1360994d26" Type="string" Action="write" />
-                <RegistryValue Root="HKCR" Key="CLSID\{861E6D22-0790-3955-930F-8D172DC30075}\InprocServer32" Name="RuntimeVersion" Value="v4.0.30319" Type="string" Action="write" />
-                <RegistryValue Root="HKCR" Key="CLSID\{861E6D22-0790-3955-930F-8D172DC30075}\InprocServer32" Name="CodeBase" Value="file:///[#fil62CEF58587643A2DDA67E24E70D86586]" Type="string" Action="write" />
-                <RegistryValue Root="HKCR" Key="CLSID\{8CD43C2B-457F-365B-9EAC-63998BBDE84B}\Implemented Categories\{62C8FE65-4EBB-45e7-B440-6E39B2CDBF29}" Value="" Type="string" Action="write" />
-                <RegistryValue Root="HKCR" Key="CLSID\{8CD43C2B-457F-365B-9EAC-63998BBDE84B}\InprocServer32\2.5.12.0" Name="Class" Value="MyToolkit.Composition.ServiceLocator" Type="string" Action="write" />
-                <RegistryValue Root="HKCR" Key="CLSID\{8CD43C2B-457F-365B-9EAC-63998BBDE84B}\InprocServer32\2.5.12.0" Name="Assembly" Value="MyToolkit, Version=2.5.12.0, Culture=neutral, PublicKeyToken=3e349a1360994d26" Type="string" Action="write" />
-                <RegistryValue Root="HKCR" Key="CLSID\{8CD43C2B-457F-365B-9EAC-63998BBDE84B}\InprocServer32\2.5.12.0" Name="RuntimeVersion" Value="v4.0.30319" Type="string" Action="write" />
-                <RegistryValue Root="HKCR" Key="CLSID\{8CD43C2B-457F-365B-9EAC-63998BBDE84B}\InprocServer32\2.5.12.0" Name="CodeBase" Value="file:///[#fil62CEF58587643A2DDA67E24E70D86586]" Type="string" Action="write" />
-                <RegistryValue Root="HKCR" Key="CLSID\{8CD43C2B-457F-365B-9EAC-63998BBDE84B}\InprocServer32" Name="Class" Value="MyToolkit.Composition.ServiceLocator" Type="string" Action="write" />
-                <RegistryValue Root="HKCR" Key="CLSID\{8CD43C2B-457F-365B-9EAC-63998BBDE84B}\InprocServer32" Name="Assembly" Value="MyToolkit, Version=2.5.12.0, Culture=neutral, PublicKeyToken=3e349a1360994d26" Type="string" Action="write" />
-                <RegistryValue Root="HKCR" Key="CLSID\{8CD43C2B-457F-365B-9EAC-63998BBDE84B}\InprocServer32" Name="RuntimeVersion" Value="v4.0.30319" Type="string" Action="write" />
-                <RegistryValue Root="HKCR" Key="CLSID\{8CD43C2B-457F-365B-9EAC-63998BBDE84B}\InprocServer32" Name="CodeBase" Value="file:///[#fil62CEF58587643A2DDA67E24E70D86586]" Type="string" Action="write" />
-                <RegistryValue Root="HKCR" Key="CLSID\{93F17911-8A13-3D61-A063-F6592B98F3B4}\Implemented Categories\{62C8FE65-4EBB-45e7-B440-6E39B2CDBF29}" Value="" Type="string" Action="write" />
-                <RegistryValue Root="HKCR" Key="CLSID\{93F17911-8A13-3D61-A063-F6592B98F3B4}\InprocServer32\2.5.12.0" Name="Class" Value="MyToolkit.WorkflowEngine.Activities.JoinActivity" Type="string" Action="write" />
-                <RegistryValue Root="HKCR" Key="CLSID\{93F17911-8A13-3D61-A063-F6592B98F3B4}\InprocServer32\2.5.12.0" Name="Assembly" Value="MyToolkit, Version=2.5.12.0, Culture=neutral, PublicKeyToken=3e349a1360994d26" Type="string" Action="write" />
-                <RegistryValue Root="HKCR" Key="CLSID\{93F17911-8A13-3D61-A063-F6592B98F3B4}\InprocServer32\2.5.12.0" Name="RuntimeVersion" Value="v4.0.30319" Type="string" Action="write" />
-                <RegistryValue Root="HKCR" Key="CLSID\{93F17911-8A13-3D61-A063-F6592B98F3B4}\InprocServer32\2.5.12.0" Name="CodeBase" Value="file:///[#fil62CEF58587643A2DDA67E24E70D86586]" Type="string" Action="write" />
-                <RegistryValue Root="HKCR" Key="CLSID\{93F17911-8A13-3D61-A063-F6592B98F3B4}\InprocServer32" Name="Class" Value="MyToolkit.WorkflowEngine.Activities.JoinActivity" Type="string" Action="write" />
-                <RegistryValue Root="HKCR" Key="CLSID\{93F17911-8A13-3D61-A063-F6592B98F3B4}\InprocServer32" Name="Assembly" Value="MyToolkit, Version=2.5.12.0, Culture=neutral, PublicKeyToken=3e349a1360994d26" Type="string" Action="write" />
-                <RegistryValue Root="HKCR" Key="CLSID\{93F17911-8A13-3D61-A063-F6592B98F3B4}\InprocServer32" Name="RuntimeVersion" Value="v4.0.30319" Type="string" Action="write" />
-                <RegistryValue Root="HKCR" Key="CLSID\{93F17911-8A13-3D61-A063-F6592B98F3B4}\InprocServer32" Name="CodeBase" Value="file:///[#fil62CEF58587643A2DDA67E24E70D86586]" Type="string" Action="write" />
-                <RegistryValue Root="HKCR" Key="CLSID\{9C9B9753-E2B7-377C-B22A-3536810C0378}\Implemented Categories\{62C8FE65-4EBB-45e7-B440-6E39B2CDBF29}" Value="" Type="string" Action="write" />
-                <RegistryValue Root="HKCR" Key="CLSID\{9C9B9753-E2B7-377C-B22A-3536810C0378}\InprocServer32\2.5.12.0" Name="Class" Value="MyToolkit.Model.ValidatedObservableObject" Type="string" Action="write" />
-                <RegistryValue Root="HKCR" Key="CLSID\{9C9B9753-E2B7-377C-B22A-3536810C0378}\InprocServer32\2.5.12.0" Name="Assembly" Value="MyToolkit, Version=2.5.12.0, Culture=neutral, PublicKeyToken=3e349a1360994d26" Type="string" Action="write" />
-                <RegistryValue Root="HKCR" Key="CLSID\{9C9B9753-E2B7-377C-B22A-3536810C0378}\InprocServer32\2.5.12.0" Name="RuntimeVersion" Value="v4.0.30319" Type="string" Action="write" />
-                <RegistryValue Root="HKCR" Key="CLSID\{9C9B9753-E2B7-377C-B22A-3536810C0378}\InprocServer32\2.5.12.0" Name="CodeBase" Value="file:///[#fil62CEF58587643A2DDA67E24E70D86586]" Type="string" Action="write" />
-                <RegistryValue Root="HKCR" Key="CLSID\{9C9B9753-E2B7-377C-B22A-3536810C0378}\InprocServer32" Name="Class" Value="MyToolkit.Model.ValidatedObservableObject" Type="string" Action="write" />
-                <RegistryValue Root="HKCR" Key="CLSID\{9C9B9753-E2B7-377C-B22A-3536810C0378}\InprocServer32" Name="Assembly" Value="MyToolkit, Version=2.5.12.0, Culture=neutral, PublicKeyToken=3e349a1360994d26" Type="string" Action="write" />
-                <RegistryValue Root="HKCR" Key="CLSID\{9C9B9753-E2B7-377C-B22A-3536810C0378}\InprocServer32" Name="RuntimeVersion" Value="v4.0.30319" Type="string" Action="write" />
-                <RegistryValue Root="HKCR" Key="CLSID\{9C9B9753-E2B7-377C-B22A-3536810C0378}\InprocServer32" Name="CodeBase" Value="file:///[#fil62CEF58587643A2DDA67E24E70D86586]" Type="string" Action="write" />
-                <RegistryValue Root="HKCR" Key="CLSID\{9CA24084-05FB-3C0D-972B-B97B869904AF}\Implemented Categories\{62C8FE65-4EBB-45e7-B440-6E39B2CDBF29}" Value="" Type="string" Action="write" />
-                <RegistryValue Root="HKCR" Key="CLSID\{9CA24084-05FB-3C0D-972B-B97B869904AF}\InprocServer32\2.5.12.0" Name="Class" Value="MyToolkit.WorkflowEngine.WorkflowTransition" Type="string" Action="write" />
-                <RegistryValue Root="HKCR" Key="CLSID\{9CA24084-05FB-3C0D-972B-B97B869904AF}\InprocServer32\2.5.12.0" Name="Assembly" Value="MyToolkit, Version=2.5.12.0, Culture=neutral, PublicKeyToken=3e349a1360994d26" Type="string" Action="write" />
-                <RegistryValue Root="HKCR" Key="CLSID\{9CA24084-05FB-3C0D-972B-B97B869904AF}\InprocServer32\2.5.12.0" Name="RuntimeVersion" Value="v4.0.30319" Type="string" Action="write" />
-                <RegistryValue Root="HKCR" Key="CLSID\{9CA24084-05FB-3C0D-972B-B97B869904AF}\InprocServer32\2.5.12.0" Name="CodeBase" Value="file:///[#fil62CEF58587643A2DDA67E24E70D86586]" Type="string" Action="write" />
-                <RegistryValue Root="HKCR" Key="CLSID\{9CA24084-05FB-3C0D-972B-B97B869904AF}\InprocServer32" Name="Class" Value="MyToolkit.WorkflowEngine.WorkflowTransition" Type="string" Action="write" />
-                <RegistryValue Root="HKCR" Key="CLSID\{9CA24084-05FB-3C0D-972B-B97B869904AF}\InprocServer32" Name="Assembly" Value="MyToolkit, Version=2.5.12.0, Culture=neutral, PublicKeyToken=3e349a1360994d26" Type="string" Action="write" />
-                <RegistryValue Root="HKCR" Key="CLSID\{9CA24084-05FB-3C0D-972B-B97B869904AF}\InprocServer32" Name="RuntimeVersion" Value="v4.0.30319" Type="string" Action="write" />
-                <RegistryValue Root="HKCR" Key="CLSID\{9CA24084-05FB-3C0D-972B-B97B869904AF}\InprocServer32" Name="CodeBase" Value="file:///[#fil62CEF58587643A2DDA67E24E70D86586]" Type="string" Action="write" />
-                <RegistryValue Root="HKCR" Key="CLSID\{9DA70F5B-4371-33AF-8C54-C668C69FB80E}\Implemented Categories\{62C8FE65-4EBB-45e7-B440-6E39B2CDBF29}" Value="" Type="string" Action="write" />
-                <RegistryValue Root="HKCR" Key="CLSID\{9DA70F5B-4371-33AF-8C54-C668C69FB80E}\InprocServer32\2.5.12.0" Name="Class" Value="MyToolkit.WorkflowEngine.CurrentActivitiesChangedEventArgs" Type="string" Action="write" />
-                <RegistryValue Root="HKCR" Key="CLSID\{9DA70F5B-4371-33AF-8C54-C668C69FB80E}\InprocServer32\2.5.12.0" Name="Assembly" Value="MyToolkit, Version=2.5.12.0, Culture=neutral, PublicKeyToken=3e349a1360994d26" Type="string" Action="write" />
-                <RegistryValue Root="HKCR" Key="CLSID\{9DA70F5B-4371-33AF-8C54-C668C69FB80E}\InprocServer32\2.5.12.0" Name="RuntimeVersion" Value="v4.0.30319" Type="string" Action="write" />
-                <RegistryValue Root="HKCR" Key="CLSID\{9DA70F5B-4371-33AF-8C54-C668C69FB80E}\InprocServer32\2.5.12.0" Name="CodeBase" Value="file:///[#fil62CEF58587643A2DDA67E24E70D86586]" Type="string" Action="write" />
-                <RegistryValue Root="HKCR" Key="CLSID\{9DA70F5B-4371-33AF-8C54-C668C69FB80E}\InprocServer32" Name="Class" Value="MyToolkit.WorkflowEngine.CurrentActivitiesChangedEventArgs" Type="string" Action="write" />
-                <RegistryValue Root="HKCR" Key="CLSID\{9DA70F5B-4371-33AF-8C54-C668C69FB80E}\InprocServer32" Name="Assembly" Value="MyToolkit, Version=2.5.12.0, Culture=neutral, PublicKeyToken=3e349a1360994d26" Type="string" Action="write" />
-                <RegistryValue Root="HKCR" Key="CLSID\{9DA70F5B-4371-33AF-8C54-C668C69FB80E}\InprocServer32" Name="RuntimeVersion" Value="v4.0.30319" Type="string" Action="write" />
-                <RegistryValue Root="HKCR" Key="CLSID\{9DA70F5B-4371-33AF-8C54-C668C69FB80E}\InprocServer32" Name="CodeBase" Value="file:///[#fil62CEF58587643A2DDA67E24E70D86586]" Type="string" Action="write" />
-                <RegistryValue Root="HKCR" Key="CLSID\{AA3FE3D4-5FA3-3ECF-9E1B-C5B8BDB0FCE5}\Implemented Categories\{62C8FE65-4EBB-45e7-B440-6E39B2CDBF29}" Value="" Type="string" Action="write" />
-                <RegistryValue Root="HKCR" Key="CLSID\{AA3FE3D4-5FA3-3ECF-9E1B-C5B8BDB0FCE5}\InprocServer32\2.5.12.0" Name="Class" Value="MyToolkit.Messaging.GoBackMessage" Type="string" Action="write" />
-                <RegistryValue Root="HKCR" Key="CLSID\{AA3FE3D4-5FA3-3ECF-9E1B-C5B8BDB0FCE5}\InprocServer32\2.5.12.0" Name="Assembly" Value="MyToolkit, Version=2.5.12.0, Culture=neutral, PublicKeyToken=3e349a1360994d26" Type="string" Action="write" />
-                <RegistryValue Root="HKCR" Key="CLSID\{AA3FE3D4-5FA3-3ECF-9E1B-C5B8BDB0FCE5}\InprocServer32\2.5.12.0" Name="RuntimeVersion" Value="v4.0.30319" Type="string" Action="write" />
-                <RegistryValue Root="HKCR" Key="CLSID\{AA3FE3D4-5FA3-3ECF-9E1B-C5B8BDB0FCE5}\InprocServer32\2.5.12.0" Name="CodeBase" Value="file:///[#fil62CEF58587643A2DDA67E24E70D86586]" Type="string" Action="write" />
-                <RegistryValue Root="HKCR" Key="CLSID\{AA3FE3D4-5FA3-3ECF-9E1B-C5B8BDB0FCE5}\InprocServer32" Name="Class" Value="MyToolkit.Messaging.GoBackMessage" Type="string" Action="write" />
-                <RegistryValue Root="HKCR" Key="CLSID\{AA3FE3D4-5FA3-3ECF-9E1B-C5B8BDB0FCE5}\InprocServer32" Name="Assembly" Value="MyToolkit, Version=2.5.12.0, Culture=neutral, PublicKeyToken=3e349a1360994d26" Type="string" Action="write" />
-                <RegistryValue Root="HKCR" Key="CLSID\{AA3FE3D4-5FA3-3ECF-9E1B-C5B8BDB0FCE5}\InprocServer32" Name="RuntimeVersion" Value="v4.0.30319" Type="string" Action="write" />
-                <RegistryValue Root="HKCR" Key="CLSID\{AA3FE3D4-5FA3-3ECF-9E1B-C5B8BDB0FCE5}\InprocServer32" Name="CodeBase" Value="file:///[#fil62CEF58587643A2DDA67E24E70D86586]" Type="string" Action="write" />
-                <RegistryValue Root="HKCR" Key="CLSID\{ACBC62F8-065B-379D-B5D3-65F7C8B44D8B}\Implemented Categories\{62C8FE65-4EBB-45e7-B440-6E39B2CDBF29}" Value="" Type="string" Action="write" />
-                <RegistryValue Root="HKCR" Key="CLSID\{ACBC62F8-065B-379D-B5D3-65F7C8B44D8B}\InprocServer32\2.5.12.0" Name="Class" Value="MyToolkit.WorkflowEngine.WorkflowActivityInput" Type="string" Action="write" />
-                <RegistryValue Root="HKCR" Key="CLSID\{ACBC62F8-065B-379D-B5D3-65F7C8B44D8B}\InprocServer32\2.5.12.0" Name="Assembly" Value="MyToolkit, Version=2.5.12.0, Culture=neutral, PublicKeyToken=3e349a1360994d26" Type="string" Action="write" />
-                <RegistryValue Root="HKCR" Key="CLSID\{ACBC62F8-065B-379D-B5D3-65F7C8B44D8B}\InprocServer32\2.5.12.0" Name="RuntimeVersion" Value="v4.0.30319" Type="string" Action="write" />
-                <RegistryValue Root="HKCR" Key="CLSID\{ACBC62F8-065B-379D-B5D3-65F7C8B44D8B}\InprocServer32\2.5.12.0" Name="CodeBase" Value="file:///[#fil62CEF58587643A2DDA67E24E70D86586]" Type="string" Action="write" />
-                <RegistryValue Root="HKCR" Key="CLSID\{ACBC62F8-065B-379D-B5D3-65F7C8B44D8B}\InprocServer32" Name="Class" Value="MyToolkit.WorkflowEngine.WorkflowActivityInput" Type="string" Action="write" />
-                <RegistryValue Root="HKCR" Key="CLSID\{ACBC62F8-065B-379D-B5D3-65F7C8B44D8B}\InprocServer32" Name="Assembly" Value="MyToolkit, Version=2.5.12.0, Culture=neutral, PublicKeyToken=3e349a1360994d26" Type="string" Action="write" />
-                <RegistryValue Root="HKCR" Key="CLSID\{ACBC62F8-065B-379D-B5D3-65F7C8B44D8B}\InprocServer32" Name="RuntimeVersion" Value="v4.0.30319" Type="string" Action="write" />
-                <RegistryValue Root="HKCR" Key="CLSID\{ACBC62F8-065B-379D-B5D3-65F7C8B44D8B}\InprocServer32" Name="CodeBase" Value="file:///[#fil62CEF58587643A2DDA67E24E70D86586]" Type="string" Action="write" />
-                <RegistryValue Root="HKCR" Key="CLSID\{C5F16AFD-60F4-3231-8517-8258286108C3}\Implemented Categories\{62C8FE65-4EBB-45e7-B440-6E39B2CDBF29}" Value="" Type="string" Action="write" />
-                <RegistryValue Root="HKCR" Key="CLSID\{C5F16AFD-60F4-3231-8517-8258286108C3}\InprocServer32\2.5.12.0" Name="Class" Value="MyToolkit.Utilities.CommandProcessor" Type="string" Action="write" />
-                <RegistryValue Root="HKCR" Key="CLSID\{C5F16AFD-60F4-3231-8517-8258286108C3}\InprocServer32\2.5.12.0" Name="Assembly" Value="MyToolkit, Version=2.5.12.0, Culture=neutral, PublicKeyToken=3e349a1360994d26" Type="string" Action="write" />
-                <RegistryValue Root="HKCR" Key="CLSID\{C5F16AFD-60F4-3231-8517-8258286108C3}\InprocServer32\2.5.12.0" Name="RuntimeVersion" Value="v4.0.30319" Type="string" Action="write" />
-                <RegistryValue Root="HKCR" Key="CLSID\{C5F16AFD-60F4-3231-8517-8258286108C3}\InprocServer32\2.5.12.0" Name="CodeBase" Value="file:///[#fil62CEF58587643A2DDA67E24E70D86586]" Type="string" Action="write" />
-                <RegistryValue Root="HKCR" Key="CLSID\{C5F16AFD-60F4-3231-8517-8258286108C3}\InprocServer32" Name="Class" Value="MyToolkit.Utilities.CommandProcessor" Type="string" Action="write" />
-                <RegistryValue Root="HKCR" Key="CLSID\{C5F16AFD-60F4-3231-8517-8258286108C3}\InprocServer32" Name="Assembly" Value="MyToolkit, Version=2.5.12.0, Culture=neutral, PublicKeyToken=3e349a1360994d26" Type="string" Action="write" />
-                <RegistryValue Root="HKCR" Key="CLSID\{C5F16AFD-60F4-3231-8517-8258286108C3}\InprocServer32" Name="RuntimeVersion" Value="v4.0.30319" Type="string" Action="write" />
-                <RegistryValue Root="HKCR" Key="CLSID\{C5F16AFD-60F4-3231-8517-8258286108C3}\InprocServer32" Name="CodeBase" Value="file:///[#fil62CEF58587643A2DDA67E24E70D86586]" Type="string" Action="write" />
-                <RegistryValue Root="HKCR" Key="CLSID\{CD6D5CFE-E1A8-31E2-AEC5-0FA3916C1645}\Implemented Categories\{62C8FE65-4EBB-45e7-B440-6E39B2CDBF29}" Value="" Type="string" Action="write" />
-                <RegistryValue Root="HKCR" Key="CLSID\{CD6D5CFE-E1A8-31E2-AEC5-0FA3916C1645}\InprocServer32\2.5.12.0" Name="Class" Value="MyToolkit.WorkflowEngine.WorkflowActivityBase" Type="string" Action="write" />
-                <RegistryValue Root="HKCR" Key="CLSID\{CD6D5CFE-E1A8-31E2-AEC5-0FA3916C1645}\InprocServer32\2.5.12.0" Name="Assembly" Value="MyToolkit, Version=2.5.12.0, Culture=neutral, PublicKeyToken=3e349a1360994d26" Type="string" Action="write" />
-                <RegistryValue Root="HKCR" Key="CLSID\{CD6D5CFE-E1A8-31E2-AEC5-0FA3916C1645}\InprocServer32\2.5.12.0" Name="RuntimeVersion" Value="v4.0.30319" Type="string" Action="write" />
-                <RegistryValue Root="HKCR" Key="CLSID\{CD6D5CFE-E1A8-31E2-AEC5-0FA3916C1645}\InprocServer32\2.5.12.0" Name="CodeBase" Value="file:///[#fil62CEF58587643A2DDA67E24E70D86586]" Type="string" Action="write" />
-                <RegistryValue Root="HKCR" Key="CLSID\{CD6D5CFE-E1A8-31E2-AEC5-0FA3916C1645}\InprocServer32" Name="Class" Value="MyToolkit.WorkflowEngine.WorkflowActivityBase" Type="string" Action="write" />
-                <RegistryValue Root="HKCR" Key="CLSID\{CD6D5CFE-E1A8-31E2-AEC5-0FA3916C1645}\InprocServer32" Name="Assembly" Value="MyToolkit, Version=2.5.12.0, Culture=neutral, PublicKeyToken=3e349a1360994d26" Type="string" Action="write" />
-                <RegistryValue Root="HKCR" Key="CLSID\{CD6D5CFE-E1A8-31E2-AEC5-0FA3916C1645}\InprocServer32" Name="RuntimeVersion" Value="v4.0.30319" Type="string" Action="write" />
-                <RegistryValue Root="HKCR" Key="CLSID\{CD6D5CFE-E1A8-31E2-AEC5-0FA3916C1645}\InprocServer32" Name="CodeBase" Value="file:///[#fil62CEF58587643A2DDA67E24E70D86586]" Type="string" Action="write" />
-                <RegistryValue Root="HKCR" Key="CLSID\{D57A4CAF-276B-3463-BBD2-FCA394BEA55E}\Implemented Categories\{62C8FE65-4EBB-45e7-B440-6E39B2CDBF29}" Value="" Type="string" Action="write" />
-                <RegistryValue Root="HKCR" Key="CLSID\{D57A4CAF-276B-3463-BBD2-FCA394BEA55E}\InprocServer32\2.5.12.0" Name="Class" Value="MyToolkit.WorkflowEngine.WorkflowActivityOutput" Type="string" Action="write" />
-                <RegistryValue Root="HKCR" Key="CLSID\{D57A4CAF-276B-3463-BBD2-FCA394BEA55E}\InprocServer32\2.5.12.0" Name="Assembly" Value="MyToolkit, Version=2.5.12.0, Culture=neutral, PublicKeyToken=3e349a1360994d26" Type="string" Action="write" />
-                <RegistryValue Root="HKCR" Key="CLSID\{D57A4CAF-276B-3463-BBD2-FCA394BEA55E}\InprocServer32\2.5.12.0" Name="RuntimeVersion" Value="v4.0.30319" Type="string" Action="write" />
-                <RegistryValue Root="HKCR" Key="CLSID\{D57A4CAF-276B-3463-BBD2-FCA394BEA55E}\InprocServer32\2.5.12.0" Name="CodeBase" Value="file:///[#fil62CEF58587643A2DDA67E24E70D86586]" Type="string" Action="write" />
-                <RegistryValue Root="HKCR" Key="CLSID\{D57A4CAF-276B-3463-BBD2-FCA394BEA55E}\InprocServer32" Name="Class" Value="MyToolkit.WorkflowEngine.WorkflowActivityOutput" Type="string" Action="write" />
-                <RegistryValue Root="HKCR" Key="CLSID\{D57A4CAF-276B-3463-BBD2-FCA394BEA55E}\InprocServer32" Name="Assembly" Value="MyToolkit, Version=2.5.12.0, Culture=neutral, PublicKeyToken=3e349a1360994d26" Type="string" Action="write" />
-                <RegistryValue Root="HKCR" Key="CLSID\{D57A4CAF-276B-3463-BBD2-FCA394BEA55E}\InprocServer32" Name="RuntimeVersion" Value="v4.0.30319" Type="string" Action="write" />
-                <RegistryValue Root="HKCR" Key="CLSID\{D57A4CAF-276B-3463-BBD2-FCA394BEA55E}\InprocServer32" Name="CodeBase" Value="file:///[#fil62CEF58587643A2DDA67E24E70D86586]" Type="string" Action="write" />
-                <RegistryValue Root="HKCR" Key="CLSID\{D9B7AE1A-757A-3D00-B356-57F2CE4A4BCD}\Implemented Categories\{62C8FE65-4EBB-45e7-B440-6E39B2CDBF29}" Value="" Type="string" Action="write" />
-                <RegistryValue Root="HKCR" Key="CLSID\{D9B7AE1A-757A-3D00-B356-57F2CE4A4BCD}\InprocServer32\2.5.12.0" Name="Class" Value="MyToolkit.WorkflowEngine.WorkflowDefinition" Type="string" Action="write" />
-                <RegistryValue Root="HKCR" Key="CLSID\{D9B7AE1A-757A-3D00-B356-57F2CE4A4BCD}\InprocServer32\2.5.12.0" Name="Assembly" Value="MyToolkit, Version=2.5.12.0, Culture=neutral, PublicKeyToken=3e349a1360994d26" Type="string" Action="write" />
-                <RegistryValue Root="HKCR" Key="CLSID\{D9B7AE1A-757A-3D00-B356-57F2CE4A4BCD}\InprocServer32\2.5.12.0" Name="RuntimeVersion" Value="v4.0.30319" Type="string" Action="write" />
-                <RegistryValue Root="HKCR" Key="CLSID\{D9B7AE1A-757A-3D00-B356-57F2CE4A4BCD}\InprocServer32\2.5.12.0" Name="CodeBase" Value="file:///[#fil62CEF58587643A2DDA67E24E70D86586]" Type="string" Action="write" />
-                <RegistryValue Root="HKCR" Key="CLSID\{D9B7AE1A-757A-3D00-B356-57F2CE4A4BCD}\InprocServer32" Name="Class" Value="MyToolkit.WorkflowEngine.WorkflowDefinition" Type="string" Action="write" />
-                <RegistryValue Root="HKCR" Key="CLSID\{D9B7AE1A-757A-3D00-B356-57F2CE4A4BCD}\InprocServer32" Name="Assembly" Value="MyToolkit, Version=2.5.12.0, Culture=neutral, PublicKeyToken=3e349a1360994d26" Type="string" Action="write" />
-                <RegistryValue Root="HKCR" Key="CLSID\{D9B7AE1A-757A-3D00-B356-57F2CE4A4BCD}\InprocServer32" Name="RuntimeVersion" Value="v4.0.30319" Type="string" Action="write" />
-                <RegistryValue Root="HKCR" Key="CLSID\{D9B7AE1A-757A-3D00-B356-57F2CE4A4BCD}\InprocServer32" Name="CodeBase" Value="file:///[#fil62CEF58587643A2DDA67E24E70D86586]" Type="string" Action="write" />
-                <RegistryValue Root="HKCR" Key="CLSID\{DE01293B-E36F-3A9A-A834-9D5A9996C138}\Implemented Categories\{62C8FE65-4EBB-45e7-B440-6E39B2CDBF29}" Value="" Type="string" Action="write" />
-                <RegistryValue Root="HKCR" Key="CLSID\{DE01293B-E36F-3A9A-A834-9D5A9996C138}\InprocServer32\2.5.12.0" Name="Class" Value="MyToolkit.WorkflowEngine.Activities.EmptyActivity" Type="string" Action="write" />
-                <RegistryValue Root="HKCR" Key="CLSID\{DE01293B-E36F-3A9A-A834-9D5A9996C138}\InprocServer32\2.5.12.0" Name="Assembly" Value="MyToolkit, Version=2.5.12.0, Culture=neutral, PublicKeyToken=3e349a1360994d26" Type="string" Action="write" />
-                <RegistryValue Root="HKCR" Key="CLSID\{DE01293B-E36F-3A9A-A834-9D5A9996C138}\InprocServer32\2.5.12.0" Name="RuntimeVersion" Value="v4.0.30319" Type="string" Action="write" />
-                <RegistryValue Root="HKCR" Key="CLSID\{DE01293B-E36F-3A9A-A834-9D5A9996C138}\InprocServer32\2.5.12.0" Name="CodeBase" Value="file:///[#fil62CEF58587643A2DDA67E24E70D86586]" Type="string" Action="write" />
-                <RegistryValue Root="HKCR" Key="CLSID\{DE01293B-E36F-3A9A-A834-9D5A9996C138}\InprocServer32" Name="Class" Value="MyToolkit.WorkflowEngine.Activities.EmptyActivity" Type="string" Action="write" />
-                <RegistryValue Root="HKCR" Key="CLSID\{DE01293B-E36F-3A9A-A834-9D5A9996C138}\InprocServer32" Name="Assembly" Value="MyToolkit, Version=2.5.12.0, Culture=neutral, PublicKeyToken=3e349a1360994d26" Type="string" Action="write" />
-                <RegistryValue Root="HKCR" Key="CLSID\{DE01293B-E36F-3A9A-A834-9D5A9996C138}\InprocServer32" Name="RuntimeVersion" Value="v4.0.30319" Type="string" Action="write" />
-                <RegistryValue Root="HKCR" Key="CLSID\{DE01293B-E36F-3A9A-A834-9D5A9996C138}\InprocServer32" Name="CodeBase" Value="file:///[#fil62CEF58587643A2DDA67E24E70D86586]" Type="string" Action="write" />
-                <RegistryValue Root="HKCR" Key="CLSID\{EDBA79F9-1B8D-312B-8D30-33EAED578E2B}\Implemented Categories\{62C8FE65-4EBB-45e7-B440-6E39B2CDBF29}" Value="" Type="string" Action="write" />
-                <RegistryValue Root="HKCR" Key="CLSID\{EDBA79F9-1B8D-312B-8D30-33EAED578E2B}\InprocServer32\2.5.12.0" Name="Class" Value="MyToolkit.WorkflowEngine.ActivityData" Type="string" Action="write" />
-                <RegistryValue Root="HKCR" Key="CLSID\{EDBA79F9-1B8D-312B-8D30-33EAED578E2B}\InprocServer32\2.5.12.0" Name="Assembly" Value="MyToolkit, Version=2.5.12.0, Culture=neutral, PublicKeyToken=3e349a1360994d26" Type="string" Action="write" />
-                <RegistryValue Root="HKCR" Key="CLSID\{EDBA79F9-1B8D-312B-8D30-33EAED578E2B}\InprocServer32\2.5.12.0" Name="RuntimeVersion" Value="v4.0.30319" Type="string" Action="write" />
-                <RegistryValue Root="HKCR" Key="CLSID\{EDBA79F9-1B8D-312B-8D30-33EAED578E2B}\InprocServer32\2.5.12.0" Name="CodeBase" Value="file:///[#fil62CEF58587643A2DDA67E24E70D86586]" Type="string" Action="write" />
-                <RegistryValue Root="HKCR" Key="CLSID\{EDBA79F9-1B8D-312B-8D30-33EAED578E2B}\InprocServer32" Name="Class" Value="MyToolkit.WorkflowEngine.ActivityData" Type="string" Action="write" />
-                <RegistryValue Root="HKCR" Key="CLSID\{EDBA79F9-1B8D-312B-8D30-33EAED578E2B}\InprocServer32" Name="Assembly" Value="MyToolkit, Version=2.5.12.0, Culture=neutral, PublicKeyToken=3e349a1360994d26" Type="string" Action="write" />
-                <RegistryValue Root="HKCR" Key="CLSID\{EDBA79F9-1B8D-312B-8D30-33EAED578E2B}\InprocServer32" Name="RuntimeVersion" Value="v4.0.30319" Type="string" Action="write" />
-                <RegistryValue Root="HKCR" Key="CLSID\{EDBA79F9-1B8D-312B-8D30-33EAED578E2B}\InprocServer32" Name="CodeBase" Value="file:///[#fil62CEF58587643A2DDA67E24E70D86586]" Type="string" Action="write" />
-                <RegistryValue Root="HKCR" Key="CLSID\{FC735444-C1F8-31DE-AD69-B8281950A3FD}\Implemented Categories\{62C8FE65-4EBB-45e7-B440-6E39B2CDBF29}" Value="" Type="string" Action="write" />
-                <RegistryValue Root="HKCR" Key="CLSID\{FC735444-C1F8-31DE-AD69-B8281950A3FD}\InprocServer32\2.5.12.0" Name="Class" Value="MyToolkit.Html.HtmlParser" Type="string" Action="write" />
-                <RegistryValue Root="HKCR" Key="CLSID\{FC735444-C1F8-31DE-AD69-B8281950A3FD}\InprocServer32\2.5.12.0" Name="Assembly" Value="MyToolkit, Version=2.5.12.0, Culture=neutral, PublicKeyToken=3e349a1360994d26" Type="string" Action="write" />
-                <RegistryValue Root="HKCR" Key="CLSID\{FC735444-C1F8-31DE-AD69-B8281950A3FD}\InprocServer32\2.5.12.0" Name="RuntimeVersion" Value="v4.0.30319" Type="string" Action="write" />
-                <RegistryValue Root="HKCR" Key="CLSID\{FC735444-C1F8-31DE-AD69-B8281950A3FD}\InprocServer32\2.5.12.0" Name="CodeBase" Value="file:///[#fil62CEF58587643A2DDA67E24E70D86586]" Type="string" Action="write" />
-                <RegistryValue Root="HKCR" Key="CLSID\{FC735444-C1F8-31DE-AD69-B8281950A3FD}\InprocServer32" Name="Class" Value="MyToolkit.Html.HtmlParser" Type="string" Action="write" />
-                <RegistryValue Root="HKCR" Key="CLSID\{FC735444-C1F8-31DE-AD69-B8281950A3FD}\InprocServer32" Name="Assembly" Value="MyToolkit, Version=2.5.12.0, Culture=neutral, PublicKeyToken=3e349a1360994d26" Type="string" Action="write" />
-                <RegistryValue Root="HKCR" Key="CLSID\{FC735444-C1F8-31DE-AD69-B8281950A3FD}\InprocServer32" Name="RuntimeVersion" Value="v4.0.30319" Type="string" Action="write" />
-                <RegistryValue Root="HKCR" Key="CLSID\{FC735444-C1F8-31DE-AD69-B8281950A3FD}\InprocServer32" Name="CodeBase" Value="file:///[#fil62CEF58587643A2DDA67E24E70D86586]" Type="string" Action="write" />
-                <RegistryValue Root="HKCR" Key="Record\{5E9A34B2-F7F7-38B8-AA21-B20818449BA7}\2.5.12.0" Name="Class" Value="MyToolkit.Messaging.MessageButton" Type="string" Action="write" />
-                <RegistryValue Root="HKCR" Key="Record\{5E9A34B2-F7F7-38B8-AA21-B20818449BA7}\2.5.12.0" Name="Assembly" Value="MyToolkit, Version=2.5.12.0, Culture=neutral, PublicKeyToken=3e349a1360994d26" Type="string" Action="write" />
-                <RegistryValue Root="HKCR" Key="Record\{5E9A34B2-F7F7-38B8-AA21-B20818449BA7}\2.5.12.0" Name="RuntimeVersion" Value="v4.0.30319" Type="string" Action="write" />
-                <RegistryValue Root="HKCR" Key="Record\{5E9A34B2-F7F7-38B8-AA21-B20818449BA7}\2.5.12.0" Name="CodeBase" Value="file:///[#fil62CEF58587643A2DDA67E24E70D86586]" Type="string" Action="write" />
-                <RegistryValue Root="HKCR" Key="Record\{B21F02CD-6EBE-3912-872E-BC3B93F3726B}\2.5.12.0" Name="Class" Value="MyToolkit.Messaging.MessageResult" Type="string" Action="write" />
-                <RegistryValue Root="HKCR" Key="Record\{B21F02CD-6EBE-3912-872E-BC3B93F3726B}\2.5.12.0" Name="Assembly" Value="MyToolkit, Version=2.5.12.0, Culture=neutral, PublicKeyToken=3e349a1360994d26" Type="string" Action="write" />
-                <RegistryValue Root="HKCR" Key="Record\{B21F02CD-6EBE-3912-872E-BC3B93F3726B}\2.5.12.0" Name="RuntimeVersion" Value="v4.0.30319" Type="string" Action="write" />
-                <RegistryValue Root="HKCR" Key="Record\{B21F02CD-6EBE-3912-872E-BC3B93F3726B}\2.5.12.0" Name="CodeBase" Value="file:///[#fil62CEF58587643A2DDA67E24E70D86586]" Type="string" Action="write" />
-            </Component>
-            <Component Id="cmpCED5B7488C31D594E13DDD9CAB74BFD8" Directory="RootDirectory" Guid="*">
-                <Class Id="{EBC25CF6-9120-4283-B972-0E5520D0000C}" Context="InprocServer32" Description="Ionic.Crc.CRC32" ThreadingModel="both" ForeignServer="mscoree.dll">
-                    <ProgId Id="Ionic.Crc.CRC32" Description="Ionic.Crc.CRC32" />
-                </Class>
-                <Class Id="{EBC25CF6-9120-4283-B972-0E5520D0000D}" Context="InprocServer32" Description="Ionic.Zlib.ZlibCodec" ThreadingModel="both" ForeignServer="mscoree.dll">
-                    <ProgId Id="Ionic.Zlib.ZlibCodec" Description="Ionic.Zlib.ZlibCodec" />
-                </Class>
-                <File Id="fil29681523F6C5F6494E9C0C2613364952" KeyPath="yes" Source="$(var.SourcePath)\MyToolkit.Extended.dll" />
-                <RegistryValue Root="HKCR" Key="CLSID\{EBC25CF6-9120-4283-B972-0E5520D0000C}\Implemented Categories\{62C8FE65-4EBB-45e7-B440-6E39B2CDBF29}" Value="" Type="string" Action="write" />
-                <RegistryValue Root="HKCR" Key="CLSID\{EBC25CF6-9120-4283-B972-0E5520D0000C}\InprocServer32\2.5.12.0" Name="Class" Value="Ionic.Crc.CRC32" Type="string" Action="write" />
-                <RegistryValue Root="HKCR" Key="CLSID\{EBC25CF6-9120-4283-B972-0E5520D0000C}\InprocServer32\2.5.12.0" Name="Assembly" Value="MyToolkit.Extended, Version=2.5.12.0, Culture=neutral, PublicKeyToken=3e349a1360994d26" Type="string" Action="write" />
-                <RegistryValue Root="HKCR" Key="CLSID\{EBC25CF6-9120-4283-B972-0E5520D0000C}\InprocServer32\2.5.12.0" Name="RuntimeVersion" Value="v4.0.30319" Type="string" Action="write" />
-                <RegistryValue Root="HKCR" Key="CLSID\{EBC25CF6-9120-4283-B972-0E5520D0000C}\InprocServer32\2.5.12.0" Name="CodeBase" Value="file:///[#fil29681523F6C5F6494E9C0C2613364952]" Type="string" Action="write" />
-                <RegistryValue Root="HKCR" Key="CLSID\{EBC25CF6-9120-4283-B972-0E5520D0000C}\InprocServer32" Name="Class" Value="Ionic.Crc.CRC32" Type="string" Action="write" />
-                <RegistryValue Root="HKCR" Key="CLSID\{EBC25CF6-9120-4283-B972-0E5520D0000C}\InprocServer32" Name="Assembly" Value="MyToolkit.Extended, Version=2.5.12.0, Culture=neutral, PublicKeyToken=3e349a1360994d26" Type="string" Action="write" />
-                <RegistryValue Root="HKCR" Key="CLSID\{EBC25CF6-9120-4283-B972-0E5520D0000C}\InprocServer32" Name="RuntimeVersion" Value="v4.0.30319" Type="string" Action="write" />
-                <RegistryValue Root="HKCR" Key="CLSID\{EBC25CF6-9120-4283-B972-0E5520D0000C}\InprocServer32" Name="CodeBase" Value="file:///[#fil29681523F6C5F6494E9C0C2613364952]" Type="string" Action="write" />
-                <RegistryValue Root="HKCR" Key="CLSID\{EBC25CF6-9120-4283-B972-0E5520D0000D}\Implemented Categories\{62C8FE65-4EBB-45e7-B440-6E39B2CDBF29}" Value="" Type="string" Action="write" />
-                <RegistryValue Root="HKCR" Key="CLSID\{EBC25CF6-9120-4283-B972-0E5520D0000D}\InprocServer32\2.5.12.0" Name="Class" Value="Ionic.Zlib.ZlibCodec" Type="string" Action="write" />
-                <RegistryValue Root="HKCR" Key="CLSID\{EBC25CF6-9120-4283-B972-0E5520D0000D}\InprocServer32\2.5.12.0" Name="Assembly" Value="MyToolkit.Extended, Version=2.5.12.0, Culture=neutral, PublicKeyToken=3e349a1360994d26" Type="string" Action="write" />
-                <RegistryValue Root="HKCR" Key="CLSID\{EBC25CF6-9120-4283-B972-0E5520D0000D}\InprocServer32\2.5.12.0" Name="RuntimeVersion" Value="v4.0.30319" Type="string" Action="write" />
-                <RegistryValue Root="HKCR" Key="CLSID\{EBC25CF6-9120-4283-B972-0E5520D0000D}\InprocServer32\2.5.12.0" Name="CodeBase" Value="file:///[#fil29681523F6C5F6494E9C0C2613364952]" Type="string" Action="write" />
-                <RegistryValue Root="HKCR" Key="CLSID\{EBC25CF6-9120-4283-B972-0E5520D0000D}\InprocServer32" Name="Class" Value="Ionic.Zlib.ZlibCodec" Type="string" Action="write" />
-                <RegistryValue Root="HKCR" Key="CLSID\{EBC25CF6-9120-4283-B972-0E5520D0000D}\InprocServer32" Name="Assembly" Value="MyToolkit.Extended, Version=2.5.12.0, Culture=neutral, PublicKeyToken=3e349a1360994d26" Type="string" Action="write" />
-                <RegistryValue Root="HKCR" Key="CLSID\{EBC25CF6-9120-4283-B972-0E5520D0000D}\InprocServer32" Name="RuntimeVersion" Value="v4.0.30319" Type="string" Action="write" />
-                <RegistryValue Root="HKCR" Key="CLSID\{EBC25CF6-9120-4283-B972-0E5520D0000D}\InprocServer32" Name="CodeBase" Value="file:///[#fil29681523F6C5F6494E9C0C2613364952]" Type="string" Action="write" />
-            </Component>
-            <Component Id="cmp5DA04D879E472CDB59610C78E2C06D67" Directory="RootDirectory" Guid="*">
-                <File Id="fil9DE1E33FF998D56AD5CDDBB114A9D14E" KeyPath="yes" Source="$(var.SourcePath)\MyToolkit.Extended.xml" />
-            </Component>
-            <Component Id="cmp31D065AFFB2F9C455FBCDC62BD6A0282" Directory="RootDirectory" Guid="*">
-                <File Id="fil2E9070A107598B8FB198EFBCF6062E75" KeyPath="yes" Source="$(var.SourcePath)\MyToolkit.xml" />
-            </Component>
-            <Component Id="cmpAA23E95C15845F50DC0B637F446EC20F" Directory="RootDirectory" Guid="*">
-                <Class Id="{92B30EAB-1E98-3E1C-91A9-0D304F6A1E56}" Context="InprocServer32" Description="NConsole.HelpCommand" ThreadingModel="both" ForeignServer="mscoree.dll">
-                    <ProgId Id="NConsole.HelpCommand" Description="NConsole.HelpCommand" />
-                </Class>
-                <Class Id="{9F64C28D-1E9C-33B2-8FBD-3DFCFCC670CA}" Context="InprocServer32" Description="NConsole.ArgumentAttribute" ThreadingModel="both" ForeignServer="mscoree.dll">
-                    <ProgId Id="NConsole.ArgumentAttribute" Description="NConsole.ArgumentAttribute" />
-                </Class>
-                <Class Id="{D1E139A6-D69B-3F43-9A89-9EBD502D718F}" Context="InprocServer32" Description="NConsole.SwitchAttribute" ThreadingModel="both" ForeignServer="mscoree.dll">
-                    <ProgId Id="NConsole.SwitchAttribute" Description="NConsole.SwitchAttribute" />
-                </Class>
-                <Class Id="{EE687D33-D440-389B-9935-09DD6A114FB3}" Context="InprocServer32" Description="NConsole.ConsoleHost" ThreadingModel="both" ForeignServer="mscoree.dll">
-                    <ProgId Id="NConsole.ConsoleHost" Description="NConsole.ConsoleHost" />
-                </Class>
-                <File Id="filEA326544F4E25C02E5E5DC3144171768" KeyPath="yes" Source="$(var.SourcePath)\NConsole.dll" />
-                <RegistryValue Root="HKCR" Key="CLSID\{92B30EAB-1E98-3E1C-91A9-0D304F6A1E56}\Implemented Categories\{62C8FE65-4EBB-45e7-B440-6E39B2CDBF29}" Value="" Type="string" Action="write" />
-                <RegistryValue Root="HKCR" Key="CLSID\{92B30EAB-1E98-3E1C-91A9-0D304F6A1E56}\InprocServer32\1.3.5963.27533" Name="Class" Value="NConsole.HelpCommand" Type="string" Action="write" />
-                <RegistryValue Root="HKCR" Key="CLSID\{92B30EAB-1E98-3E1C-91A9-0D304F6A1E56}\InprocServer32\1.3.5963.27533" Name="Assembly" Value="NConsole, Version=1.3.5963.27533, Culture=neutral, PublicKeyToken=0f839b9a5b9cbd65" Type="string" Action="write" />
-                <RegistryValue Root="HKCR" Key="CLSID\{92B30EAB-1E98-3E1C-91A9-0D304F6A1E56}\InprocServer32\1.3.5963.27533" Name="RuntimeVersion" Value="v4.0.30319" Type="string" Action="write" />
-                <RegistryValue Root="HKCR" Key="CLSID\{92B30EAB-1E98-3E1C-91A9-0D304F6A1E56}\InprocServer32\1.3.5963.27533" Name="CodeBase" Value="file:///[#filEA326544F4E25C02E5E5DC3144171768]" Type="string" Action="write" />
-                <RegistryValue Root="HKCR" Key="CLSID\{92B30EAB-1E98-3E1C-91A9-0D304F6A1E56}\InprocServer32" Name="Class" Value="NConsole.HelpCommand" Type="string" Action="write" />
-                <RegistryValue Root="HKCR" Key="CLSID\{92B30EAB-1E98-3E1C-91A9-0D304F6A1E56}\InprocServer32" Name="Assembly" Value="NConsole, Version=1.3.5963.27533, Culture=neutral, PublicKeyToken=0f839b9a5b9cbd65" Type="string" Action="write" />
-                <RegistryValue Root="HKCR" Key="CLSID\{92B30EAB-1E98-3E1C-91A9-0D304F6A1E56}\InprocServer32" Name="RuntimeVersion" Value="v4.0.30319" Type="string" Action="write" />
-                <RegistryValue Root="HKCR" Key="CLSID\{92B30EAB-1E98-3E1C-91A9-0D304F6A1E56}\InprocServer32" Name="CodeBase" Value="file:///[#filEA326544F4E25C02E5E5DC3144171768]" Type="string" Action="write" />
-                <RegistryValue Root="HKCR" Key="CLSID\{9F64C28D-1E9C-33B2-8FBD-3DFCFCC670CA}\Implemented Categories\{62C8FE65-4EBB-45e7-B440-6E39B2CDBF29}" Value="" Type="string" Action="write" />
-                <RegistryValue Root="HKCR" Key="CLSID\{9F64C28D-1E9C-33B2-8FBD-3DFCFCC670CA}\InprocServer32\1.3.5963.27533" Name="Class" Value="NConsole.ArgumentAttribute" Type="string" Action="write" />
-                <RegistryValue Root="HKCR" Key="CLSID\{9F64C28D-1E9C-33B2-8FBD-3DFCFCC670CA}\InprocServer32\1.3.5963.27533" Name="Assembly" Value="NConsole, Version=1.3.5963.27533, Culture=neutral, PublicKeyToken=0f839b9a5b9cbd65" Type="string" Action="write" />
-                <RegistryValue Root="HKCR" Key="CLSID\{9F64C28D-1E9C-33B2-8FBD-3DFCFCC670CA}\InprocServer32\1.3.5963.27533" Name="RuntimeVersion" Value="v4.0.30319" Type="string" Action="write" />
-                <RegistryValue Root="HKCR" Key="CLSID\{9F64C28D-1E9C-33B2-8FBD-3DFCFCC670CA}\InprocServer32\1.3.5963.27533" Name="CodeBase" Value="file:///[#filEA326544F4E25C02E5E5DC3144171768]" Type="string" Action="write" />
-                <RegistryValue Root="HKCR" Key="CLSID\{9F64C28D-1E9C-33B2-8FBD-3DFCFCC670CA}\InprocServer32" Name="Class" Value="NConsole.ArgumentAttribute" Type="string" Action="write" />
-                <RegistryValue Root="HKCR" Key="CLSID\{9F64C28D-1E9C-33B2-8FBD-3DFCFCC670CA}\InprocServer32" Name="Assembly" Value="NConsole, Version=1.3.5963.27533, Culture=neutral, PublicKeyToken=0f839b9a5b9cbd65" Type="string" Action="write" />
-                <RegistryValue Root="HKCR" Key="CLSID\{9F64C28D-1E9C-33B2-8FBD-3DFCFCC670CA}\InprocServer32" Name="RuntimeVersion" Value="v4.0.30319" Type="string" Action="write" />
-                <RegistryValue Root="HKCR" Key="CLSID\{9F64C28D-1E9C-33B2-8FBD-3DFCFCC670CA}\InprocServer32" Name="CodeBase" Value="file:///[#filEA326544F4E25C02E5E5DC3144171768]" Type="string" Action="write" />
-                <RegistryValue Root="HKCR" Key="CLSID\{D1E139A6-D69B-3F43-9A89-9EBD502D718F}\Implemented Categories\{62C8FE65-4EBB-45e7-B440-6E39B2CDBF29}" Value="" Type="string" Action="write" />
-                <RegistryValue Root="HKCR" Key="CLSID\{D1E139A6-D69B-3F43-9A89-9EBD502D718F}\InprocServer32\1.3.5963.27533" Name="Class" Value="NConsole.SwitchAttribute" Type="string" Action="write" />
-                <RegistryValue Root="HKCR" Key="CLSID\{D1E139A6-D69B-3F43-9A89-9EBD502D718F}\InprocServer32\1.3.5963.27533" Name="Assembly" Value="NConsole, Version=1.3.5963.27533, Culture=neutral, PublicKeyToken=0f839b9a5b9cbd65" Type="string" Action="write" />
-                <RegistryValue Root="HKCR" Key="CLSID\{D1E139A6-D69B-3F43-9A89-9EBD502D718F}\InprocServer32\1.3.5963.27533" Name="RuntimeVersion" Value="v4.0.30319" Type="string" Action="write" />
-                <RegistryValue Root="HKCR" Key="CLSID\{D1E139A6-D69B-3F43-9A89-9EBD502D718F}\InprocServer32\1.3.5963.27533" Name="CodeBase" Value="file:///[#filEA326544F4E25C02E5E5DC3144171768]" Type="string" Action="write" />
-                <RegistryValue Root="HKCR" Key="CLSID\{D1E139A6-D69B-3F43-9A89-9EBD502D718F}\InprocServer32" Name="Class" Value="NConsole.SwitchAttribute" Type="string" Action="write" />
-                <RegistryValue Root="HKCR" Key="CLSID\{D1E139A6-D69B-3F43-9A89-9EBD502D718F}\InprocServer32" Name="Assembly" Value="NConsole, Version=1.3.5963.27533, Culture=neutral, PublicKeyToken=0f839b9a5b9cbd65" Type="string" Action="write" />
-                <RegistryValue Root="HKCR" Key="CLSID\{D1E139A6-D69B-3F43-9A89-9EBD502D718F}\InprocServer32" Name="RuntimeVersion" Value="v4.0.30319" Type="string" Action="write" />
-                <RegistryValue Root="HKCR" Key="CLSID\{D1E139A6-D69B-3F43-9A89-9EBD502D718F}\InprocServer32" Name="CodeBase" Value="file:///[#filEA326544F4E25C02E5E5DC3144171768]" Type="string" Action="write" />
-                <RegistryValue Root="HKCR" Key="CLSID\{EE687D33-D440-389B-9935-09DD6A114FB3}\Implemented Categories\{62C8FE65-4EBB-45e7-B440-6E39B2CDBF29}" Value="" Type="string" Action="write" />
-                <RegistryValue Root="HKCR" Key="CLSID\{EE687D33-D440-389B-9935-09DD6A114FB3}\InprocServer32\1.3.5963.27533" Name="Class" Value="NConsole.ConsoleHost" Type="string" Action="write" />
-                <RegistryValue Root="HKCR" Key="CLSID\{EE687D33-D440-389B-9935-09DD6A114FB3}\InprocServer32\1.3.5963.27533" Name="Assembly" Value="NConsole, Version=1.3.5963.27533, Culture=neutral, PublicKeyToken=0f839b9a5b9cbd65" Type="string" Action="write" />
-                <RegistryValue Root="HKCR" Key="CLSID\{EE687D33-D440-389B-9935-09DD6A114FB3}\InprocServer32\1.3.5963.27533" Name="RuntimeVersion" Value="v4.0.30319" Type="string" Action="write" />
-                <RegistryValue Root="HKCR" Key="CLSID\{EE687D33-D440-389B-9935-09DD6A114FB3}\InprocServer32\1.3.5963.27533" Name="CodeBase" Value="file:///[#filEA326544F4E25C02E5E5DC3144171768]" Type="string" Action="write" />
-                <RegistryValue Root="HKCR" Key="CLSID\{EE687D33-D440-389B-9935-09DD6A114FB3}\InprocServer32" Name="Class" Value="NConsole.ConsoleHost" Type="string" Action="write" />
-                <RegistryValue Root="HKCR" Key="CLSID\{EE687D33-D440-389B-9935-09DD6A114FB3}\InprocServer32" Name="Assembly" Value="NConsole, Version=1.3.5963.27533, Culture=neutral, PublicKeyToken=0f839b9a5b9cbd65" Type="string" Action="write" />
-                <RegistryValue Root="HKCR" Key="CLSID\{EE687D33-D440-389B-9935-09DD6A114FB3}\InprocServer32" Name="RuntimeVersion" Value="v4.0.30319" Type="string" Action="write" />
-                <RegistryValue Root="HKCR" Key="CLSID\{EE687D33-D440-389B-9935-09DD6A114FB3}\InprocServer32" Name="CodeBase" Value="file:///[#filEA326544F4E25C02E5E5DC3144171768]" Type="string" Action="write" />
-            </Component>
-            <Component Id="cmp4EF681E940C9E20EA080DB3DA5BFF531" Directory="RootDirectory" Guid="*">
-                <File Id="filE1465DA3401877B048DC334009AB18B4" KeyPath="yes" Source="$(var.SourcePath)\NConsole.xml" />
-            </Component>
-            <Component Id="cmp6F0300C5B63980FD2F1566987FE7F216" Directory="RootDirectory" Guid="*">
-                <File Id="filCCECE5841B510C7D3FCB3A6E246AE174" KeyPath="yes" Source="$(var.SourcePath)\Newtonsoft.Json.dll" />
-            </Component>
-            <Component Id="cmp20174E0C694A4A5926FFFA07E361BA39" Directory="RootDirectory" Guid="*">
-                <File Id="filEABCE0C3E6A9FBB38D59A1965E694418" KeyPath="yes" Source="$(var.SourcePath)\Newtonsoft.Json.xml" />
-            </Component>
-            <Component Id="cmpDB0E1E99867094F8CB9FF5C59686A391" Directory="RootDirectory" Guid="*">
-                <Class Id="{05B59D89-95DD-36AE-A9CE-9B601ECA5261}" Context="InprocServer32" Description="NJsonSchema.CodeGeneration.EnumerationEntry" ThreadingModel="both" ForeignServer="mscoree.dll">
-                    <ProgId Id="NJsonSchema.CodeGeneration.EnumerationEntry" Description="NJsonSchema.CodeGeneration.EnumerationEntry" />
-                </Class>
-                <Class Id="{365F396B-734A-387A-BD60-3D72D52478D1}" Context="InprocServer32" Description="NJsonSchema.CodeGeneration.TypeScript.TypeScriptDerivedTypeMapping" ThreadingModel="both" ForeignServer="mscoree.dll">
-                    <ProgId Id="NJsonSchema.CodeGeneration.TypeScript.TypeScriptDerivedTypeMapping" Description="NJsonSchema.CodeGeneration.TypeScript.TypeScriptDerivedTypeMapping" />
-                </Class>
-                <Class Id="{C3EB4CF0-B6D9-3F47-B909-91105ED401CC}" Context="InprocServer32" Description="NJsonSchema.CodeGeneration.TypeScript.TypeScriptGeneratorSettings" ThreadingModel="both" ForeignServer="mscoree.dll">
-                    <ProgId Id="NJsonSchema.CodeGeneration.TypeScript.TypeScriptGeneratorSettings" Description="NJsonSchema.CodeGeneration.TypeScript.TypeScriptGeneratorSettings" />
-                </Class>
-                <Class Id="{E6B7B403-A034-336B-B404-3D65871D4E4D}" Context="InprocServer32" Description="NJsonSchema.CodeGeneration.CSharp.CSharpGeneratorSettings" ThreadingModel="both" ForeignServer="mscoree.dll">
-                    <ProgId Id="NJsonSchema.CodeGeneration.CSharp.CSharpGeneratorSettings" Description="NJsonSchema.CodeGeneration.CSharp.CSharpGeneratorSettings" />
-                </Class>
-                <Class Id="{F9F35287-DDF7-3948-883B-579D46540E30}" Context="InprocServer32" Description="NJsonSchema.CodeGeneration.TypeGeneratorResult" ThreadingModel="both" ForeignServer="mscoree.dll">
-                    <ProgId Id="NJsonSchema.CodeGeneration.TypeGeneratorResult" Description="NJsonSchema.CodeGeneration.TypeGeneratorResult" />
-                </Class>
-                <File Id="fil69E69326265A56E58AABD23A6FA13906" KeyPath="yes" Source="$(var.SourcePath)\NJsonSchema.CodeGeneration.dll" />
-                <ProgId Id="Record" />
-                <RegistryValue Root="HKCR" Key="CLSID\{05B59D89-95DD-36AE-A9CE-9B601ECA5261}\Implemented Categories\{62C8FE65-4EBB-45e7-B440-6E39B2CDBF29}" Value="" Type="string" Action="write" />
-                <RegistryValue Root="HKCR" Key="CLSID\{05B59D89-95DD-36AE-A9CE-9B601ECA5261}\InprocServer32\2.14.5967.31320" Name="Class" Value="NJsonSchema.CodeGeneration.EnumerationEntry" Type="string" Action="write" />
-                <RegistryValue Root="HKCR" Key="CLSID\{05B59D89-95DD-36AE-A9CE-9B601ECA5261}\InprocServer32\2.14.5967.31320" Name="Assembly" Value="NJsonSchema.CodeGeneration, Version=2.14.5967.31320, Culture=neutral, PublicKeyToken=null" Type="string" Action="write" />
-                <RegistryValue Root="HKCR" Key="CLSID\{05B59D89-95DD-36AE-A9CE-9B601ECA5261}\InprocServer32\2.14.5967.31320" Name="RuntimeVersion" Value="v4.0.30319" Type="string" Action="write" />
-                <RegistryValue Root="HKCR" Key="CLSID\{05B59D89-95DD-36AE-A9CE-9B601ECA5261}\InprocServer32\2.14.5967.31320" Name="CodeBase" Value="file:///[#fil69E69326265A56E58AABD23A6FA13906]" Type="string" Action="write" />
-                <RegistryValue Root="HKCR" Key="CLSID\{05B59D89-95DD-36AE-A9CE-9B601ECA5261}\InprocServer32" Name="Class" Value="NJsonSchema.CodeGeneration.EnumerationEntry" Type="string" Action="write" />
-                <RegistryValue Root="HKCR" Key="CLSID\{05B59D89-95DD-36AE-A9CE-9B601ECA5261}\InprocServer32" Name="Assembly" Value="NJsonSchema.CodeGeneration, Version=2.14.5967.31320, Culture=neutral, PublicKeyToken=null" Type="string" Action="write" />
-                <RegistryValue Root="HKCR" Key="CLSID\{05B59D89-95DD-36AE-A9CE-9B601ECA5261}\InprocServer32" Name="RuntimeVersion" Value="v4.0.30319" Type="string" Action="write" />
-                <RegistryValue Root="HKCR" Key="CLSID\{05B59D89-95DD-36AE-A9CE-9B601ECA5261}\InprocServer32" Name="CodeBase" Value="file:///[#fil69E69326265A56E58AABD23A6FA13906]" Type="string" Action="write" />
-                <RegistryValue Root="HKCR" Key="CLSID\{365F396B-734A-387A-BD60-3D72D52478D1}\Implemented Categories\{62C8FE65-4EBB-45e7-B440-6E39B2CDBF29}" Value="" Type="string" Action="write" />
-                <RegistryValue Root="HKCR" Key="CLSID\{365F396B-734A-387A-BD60-3D72D52478D1}\InprocServer32\2.14.5967.31320" Name="Class" Value="NJsonSchema.CodeGeneration.TypeScript.TypeScriptDerivedTypeMapping" Type="string" Action="write" />
-                <RegistryValue Root="HKCR" Key="CLSID\{365F396B-734A-387A-BD60-3D72D52478D1}\InprocServer32\2.14.5967.31320" Name="Assembly" Value="NJsonSchema.CodeGeneration, Version=2.14.5967.31320, Culture=neutral, PublicKeyToken=null" Type="string" Action="write" />
-                <RegistryValue Root="HKCR" Key="CLSID\{365F396B-734A-387A-BD60-3D72D52478D1}\InprocServer32\2.14.5967.31320" Name="RuntimeVersion" Value="v4.0.30319" Type="string" Action="write" />
-                <RegistryValue Root="HKCR" Key="CLSID\{365F396B-734A-387A-BD60-3D72D52478D1}\InprocServer32\2.14.5967.31320" Name="CodeBase" Value="file:///[#fil69E69326265A56E58AABD23A6FA13906]" Type="string" Action="write" />
-                <RegistryValue Root="HKCR" Key="CLSID\{365F396B-734A-387A-BD60-3D72D52478D1}\InprocServer32" Name="Class" Value="NJsonSchema.CodeGeneration.TypeScript.TypeScriptDerivedTypeMapping" Type="string" Action="write" />
-                <RegistryValue Root="HKCR" Key="CLSID\{365F396B-734A-387A-BD60-3D72D52478D1}\InprocServer32" Name="Assembly" Value="NJsonSchema.CodeGeneration, Version=2.14.5967.31320, Culture=neutral, PublicKeyToken=null" Type="string" Action="write" />
-                <RegistryValue Root="HKCR" Key="CLSID\{365F396B-734A-387A-BD60-3D72D52478D1}\InprocServer32" Name="RuntimeVersion" Value="v4.0.30319" Type="string" Action="write" />
-                <RegistryValue Root="HKCR" Key="CLSID\{365F396B-734A-387A-BD60-3D72D52478D1}\InprocServer32" Name="CodeBase" Value="file:///[#fil69E69326265A56E58AABD23A6FA13906]" Type="string" Action="write" />
-                <RegistryValue Root="HKCR" Key="CLSID\{C3EB4CF0-B6D9-3F47-B909-91105ED401CC}\Implemented Categories\{62C8FE65-4EBB-45e7-B440-6E39B2CDBF29}" Value="" Type="string" Action="write" />
-                <RegistryValue Root="HKCR" Key="CLSID\{C3EB4CF0-B6D9-3F47-B909-91105ED401CC}\InprocServer32\2.14.5967.31320" Name="Class" Value="NJsonSchema.CodeGeneration.TypeScript.TypeScriptGeneratorSettings" Type="string" Action="write" />
-                <RegistryValue Root="HKCR" Key="CLSID\{C3EB4CF0-B6D9-3F47-B909-91105ED401CC}\InprocServer32\2.14.5967.31320" Name="Assembly" Value="NJsonSchema.CodeGeneration, Version=2.14.5967.31320, Culture=neutral, PublicKeyToken=null" Type="string" Action="write" />
-                <RegistryValue Root="HKCR" Key="CLSID\{C3EB4CF0-B6D9-3F47-B909-91105ED401CC}\InprocServer32\2.14.5967.31320" Name="RuntimeVersion" Value="v4.0.30319" Type="string" Action="write" />
-                <RegistryValue Root="HKCR" Key="CLSID\{C3EB4CF0-B6D9-3F47-B909-91105ED401CC}\InprocServer32\2.14.5967.31320" Name="CodeBase" Value="file:///[#fil69E69326265A56E58AABD23A6FA13906]" Type="string" Action="write" />
-                <RegistryValue Root="HKCR" Key="CLSID\{C3EB4CF0-B6D9-3F47-B909-91105ED401CC}\InprocServer32" Name="Class" Value="NJsonSchema.CodeGeneration.TypeScript.TypeScriptGeneratorSettings" Type="string" Action="write" />
-                <RegistryValue Root="HKCR" Key="CLSID\{C3EB4CF0-B6D9-3F47-B909-91105ED401CC}\InprocServer32" Name="Assembly" Value="NJsonSchema.CodeGeneration, Version=2.14.5967.31320, Culture=neutral, PublicKeyToken=null" Type="string" Action="write" />
-                <RegistryValue Root="HKCR" Key="CLSID\{C3EB4CF0-B6D9-3F47-B909-91105ED401CC}\InprocServer32" Name="RuntimeVersion" Value="v4.0.30319" Type="string" Action="write" />
-                <RegistryValue Root="HKCR" Key="CLSID\{C3EB4CF0-B6D9-3F47-B909-91105ED401CC}\InprocServer32" Name="CodeBase" Value="file:///[#fil69E69326265A56E58AABD23A6FA13906]" Type="string" Action="write" />
-                <RegistryValue Root="HKCR" Key="CLSID\{E6B7B403-A034-336B-B404-3D65871D4E4D}\Implemented Categories\{62C8FE65-4EBB-45e7-B440-6E39B2CDBF29}" Value="" Type="string" Action="write" />
-                <RegistryValue Root="HKCR" Key="CLSID\{E6B7B403-A034-336B-B404-3D65871D4E4D}\InprocServer32\2.14.5967.31320" Name="Class" Value="NJsonSchema.CodeGeneration.CSharp.CSharpGeneratorSettings" Type="string" Action="write" />
-                <RegistryValue Root="HKCR" Key="CLSID\{E6B7B403-A034-336B-B404-3D65871D4E4D}\InprocServer32\2.14.5967.31320" Name="Assembly" Value="NJsonSchema.CodeGeneration, Version=2.14.5967.31320, Culture=neutral, PublicKeyToken=null" Type="string" Action="write" />
-                <RegistryValue Root="HKCR" Key="CLSID\{E6B7B403-A034-336B-B404-3D65871D4E4D}\InprocServer32\2.14.5967.31320" Name="RuntimeVersion" Value="v4.0.30319" Type="string" Action="write" />
-                <RegistryValue Root="HKCR" Key="CLSID\{E6B7B403-A034-336B-B404-3D65871D4E4D}\InprocServer32\2.14.5967.31320" Name="CodeBase" Value="file:///[#fil69E69326265A56E58AABD23A6FA13906]" Type="string" Action="write" />
-                <RegistryValue Root="HKCR" Key="CLSID\{E6B7B403-A034-336B-B404-3D65871D4E4D}\InprocServer32" Name="Class" Value="NJsonSchema.CodeGeneration.CSharp.CSharpGeneratorSettings" Type="string" Action="write" />
-                <RegistryValue Root="HKCR" Key="CLSID\{E6B7B403-A034-336B-B404-3D65871D4E4D}\InprocServer32" Name="Assembly" Value="NJsonSchema.CodeGeneration, Version=2.14.5967.31320, Culture=neutral, PublicKeyToken=null" Type="string" Action="write" />
-                <RegistryValue Root="HKCR" Key="CLSID\{E6B7B403-A034-336B-B404-3D65871D4E4D}\InprocServer32" Name="RuntimeVersion" Value="v4.0.30319" Type="string" Action="write" />
-                <RegistryValue Root="HKCR" Key="CLSID\{E6B7B403-A034-336B-B404-3D65871D4E4D}\InprocServer32" Name="CodeBase" Value="file:///[#fil69E69326265A56E58AABD23A6FA13906]" Type="string" Action="write" />
-                <RegistryValue Root="HKCR" Key="CLSID\{F9F35287-DDF7-3948-883B-579D46540E30}\Implemented Categories\{62C8FE65-4EBB-45e7-B440-6E39B2CDBF29}" Value="" Type="string" Action="write" />
-                <RegistryValue Root="HKCR" Key="CLSID\{F9F35287-DDF7-3948-883B-579D46540E30}\InprocServer32\2.14.5967.31320" Name="Class" Value="NJsonSchema.CodeGeneration.TypeGeneratorResult" Type="string" Action="write" />
-                <RegistryValue Root="HKCR" Key="CLSID\{F9F35287-DDF7-3948-883B-579D46540E30}\InprocServer32\2.14.5967.31320" Name="Assembly" Value="NJsonSchema.CodeGeneration, Version=2.14.5967.31320, Culture=neutral, PublicKeyToken=null" Type="string" Action="write" />
-                <RegistryValue Root="HKCR" Key="CLSID\{F9F35287-DDF7-3948-883B-579D46540E30}\InprocServer32\2.14.5967.31320" Name="RuntimeVersion" Value="v4.0.30319" Type="string" Action="write" />
-                <RegistryValue Root="HKCR" Key="CLSID\{F9F35287-DDF7-3948-883B-579D46540E30}\InprocServer32\2.14.5967.31320" Name="CodeBase" Value="file:///[#fil69E69326265A56E58AABD23A6FA13906]" Type="string" Action="write" />
-                <RegistryValue Root="HKCR" Key="CLSID\{F9F35287-DDF7-3948-883B-579D46540E30}\InprocServer32" Name="Class" Value="NJsonSchema.CodeGeneration.TypeGeneratorResult" Type="string" Action="write" />
-                <RegistryValue Root="HKCR" Key="CLSID\{F9F35287-DDF7-3948-883B-579D46540E30}\InprocServer32" Name="Assembly" Value="NJsonSchema.CodeGeneration, Version=2.14.5967.31320, Culture=neutral, PublicKeyToken=null" Type="string" Action="write" />
-                <RegistryValue Root="HKCR" Key="CLSID\{F9F35287-DDF7-3948-883B-579D46540E30}\InprocServer32" Name="RuntimeVersion" Value="v4.0.30319" Type="string" Action="write" />
-                <RegistryValue Root="HKCR" Key="CLSID\{F9F35287-DDF7-3948-883B-579D46540E30}\InprocServer32" Name="CodeBase" Value="file:///[#fil69E69326265A56E58AABD23A6FA13906]" Type="string" Action="write" />
-                <RegistryValue Root="HKCR" Key="Record\{234C0243-75B3-31C9-B043-5FB946EC5B4D}\2.14.5967.31320" Name="Class" Value="NJsonSchema.CodeGeneration.CSharp.CSharpClassStyle" Type="string" Action="write" />
-                <RegistryValue Root="HKCR" Key="Record\{234C0243-75B3-31C9-B043-5FB946EC5B4D}\2.14.5967.31320" Name="Assembly" Value="NJsonSchema.CodeGeneration, Version=2.14.5967.31320, Culture=neutral, PublicKeyToken=null" Type="string" Action="write" />
-                <RegistryValue Root="HKCR" Key="Record\{234C0243-75B3-31C9-B043-5FB946EC5B4D}\2.14.5967.31320" Name="RuntimeVersion" Value="v4.0.30319" Type="string" Action="write" />
-                <RegistryValue Root="HKCR" Key="Record\{234C0243-75B3-31C9-B043-5FB946EC5B4D}\2.14.5967.31320" Name="CodeBase" Value="file:///[#fil69E69326265A56E58AABD23A6FA13906]" Type="string" Action="write" />
-                <RegistryValue Root="HKCR" Key="Record\{8C79A5AA-F497-3362-8C96-00963B055D20}\2.14.5967.31320" Name="Class" Value="NJsonSchema.CodeGeneration.TypeScript.TypeScriptTypeStyle" Type="string" Action="write" />
-                <RegistryValue Root="HKCR" Key="Record\{8C79A5AA-F497-3362-8C96-00963B055D20}\2.14.5967.31320" Name="Assembly" Value="NJsonSchema.CodeGeneration, Version=2.14.5967.31320, Culture=neutral, PublicKeyToken=null" Type="string" Action="write" />
-                <RegistryValue Root="HKCR" Key="Record\{8C79A5AA-F497-3362-8C96-00963B055D20}\2.14.5967.31320" Name="RuntimeVersion" Value="v4.0.30319" Type="string" Action="write" />
-                <RegistryValue Root="HKCR" Key="Record\{8C79A5AA-F497-3362-8C96-00963B055D20}\2.14.5967.31320" Name="CodeBase" Value="file:///[#fil69E69326265A56E58AABD23A6FA13906]" Type="string" Action="write" />
-            </Component>
-            <Component Id="cmp0F72DC80E66380C61176B1A472BDB203" Directory="RootDirectory" Guid="*">
-                <File Id="fil967F1D6FED5D8E55E7C4B8711B422729" KeyPath="yes" Source="$(var.SourcePath)\NJsonSchema.CodeGeneration.pdb" />
-            </Component>
-            <Component Id="cmp19FE2E6712C318DF128B0BEEEAC96FAD" Directory="RootDirectory" Guid="*">
-                <File Id="filC0CB432EEDC939D89C8438BACBC5F227" KeyPath="yes" Source="$(var.SourcePath)\NJsonSchema.CodeGeneration.xml" />
-            </Component>
-            <Component Id="cmpCFDF9B03906A160A23B423DF1D391540" Directory="RootDirectory" Guid="*">
-                <Class Id="{2B3A2221-A9E1-3D0C-BCCF-9B27A366C032}" Context="InprocServer32" Description="NJsonSchema.JsonSchemaDefinitionAppender" ThreadingModel="both" ForeignServer="mscoree.dll">
-                    <ProgId Id="NJsonSchema.JsonSchemaDefinitionAppender" Description="NJsonSchema.JsonSchemaDefinitionAppender" />
-                </Class>
-                <Class Id="{79C2DC03-ECDF-311B-8BD7-7D466D2DE199}" Context="InprocServer32" Description="NJsonSchema.Generation.JsonSchemaGeneratorSettings" ThreadingModel="both" ForeignServer="mscoree.dll">
-                    <ProgId Id="NJsonSchema.Generation.JsonSchemaGeneratorSettings" Description="NJsonSchema.Generation.JsonSchemaGeneratorSettings" />
-                </Class>
-                <Class Id="{80DA76DE-2FF8-3F29-A8DB-AC712101D6AA}" Context="InprocServer32" Description="NJsonSchema.Annotations.JsonSchemaAttribute" ThreadingModel="both" ForeignServer="mscoree.dll">
-                    <ProgId Id="NJsonSchema.Annotations.JsonSchemaAttribute" Description="NJsonSchema.Annotations.JsonSchemaAttribute" />
-                </Class>
-                <Class Id="{E5606C86-EC1D-33E0-B0A7-233D4C09B618}" Context="InprocServer32" Description="NJsonSchema.SchemaResolver" ThreadingModel="both" ForeignServer="mscoree.dll">
-                    <ProgId Id="NJsonSchema.SchemaResolver" Description="NJsonSchema.SchemaResolver" />
-                </Class>
-                <Class Id="{E8ACA2C8-C254-3CE2-9847-99A78EDE53B3}" Context="InprocServer32" Description="NJsonSchema.JsonProperty" ThreadingModel="both" ForeignServer="mscoree.dll">
-                    <ProgId Id="NJsonSchema.JsonProperty" Description="NJsonSchema.JsonProperty" />
-                </Class>
-                <Class Id="{F477CB18-4654-336E-ADD0-9B55ED4F2BBC}" Context="InprocServer32" Description="NJsonSchema.JsonSchema4" ThreadingModel="both" ForeignServer="mscoree.dll">
-                    <ProgId Id="NJsonSchema.JsonSchema4" Description="NJsonSchema.JsonSchema4" />
-                </Class>
-                <File Id="filE7D2BAF36BE70670FE414AAABB6765E1" KeyPath="yes" Source="$(var.SourcePath)\NJsonSchema.dll" />
-                <ProgId Id="Record" />
-                <RegistryValue Root="HKCR" Key="CLSID\{2B3A2221-A9E1-3D0C-BCCF-9B27A366C032}\Implemented Categories\{62C8FE65-4EBB-45e7-B440-6E39B2CDBF29}" Value="" Type="string" Action="write" />
-                <RegistryValue Root="HKCR" Key="CLSID\{2B3A2221-A9E1-3D0C-BCCF-9B27A366C032}\InprocServer32\2.14.5967.31319" Name="Class" Value="NJsonSchema.JsonSchemaDefinitionAppender" Type="string" Action="write" />
-                <RegistryValue Root="HKCR" Key="CLSID\{2B3A2221-A9E1-3D0C-BCCF-9B27A366C032}\InprocServer32\2.14.5967.31319" Name="Assembly" Value="NJsonSchema, Version=2.14.5967.31319, Culture=neutral, PublicKeyToken=c2f9c3bdfae56102" Type="string" Action="write" />
-                <RegistryValue Root="HKCR" Key="CLSID\{2B3A2221-A9E1-3D0C-BCCF-9B27A366C032}\InprocServer32\2.14.5967.31319" Name="RuntimeVersion" Value="v4.0.30319" Type="string" Action="write" />
-                <RegistryValue Root="HKCR" Key="CLSID\{2B3A2221-A9E1-3D0C-BCCF-9B27A366C032}\InprocServer32\2.14.5967.31319" Name="CodeBase" Value="file:///[#filE7D2BAF36BE70670FE414AAABB6765E1]" Type="string" Action="write" />
-                <RegistryValue Root="HKCR" Key="CLSID\{2B3A2221-A9E1-3D0C-BCCF-9B27A366C032}\InprocServer32" Name="Class" Value="NJsonSchema.JsonSchemaDefinitionAppender" Type="string" Action="write" />
-                <RegistryValue Root="HKCR" Key="CLSID\{2B3A2221-A9E1-3D0C-BCCF-9B27A366C032}\InprocServer32" Name="Assembly" Value="NJsonSchema, Version=2.14.5967.31319, Culture=neutral, PublicKeyToken=c2f9c3bdfae56102" Type="string" Action="write" />
-                <RegistryValue Root="HKCR" Key="CLSID\{2B3A2221-A9E1-3D0C-BCCF-9B27A366C032}\InprocServer32" Name="RuntimeVersion" Value="v4.0.30319" Type="string" Action="write" />
-                <RegistryValue Root="HKCR" Key="CLSID\{2B3A2221-A9E1-3D0C-BCCF-9B27A366C032}\InprocServer32" Name="CodeBase" Value="file:///[#filE7D2BAF36BE70670FE414AAABB6765E1]" Type="string" Action="write" />
-                <RegistryValue Root="HKCR" Key="CLSID\{79C2DC03-ECDF-311B-8BD7-7D466D2DE199}\Implemented Categories\{62C8FE65-4EBB-45e7-B440-6E39B2CDBF29}" Value="" Type="string" Action="write" />
-                <RegistryValue Root="HKCR" Key="CLSID\{79C2DC03-ECDF-311B-8BD7-7D466D2DE199}\InprocServer32\2.14.5967.31319" Name="Class" Value="NJsonSchema.Generation.JsonSchemaGeneratorSettings" Type="string" Action="write" />
-                <RegistryValue Root="HKCR" Key="CLSID\{79C2DC03-ECDF-311B-8BD7-7D466D2DE199}\InprocServer32\2.14.5967.31319" Name="Assembly" Value="NJsonSchema, Version=2.14.5967.31319, Culture=neutral, PublicKeyToken=c2f9c3bdfae56102" Type="string" Action="write" />
-                <RegistryValue Root="HKCR" Key="CLSID\{79C2DC03-ECDF-311B-8BD7-7D466D2DE199}\InprocServer32\2.14.5967.31319" Name="RuntimeVersion" Value="v4.0.30319" Type="string" Action="write" />
-                <RegistryValue Root="HKCR" Key="CLSID\{79C2DC03-ECDF-311B-8BD7-7D466D2DE199}\InprocServer32\2.14.5967.31319" Name="CodeBase" Value="file:///[#filE7D2BAF36BE70670FE414AAABB6765E1]" Type="string" Action="write" />
-                <RegistryValue Root="HKCR" Key="CLSID\{79C2DC03-ECDF-311B-8BD7-7D466D2DE199}\InprocServer32" Name="Class" Value="NJsonSchema.Generation.JsonSchemaGeneratorSettings" Type="string" Action="write" />
-                <RegistryValue Root="HKCR" Key="CLSID\{79C2DC03-ECDF-311B-8BD7-7D466D2DE199}\InprocServer32" Name="Assembly" Value="NJsonSchema, Version=2.14.5967.31319, Culture=neutral, PublicKeyToken=c2f9c3bdfae56102" Type="string" Action="write" />
-                <RegistryValue Root="HKCR" Key="CLSID\{79C2DC03-ECDF-311B-8BD7-7D466D2DE199}\InprocServer32" Name="RuntimeVersion" Value="v4.0.30319" Type="string" Action="write" />
-                <RegistryValue Root="HKCR" Key="CLSID\{79C2DC03-ECDF-311B-8BD7-7D466D2DE199}\InprocServer32" Name="CodeBase" Value="file:///[#filE7D2BAF36BE70670FE414AAABB6765E1]" Type="string" Action="write" />
-                <RegistryValue Root="HKCR" Key="CLSID\{80DA76DE-2FF8-3F29-A8DB-AC712101D6AA}\Implemented Categories\{62C8FE65-4EBB-45e7-B440-6E39B2CDBF29}" Value="" Type="string" Action="write" />
-                <RegistryValue Root="HKCR" Key="CLSID\{80DA76DE-2FF8-3F29-A8DB-AC712101D6AA}\InprocServer32\2.14.5967.31319" Name="Class" Value="NJsonSchema.Annotations.JsonSchemaAttribute" Type="string" Action="write" />
-                <RegistryValue Root="HKCR" Key="CLSID\{80DA76DE-2FF8-3F29-A8DB-AC712101D6AA}\InprocServer32\2.14.5967.31319" Name="Assembly" Value="NJsonSchema, Version=2.14.5967.31319, Culture=neutral, PublicKeyToken=c2f9c3bdfae56102" Type="string" Action="write" />
-                <RegistryValue Root="HKCR" Key="CLSID\{80DA76DE-2FF8-3F29-A8DB-AC712101D6AA}\InprocServer32\2.14.5967.31319" Name="RuntimeVersion" Value="v4.0.30319" Type="string" Action="write" />
-                <RegistryValue Root="HKCR" Key="CLSID\{80DA76DE-2FF8-3F29-A8DB-AC712101D6AA}\InprocServer32\2.14.5967.31319" Name="CodeBase" Value="file:///[#filE7D2BAF36BE70670FE414AAABB6765E1]" Type="string" Action="write" />
-                <RegistryValue Root="HKCR" Key="CLSID\{80DA76DE-2FF8-3F29-A8DB-AC712101D6AA}\InprocServer32" Name="Class" Value="NJsonSchema.Annotations.JsonSchemaAttribute" Type="string" Action="write" />
-                <RegistryValue Root="HKCR" Key="CLSID\{80DA76DE-2FF8-3F29-A8DB-AC712101D6AA}\InprocServer32" Name="Assembly" Value="NJsonSchema, Version=2.14.5967.31319, Culture=neutral, PublicKeyToken=c2f9c3bdfae56102" Type="string" Action="write" />
-                <RegistryValue Root="HKCR" Key="CLSID\{80DA76DE-2FF8-3F29-A8DB-AC712101D6AA}\InprocServer32" Name="RuntimeVersion" Value="v4.0.30319" Type="string" Action="write" />
-                <RegistryValue Root="HKCR" Key="CLSID\{80DA76DE-2FF8-3F29-A8DB-AC712101D6AA}\InprocServer32" Name="CodeBase" Value="file:///[#filE7D2BAF36BE70670FE414AAABB6765E1]" Type="string" Action="write" />
-                <RegistryValue Root="HKCR" Key="CLSID\{E5606C86-EC1D-33E0-B0A7-233D4C09B618}\Implemented Categories\{62C8FE65-4EBB-45e7-B440-6E39B2CDBF29}" Value="" Type="string" Action="write" />
-                <RegistryValue Root="HKCR" Key="CLSID\{E5606C86-EC1D-33E0-B0A7-233D4C09B618}\InprocServer32\2.14.5967.31319" Name="Class" Value="NJsonSchema.SchemaResolver" Type="string" Action="write" />
-                <RegistryValue Root="HKCR" Key="CLSID\{E5606C86-EC1D-33E0-B0A7-233D4C09B618}\InprocServer32\2.14.5967.31319" Name="Assembly" Value="NJsonSchema, Version=2.14.5967.31319, Culture=neutral, PublicKeyToken=c2f9c3bdfae56102" Type="string" Action="write" />
-                <RegistryValue Root="HKCR" Key="CLSID\{E5606C86-EC1D-33E0-B0A7-233D4C09B618}\InprocServer32\2.14.5967.31319" Name="RuntimeVersion" Value="v4.0.30319" Type="string" Action="write" />
-                <RegistryValue Root="HKCR" Key="CLSID\{E5606C86-EC1D-33E0-B0A7-233D4C09B618}\InprocServer32\2.14.5967.31319" Name="CodeBase" Value="file:///[#filE7D2BAF36BE70670FE414AAABB6765E1]" Type="string" Action="write" />
-                <RegistryValue Root="HKCR" Key="CLSID\{E5606C86-EC1D-33E0-B0A7-233D4C09B618}\InprocServer32" Name="Class" Value="NJsonSchema.SchemaResolver" Type="string" Action="write" />
-                <RegistryValue Root="HKCR" Key="CLSID\{E5606C86-EC1D-33E0-B0A7-233D4C09B618}\InprocServer32" Name="Assembly" Value="NJsonSchema, Version=2.14.5967.31319, Culture=neutral, PublicKeyToken=c2f9c3bdfae56102" Type="string" Action="write" />
-                <RegistryValue Root="HKCR" Key="CLSID\{E5606C86-EC1D-33E0-B0A7-233D4C09B618}\InprocServer32" Name="RuntimeVersion" Value="v4.0.30319" Type="string" Action="write" />
-                <RegistryValue Root="HKCR" Key="CLSID\{E5606C86-EC1D-33E0-B0A7-233D4C09B618}\InprocServer32" Name="CodeBase" Value="file:///[#filE7D2BAF36BE70670FE414AAABB6765E1]" Type="string" Action="write" />
-                <RegistryValue Root="HKCR" Key="CLSID\{E8ACA2C8-C254-3CE2-9847-99A78EDE53B3}\Implemented Categories\{62C8FE65-4EBB-45e7-B440-6E39B2CDBF29}" Value="" Type="string" Action="write" />
-                <RegistryValue Root="HKCR" Key="CLSID\{E8ACA2C8-C254-3CE2-9847-99A78EDE53B3}\InprocServer32\2.14.5967.31319" Name="Class" Value="NJsonSchema.JsonProperty" Type="string" Action="write" />
-                <RegistryValue Root="HKCR" Key="CLSID\{E8ACA2C8-C254-3CE2-9847-99A78EDE53B3}\InprocServer32\2.14.5967.31319" Name="Assembly" Value="NJsonSchema, Version=2.14.5967.31319, Culture=neutral, PublicKeyToken=c2f9c3bdfae56102" Type="string" Action="write" />
-                <RegistryValue Root="HKCR" Key="CLSID\{E8ACA2C8-C254-3CE2-9847-99A78EDE53B3}\InprocServer32\2.14.5967.31319" Name="RuntimeVersion" Value="v4.0.30319" Type="string" Action="write" />
-                <RegistryValue Root="HKCR" Key="CLSID\{E8ACA2C8-C254-3CE2-9847-99A78EDE53B3}\InprocServer32\2.14.5967.31319" Name="CodeBase" Value="file:///[#filE7D2BAF36BE70670FE414AAABB6765E1]" Type="string" Action="write" />
-                <RegistryValue Root="HKCR" Key="CLSID\{E8ACA2C8-C254-3CE2-9847-99A78EDE53B3}\InprocServer32" Name="Class" Value="NJsonSchema.JsonProperty" Type="string" Action="write" />
-                <RegistryValue Root="HKCR" Key="CLSID\{E8ACA2C8-C254-3CE2-9847-99A78EDE53B3}\InprocServer32" Name="Assembly" Value="NJsonSchema, Version=2.14.5967.31319, Culture=neutral, PublicKeyToken=c2f9c3bdfae56102" Type="string" Action="write" />
-                <RegistryValue Root="HKCR" Key="CLSID\{E8ACA2C8-C254-3CE2-9847-99A78EDE53B3}\InprocServer32" Name="RuntimeVersion" Value="v4.0.30319" Type="string" Action="write" />
-                <RegistryValue Root="HKCR" Key="CLSID\{E8ACA2C8-C254-3CE2-9847-99A78EDE53B3}\InprocServer32" Name="CodeBase" Value="file:///[#filE7D2BAF36BE70670FE414AAABB6765E1]" Type="string" Action="write" />
-                <RegistryValue Root="HKCR" Key="CLSID\{F477CB18-4654-336E-ADD0-9B55ED4F2BBC}\Implemented Categories\{62C8FE65-4EBB-45e7-B440-6E39B2CDBF29}" Value="" Type="string" Action="write" />
-                <RegistryValue Root="HKCR" Key="CLSID\{F477CB18-4654-336E-ADD0-9B55ED4F2BBC}\InprocServer32\2.14.5967.31319" Name="Class" Value="NJsonSchema.JsonSchema4" Type="string" Action="write" />
-                <RegistryValue Root="HKCR" Key="CLSID\{F477CB18-4654-336E-ADD0-9B55ED4F2BBC}\InprocServer32\2.14.5967.31319" Name="Assembly" Value="NJsonSchema, Version=2.14.5967.31319, Culture=neutral, PublicKeyToken=c2f9c3bdfae56102" Type="string" Action="write" />
-                <RegistryValue Root="HKCR" Key="CLSID\{F477CB18-4654-336E-ADD0-9B55ED4F2BBC}\InprocServer32\2.14.5967.31319" Name="RuntimeVersion" Value="v4.0.30319" Type="string" Action="write" />
-                <RegistryValue Root="HKCR" Key="CLSID\{F477CB18-4654-336E-ADD0-9B55ED4F2BBC}\InprocServer32\2.14.5967.31319" Name="CodeBase" Value="file:///[#filE7D2BAF36BE70670FE414AAABB6765E1]" Type="string" Action="write" />
-                <RegistryValue Root="HKCR" Key="CLSID\{F477CB18-4654-336E-ADD0-9B55ED4F2BBC}\InprocServer32" Name="Class" Value="NJsonSchema.JsonSchema4" Type="string" Action="write" />
-                <RegistryValue Root="HKCR" Key="CLSID\{F477CB18-4654-336E-ADD0-9B55ED4F2BBC}\InprocServer32" Name="Assembly" Value="NJsonSchema, Version=2.14.5967.31319, Culture=neutral, PublicKeyToken=c2f9c3bdfae56102" Type="string" Action="write" />
-                <RegistryValue Root="HKCR" Key="CLSID\{F477CB18-4654-336E-ADD0-9B55ED4F2BBC}\InprocServer32" Name="RuntimeVersion" Value="v4.0.30319" Type="string" Action="write" />
-                <RegistryValue Root="HKCR" Key="CLSID\{F477CB18-4654-336E-ADD0-9B55ED4F2BBC}\InprocServer32" Name="CodeBase" Value="file:///[#filE7D2BAF36BE70670FE414AAABB6765E1]" Type="string" Action="write" />
-                <RegistryValue Root="HKCR" Key="Record\{08717534-BC90-3946-AEDF-580FA6D8F88F}\2.14.5967.31319" Name="Class" Value="NJsonSchema.Validation.ValidationErrorKind" Type="string" Action="write" />
-                <RegistryValue Root="HKCR" Key="Record\{08717534-BC90-3946-AEDF-580FA6D8F88F}\2.14.5967.31319" Name="Assembly" Value="NJsonSchema, Version=2.14.5967.31319, Culture=neutral, PublicKeyToken=c2f9c3bdfae56102" Type="string" Action="write" />
-                <RegistryValue Root="HKCR" Key="Record\{08717534-BC90-3946-AEDF-580FA6D8F88F}\2.14.5967.31319" Name="RuntimeVersion" Value="v4.0.30319" Type="string" Action="write" />
-                <RegistryValue Root="HKCR" Key="Record\{08717534-BC90-3946-AEDF-580FA6D8F88F}\2.14.5967.31319" Name="CodeBase" Value="file:///[#filE7D2BAF36BE70670FE414AAABB6765E1]" Type="string" Action="write" />
-                <RegistryValue Root="HKCR" Key="Record\{587D2766-59DE-32DD-8E30-E0CE33A85860}\2.14.5967.31319" Name="Class" Value="NJsonSchema.EnumHandling" Type="string" Action="write" />
-                <RegistryValue Root="HKCR" Key="Record\{587D2766-59DE-32DD-8E30-E0CE33A85860}\2.14.5967.31319" Name="Assembly" Value="NJsonSchema, Version=2.14.5967.31319, Culture=neutral, PublicKeyToken=c2f9c3bdfae56102" Type="string" Action="write" />
-                <RegistryValue Root="HKCR" Key="Record\{587D2766-59DE-32DD-8E30-E0CE33A85860}\2.14.5967.31319" Name="RuntimeVersion" Value="v4.0.30319" Type="string" Action="write" />
-                <RegistryValue Root="HKCR" Key="Record\{587D2766-59DE-32DD-8E30-E0CE33A85860}\2.14.5967.31319" Name="CodeBase" Value="file:///[#filE7D2BAF36BE70670FE414AAABB6765E1]" Type="string" Action="write" />
-                <RegistryValue Root="HKCR" Key="Record\{5ADC74C8-7271-3C6A-925E-07505C4E50B8}\2.14.5967.31319" Name="Class" Value="NJsonSchema.JsonObjectType" Type="string" Action="write" />
-                <RegistryValue Root="HKCR" Key="Record\{5ADC74C8-7271-3C6A-925E-07505C4E50B8}\2.14.5967.31319" Name="Assembly" Value="NJsonSchema, Version=2.14.5967.31319, Culture=neutral, PublicKeyToken=c2f9c3bdfae56102" Type="string" Action="write" />
-                <RegistryValue Root="HKCR" Key="Record\{5ADC74C8-7271-3C6A-925E-07505C4E50B8}\2.14.5967.31319" Name="RuntimeVersion" Value="v4.0.30319" Type="string" Action="write" />
-                <RegistryValue Root="HKCR" Key="Record\{5ADC74C8-7271-3C6A-925E-07505C4E50B8}\2.14.5967.31319" Name="CodeBase" Value="file:///[#filE7D2BAF36BE70670FE414AAABB6765E1]" Type="string" Action="write" />
-            </Component>
-            <Component Id="cmp1C1136F93E85EEFA43E6D2D9FFB0B6F2" Directory="RootDirectory" Guid="*">
-                <File Id="filD695A73671F7C09A8F5F9B000178428E" KeyPath="yes" Source="$(var.SourcePath)\NJsonSchema.xml" />
-            </Component>
-            <Component Id="cmpD433CB41F7E59DBB651203A1637871EF" Directory="RootDirectory" Guid="*">
-<<<<<<< HEAD
-                <Class Id="{10428AAB-FB98-36F6-87A8-900869E72764}" Context="InprocServer32" Description="NSwag.CodeGeneration.CodeGenerators.TypeScript.SwaggerToTypeScriptClientGeneratorSettings" ThreadingModel="both" ForeignServer="mscoree.dll">
-                    <ProgId Id="NSwag.CodeGeneration.CodeGenerators.TypeScript.SwaggerToTypeScriptClientGeneratorSettings" Description="NSwag.CodeGeneration.CodeGenerators.TypeScript.SwaggerToTypeScriptClientGeneratorSettings" />
-                </Class>
-                <Class Id="{2143CF8B-64C7-3582-9B14-A847C9BD2835}" Context="InprocServer32" Description="NSwag.CodeGeneration.SwaggerGenerators.WebApi.WebApiAssemblyToSwaggerGeneratorSettings" ThreadingModel="both" ForeignServer="mscoree.dll">
-                    <ProgId Id="NSwag.CodeGeneration.SwaggerGenerators.WebApi.WebApiAssemblyToSwaggerGeneratorSettings" Description="NSwag.CodeGeneration.SwaggerGenerators.WebApi.WebApiAssemblyToSwaggerGeneratorSettings" />
-                </Class>
-                <Class Id="{3BBC2678-681A-3C91-8E7A-E68B6CC8AFFF}" Context="InprocServer32" Description="NSwag.CodeGeneration.CodeGenerators.CSharp.SwaggerToCSharpWebApiControllerGeneratorSettings" ThreadingModel="both" ForeignServer="mscoree.dll">
-                    <ProgId Id="NSwag.CodeGeneration.CodeGenerators.CSharp.SwaggerToCSharpWebApiControllerGeneratorSettings" Description="NSwag.CodeGeneration.CodeGenerators.CSharp.SwaggerToCSharpWebApiControllerGeneratorSettings" />
-                </Class>
-                <Class Id="{4189B5EE-47DC-3164-B353-A7A966302FED}" Context="InprocServer32" Description="NSwag.CodeGeneration.CodeGenerators.OperationNameGenerators.MultipleClientsFromPathSegmentsOperationNameGenerator" ThreadingModel="both" ForeignServer="mscoree.dll">
-                    <ProgId Id="NSwag.CodeGeneration.CodeGenerators.OperationNameGenerators.MultipleClientsFromPathSegmentsOperationNameGenerator" Description="NSwag.CodeGeneration.CodeGenerators.OperationNameGenerators.MultipleClientsFromPathSegmentsOperationNameGenerator" />
-                </Class>
-                <Class Id="{5074AB65-FC2D-3DF4-BF26-0B713E6E21D5}" Context="InprocServer32" Description="NSwag.CodeGeneration.CodeGenerators.OperationNameGenerators.MultipleClientsFromOperationIdOperationNameGenerator" ThreadingModel="both" ForeignServer="mscoree.dll">
-                    <ProgId Id="NSwag.CodeGeneration.CodeGenerators.OperationNameGenerators.MultipleClientsFromOperationIdOperationNameGenerator" Description="NSwag.CodeGeneration.CodeGenerators.OperationNameGenerators.MultipleClientsFromOperationIdOperationNameGenerator" />
-                </Class>
-                <Class Id="{6DB68626-F182-387B-B44C-DFEDC0E78584}" Context="InprocServer32" Description="NSwag.CodeGeneration.CodeGenerators.CodeGeneratorBaseSettings" ThreadingModel="both" ForeignServer="mscoree.dll">
-                    <ProgId Id="NSwag.CodeGeneration.CodeGenerators.CodeGeneratorBaseSettings" Description="NSwag.CodeGeneration.CodeGenerators.CodeGeneratorBaseSettings" />
-                </Class>
-                <Class Id="{7708FD7F-29AC-36DA-942B-AD84A0053F2D}" Context="InprocServer32" Description="NSwag.CodeGeneration.CodeGenerators.ControllerGeneratorBaseSettings" ThreadingModel="both" ForeignServer="mscoree.dll">
-                    <ProgId Id="NSwag.CodeGeneration.CodeGenerators.ControllerGeneratorBaseSettings" Description="NSwag.CodeGeneration.CodeGenerators.ControllerGeneratorBaseSettings" />
-                </Class>
-                <Class Id="{BE048792-3C4C-3D32-906B-1E538EEC87B7}" Context="InprocServer32" Description="NSwag.CodeGeneration.CodeGenerators.CSharp.SwaggerToCSharpClientGeneratorSettings" ThreadingModel="both" ForeignServer="mscoree.dll">
-                    <ProgId Id="NSwag.CodeGeneration.CodeGenerators.CSharp.SwaggerToCSharpClientGeneratorSettings" Description="NSwag.CodeGeneration.CodeGenerators.CSharp.SwaggerToCSharpClientGeneratorSettings" />
-                </Class>
-                <Class Id="{E03117EB-6C29-37DE-8083-10BD5FDA24A3}" Context="InprocServer32" Description="NSwag.CodeGeneration.SwaggerGenerators.AssemblyTypeToSwaggerGeneratorSettings" ThreadingModel="both" ForeignServer="mscoree.dll">
-                    <ProgId Id="NSwag.CodeGeneration.SwaggerGenerators.AssemblyTypeToSwaggerGeneratorSettings" Description="NSwag.CodeGeneration.SwaggerGenerators.AssemblyTypeToSwaggerGeneratorSettings" />
-                </Class>
-                <Class Id="{E2437CE4-1B93-31EB-9E09-A98C4D8364E4}" Context="InprocServer32" Description="NSwag.CodeGeneration.CodeGenerators.OperationNameGenerators.SingleClientFromOperationIdOperationNameGenerator" ThreadingModel="both" ForeignServer="mscoree.dll">
-                    <ProgId Id="NSwag.CodeGeneration.CodeGenerators.OperationNameGenerators.SingleClientFromOperationIdOperationNameGenerator" Description="NSwag.CodeGeneration.CodeGenerators.OperationNameGenerators.SingleClientFromOperationIdOperationNameGenerator" />
-                </Class>
-                <File Id="filDC94E2DB0A7DAD32A328930C80E6419C" KeyPath="yes" Source="$(var.SourcePath)\NSwag.CodeGeneration.dll" />
-                <ProgId Id="Record" />
-                <RegistryValue Root="HKCR" Key="CLSID\{10428AAB-FB98-36F6-87A8-900869E72764}\Implemented Categories\{62C8FE65-4EBB-45e7-B440-6E39B2CDBF29}" Value="" Type="string" Action="write" />
-                <RegistryValue Root="HKCR" Key="CLSID\{10428AAB-FB98-36F6-87A8-900869E72764}\InprocServer32\2.15.5967.40556" Name="Class" Value="NSwag.CodeGeneration.CodeGenerators.TypeScript.SwaggerToTypeScriptClientGeneratorSettings" Type="string" Action="write" />
-                <RegistryValue Root="HKCR" Key="CLSID\{10428AAB-FB98-36F6-87A8-900869E72764}\InprocServer32\2.15.5967.40556" Name="Assembly" Value="NSwag.CodeGeneration, Version=2.15.5967.40556, Culture=neutral, PublicKeyToken=null" Type="string" Action="write" />
-                <RegistryValue Root="HKCR" Key="CLSID\{10428AAB-FB98-36F6-87A8-900869E72764}\InprocServer32\2.15.5967.40556" Name="RuntimeVersion" Value="v4.0.30319" Type="string" Action="write" />
-                <RegistryValue Root="HKCR" Key="CLSID\{10428AAB-FB98-36F6-87A8-900869E72764}\InprocServer32\2.15.5967.40556" Name="CodeBase" Value="file:///[#filDC94E2DB0A7DAD32A328930C80E6419C]" Type="string" Action="write" />
-                <RegistryValue Root="HKCR" Key="CLSID\{10428AAB-FB98-36F6-87A8-900869E72764}\InprocServer32" Name="Class" Value="NSwag.CodeGeneration.CodeGenerators.TypeScript.SwaggerToTypeScriptClientGeneratorSettings" Type="string" Action="write" />
-                <RegistryValue Root="HKCR" Key="CLSID\{10428AAB-FB98-36F6-87A8-900869E72764}\InprocServer32" Name="Assembly" Value="NSwag.CodeGeneration, Version=2.15.5967.40556, Culture=neutral, PublicKeyToken=null" Type="string" Action="write" />
-                <RegistryValue Root="HKCR" Key="CLSID\{10428AAB-FB98-36F6-87A8-900869E72764}\InprocServer32" Name="RuntimeVersion" Value="v4.0.30319" Type="string" Action="write" />
-                <RegistryValue Root="HKCR" Key="CLSID\{10428AAB-FB98-36F6-87A8-900869E72764}\InprocServer32" Name="CodeBase" Value="file:///[#filDC94E2DB0A7DAD32A328930C80E6419C]" Type="string" Action="write" />
-                <RegistryValue Root="HKCR" Key="CLSID\{2143CF8B-64C7-3582-9B14-A847C9BD2835}\Implemented Categories\{62C8FE65-4EBB-45e7-B440-6E39B2CDBF29}" Value="" Type="string" Action="write" />
-                <RegistryValue Root="HKCR" Key="CLSID\{2143CF8B-64C7-3582-9B14-A847C9BD2835}\InprocServer32\2.15.5967.40556" Name="Class" Value="NSwag.CodeGeneration.SwaggerGenerators.WebApi.WebApiAssemblyToSwaggerGeneratorSettings" Type="string" Action="write" />
-                <RegistryValue Root="HKCR" Key="CLSID\{2143CF8B-64C7-3582-9B14-A847C9BD2835}\InprocServer32\2.15.5967.40556" Name="Assembly" Value="NSwag.CodeGeneration, Version=2.15.5967.40556, Culture=neutral, PublicKeyToken=null" Type="string" Action="write" />
-                <RegistryValue Root="HKCR" Key="CLSID\{2143CF8B-64C7-3582-9B14-A847C9BD2835}\InprocServer32\2.15.5967.40556" Name="RuntimeVersion" Value="v4.0.30319" Type="string" Action="write" />
-                <RegistryValue Root="HKCR" Key="CLSID\{2143CF8B-64C7-3582-9B14-A847C9BD2835}\InprocServer32\2.15.5967.40556" Name="CodeBase" Value="file:///[#filDC94E2DB0A7DAD32A328930C80E6419C]" Type="string" Action="write" />
-                <RegistryValue Root="HKCR" Key="CLSID\{2143CF8B-64C7-3582-9B14-A847C9BD2835}\InprocServer32" Name="Class" Value="NSwag.CodeGeneration.SwaggerGenerators.WebApi.WebApiAssemblyToSwaggerGeneratorSettings" Type="string" Action="write" />
-                <RegistryValue Root="HKCR" Key="CLSID\{2143CF8B-64C7-3582-9B14-A847C9BD2835}\InprocServer32" Name="Assembly" Value="NSwag.CodeGeneration, Version=2.15.5967.40556, Culture=neutral, PublicKeyToken=null" Type="string" Action="write" />
-                <RegistryValue Root="HKCR" Key="CLSID\{2143CF8B-64C7-3582-9B14-A847C9BD2835}\InprocServer32" Name="RuntimeVersion" Value="v4.0.30319" Type="string" Action="write" />
-                <RegistryValue Root="HKCR" Key="CLSID\{2143CF8B-64C7-3582-9B14-A847C9BD2835}\InprocServer32" Name="CodeBase" Value="file:///[#filDC94E2DB0A7DAD32A328930C80E6419C]" Type="string" Action="write" />
-                <RegistryValue Root="HKCR" Key="CLSID\{3BBC2678-681A-3C91-8E7A-E68B6CC8AFFF}\Implemented Categories\{62C8FE65-4EBB-45e7-B440-6E39B2CDBF29}" Value="" Type="string" Action="write" />
-                <RegistryValue Root="HKCR" Key="CLSID\{3BBC2678-681A-3C91-8E7A-E68B6CC8AFFF}\InprocServer32\2.15.5967.40556" Name="Class" Value="NSwag.CodeGeneration.CodeGenerators.CSharp.SwaggerToCSharpWebApiControllerGeneratorSettings" Type="string" Action="write" />
-                <RegistryValue Root="HKCR" Key="CLSID\{3BBC2678-681A-3C91-8E7A-E68B6CC8AFFF}\InprocServer32\2.15.5967.40556" Name="Assembly" Value="NSwag.CodeGeneration, Version=2.15.5967.40556, Culture=neutral, PublicKeyToken=null" Type="string" Action="write" />
-                <RegistryValue Root="HKCR" Key="CLSID\{3BBC2678-681A-3C91-8E7A-E68B6CC8AFFF}\InprocServer32\2.15.5967.40556" Name="RuntimeVersion" Value="v4.0.30319" Type="string" Action="write" />
-                <RegistryValue Root="HKCR" Key="CLSID\{3BBC2678-681A-3C91-8E7A-E68B6CC8AFFF}\InprocServer32\2.15.5967.40556" Name="CodeBase" Value="file:///[#filDC94E2DB0A7DAD32A328930C80E6419C]" Type="string" Action="write" />
-                <RegistryValue Root="HKCR" Key="CLSID\{3BBC2678-681A-3C91-8E7A-E68B6CC8AFFF}\InprocServer32" Name="Class" Value="NSwag.CodeGeneration.CodeGenerators.CSharp.SwaggerToCSharpWebApiControllerGeneratorSettings" Type="string" Action="write" />
-                <RegistryValue Root="HKCR" Key="CLSID\{3BBC2678-681A-3C91-8E7A-E68B6CC8AFFF}\InprocServer32" Name="Assembly" Value="NSwag.CodeGeneration, Version=2.15.5967.40556, Culture=neutral, PublicKeyToken=null" Type="string" Action="write" />
-                <RegistryValue Root="HKCR" Key="CLSID\{3BBC2678-681A-3C91-8E7A-E68B6CC8AFFF}\InprocServer32" Name="RuntimeVersion" Value="v4.0.30319" Type="string" Action="write" />
-                <RegistryValue Root="HKCR" Key="CLSID\{3BBC2678-681A-3C91-8E7A-E68B6CC8AFFF}\InprocServer32" Name="CodeBase" Value="file:///[#filDC94E2DB0A7DAD32A328930C80E6419C]" Type="string" Action="write" />
-                <RegistryValue Root="HKCR" Key="CLSID\{4189B5EE-47DC-3164-B353-A7A966302FED}\Implemented Categories\{62C8FE65-4EBB-45e7-B440-6E39B2CDBF29}" Value="" Type="string" Action="write" />
-                <RegistryValue Root="HKCR" Key="CLSID\{4189B5EE-47DC-3164-B353-A7A966302FED}\InprocServer32\2.15.5967.40556" Name="Class" Value="NSwag.CodeGeneration.CodeGenerators.OperationNameGenerators.MultipleClientsFromPathSegmentsOperationNameGenerator" Type="string" Action="write" />
-                <RegistryValue Root="HKCR" Key="CLSID\{4189B5EE-47DC-3164-B353-A7A966302FED}\InprocServer32\2.15.5967.40556" Name="Assembly" Value="NSwag.CodeGeneration, Version=2.15.5967.40556, Culture=neutral, PublicKeyToken=null" Type="string" Action="write" />
-                <RegistryValue Root="HKCR" Key="CLSID\{4189B5EE-47DC-3164-B353-A7A966302FED}\InprocServer32\2.15.5967.40556" Name="RuntimeVersion" Value="v4.0.30319" Type="string" Action="write" />
-                <RegistryValue Root="HKCR" Key="CLSID\{4189B5EE-47DC-3164-B353-A7A966302FED}\InprocServer32\2.15.5967.40556" Name="CodeBase" Value="file:///[#filDC94E2DB0A7DAD32A328930C80E6419C]" Type="string" Action="write" />
-                <RegistryValue Root="HKCR" Key="CLSID\{4189B5EE-47DC-3164-B353-A7A966302FED}\InprocServer32" Name="Class" Value="NSwag.CodeGeneration.CodeGenerators.OperationNameGenerators.MultipleClientsFromPathSegmentsOperationNameGenerator" Type="string" Action="write" />
-                <RegistryValue Root="HKCR" Key="CLSID\{4189B5EE-47DC-3164-B353-A7A966302FED}\InprocServer32" Name="Assembly" Value="NSwag.CodeGeneration, Version=2.15.5967.40556, Culture=neutral, PublicKeyToken=null" Type="string" Action="write" />
-                <RegistryValue Root="HKCR" Key="CLSID\{4189B5EE-47DC-3164-B353-A7A966302FED}\InprocServer32" Name="RuntimeVersion" Value="v4.0.30319" Type="string" Action="write" />
-                <RegistryValue Root="HKCR" Key="CLSID\{4189B5EE-47DC-3164-B353-A7A966302FED}\InprocServer32" Name="CodeBase" Value="file:///[#filDC94E2DB0A7DAD32A328930C80E6419C]" Type="string" Action="write" />
-                <RegistryValue Root="HKCR" Key="CLSID\{5074AB65-FC2D-3DF4-BF26-0B713E6E21D5}\Implemented Categories\{62C8FE65-4EBB-45e7-B440-6E39B2CDBF29}" Value="" Type="string" Action="write" />
-                <RegistryValue Root="HKCR" Key="CLSID\{5074AB65-FC2D-3DF4-BF26-0B713E6E21D5}\InprocServer32\2.15.5967.40556" Name="Class" Value="NSwag.CodeGeneration.CodeGenerators.OperationNameGenerators.MultipleClientsFromOperationIdOperationNameGenerator" Type="string" Action="write" />
-                <RegistryValue Root="HKCR" Key="CLSID\{5074AB65-FC2D-3DF4-BF26-0B713E6E21D5}\InprocServer32\2.15.5967.40556" Name="Assembly" Value="NSwag.CodeGeneration, Version=2.15.5967.40556, Culture=neutral, PublicKeyToken=null" Type="string" Action="write" />
-                <RegistryValue Root="HKCR" Key="CLSID\{5074AB65-FC2D-3DF4-BF26-0B713E6E21D5}\InprocServer32\2.15.5967.40556" Name="RuntimeVersion" Value="v4.0.30319" Type="string" Action="write" />
-                <RegistryValue Root="HKCR" Key="CLSID\{5074AB65-FC2D-3DF4-BF26-0B713E6E21D5}\InprocServer32\2.15.5967.40556" Name="CodeBase" Value="file:///[#filDC94E2DB0A7DAD32A328930C80E6419C]" Type="string" Action="write" />
-                <RegistryValue Root="HKCR" Key="CLSID\{5074AB65-FC2D-3DF4-BF26-0B713E6E21D5}\InprocServer32" Name="Class" Value="NSwag.CodeGeneration.CodeGenerators.OperationNameGenerators.MultipleClientsFromOperationIdOperationNameGenerator" Type="string" Action="write" />
-                <RegistryValue Root="HKCR" Key="CLSID\{5074AB65-FC2D-3DF4-BF26-0B713E6E21D5}\InprocServer32" Name="Assembly" Value="NSwag.CodeGeneration, Version=2.15.5967.40556, Culture=neutral, PublicKeyToken=null" Type="string" Action="write" />
-                <RegistryValue Root="HKCR" Key="CLSID\{5074AB65-FC2D-3DF4-BF26-0B713E6E21D5}\InprocServer32" Name="RuntimeVersion" Value="v4.0.30319" Type="string" Action="write" />
-                <RegistryValue Root="HKCR" Key="CLSID\{5074AB65-FC2D-3DF4-BF26-0B713E6E21D5}\InprocServer32" Name="CodeBase" Value="file:///[#filDC94E2DB0A7DAD32A328930C80E6419C]" Type="string" Action="write" />
-                <RegistryValue Root="HKCR" Key="CLSID\{6DB68626-F182-387B-B44C-DFEDC0E78584}\Implemented Categories\{62C8FE65-4EBB-45e7-B440-6E39B2CDBF29}" Value="" Type="string" Action="write" />
-                <RegistryValue Root="HKCR" Key="CLSID\{6DB68626-F182-387B-B44C-DFEDC0E78584}\InprocServer32\2.15.5967.40556" Name="Class" Value="NSwag.CodeGeneration.CodeGenerators.CodeGeneratorBaseSettings" Type="string" Action="write" />
-                <RegistryValue Root="HKCR" Key="CLSID\{6DB68626-F182-387B-B44C-DFEDC0E78584}\InprocServer32\2.15.5967.40556" Name="Assembly" Value="NSwag.CodeGeneration, Version=2.15.5967.40556, Culture=neutral, PublicKeyToken=null" Type="string" Action="write" />
-                <RegistryValue Root="HKCR" Key="CLSID\{6DB68626-F182-387B-B44C-DFEDC0E78584}\InprocServer32\2.15.5967.40556" Name="RuntimeVersion" Value="v4.0.30319" Type="string" Action="write" />
-                <RegistryValue Root="HKCR" Key="CLSID\{6DB68626-F182-387B-B44C-DFEDC0E78584}\InprocServer32\2.15.5967.40556" Name="CodeBase" Value="file:///[#filDC94E2DB0A7DAD32A328930C80E6419C]" Type="string" Action="write" />
-                <RegistryValue Root="HKCR" Key="CLSID\{6DB68626-F182-387B-B44C-DFEDC0E78584}\InprocServer32" Name="Class" Value="NSwag.CodeGeneration.CodeGenerators.CodeGeneratorBaseSettings" Type="string" Action="write" />
-                <RegistryValue Root="HKCR" Key="CLSID\{6DB68626-F182-387B-B44C-DFEDC0E78584}\InprocServer32" Name="Assembly" Value="NSwag.CodeGeneration, Version=2.15.5967.40556, Culture=neutral, PublicKeyToken=null" Type="string" Action="write" />
-                <RegistryValue Root="HKCR" Key="CLSID\{6DB68626-F182-387B-B44C-DFEDC0E78584}\InprocServer32" Name="RuntimeVersion" Value="v4.0.30319" Type="string" Action="write" />
-                <RegistryValue Root="HKCR" Key="CLSID\{6DB68626-F182-387B-B44C-DFEDC0E78584}\InprocServer32" Name="CodeBase" Value="file:///[#filDC94E2DB0A7DAD32A328930C80E6419C]" Type="string" Action="write" />
-                <RegistryValue Root="HKCR" Key="CLSID\{7708FD7F-29AC-36DA-942B-AD84A0053F2D}\Implemented Categories\{62C8FE65-4EBB-45e7-B440-6E39B2CDBF29}" Value="" Type="string" Action="write" />
-                <RegistryValue Root="HKCR" Key="CLSID\{7708FD7F-29AC-36DA-942B-AD84A0053F2D}\InprocServer32\2.15.5967.40556" Name="Class" Value="NSwag.CodeGeneration.CodeGenerators.ControllerGeneratorBaseSettings" Type="string" Action="write" />
-                <RegistryValue Root="HKCR" Key="CLSID\{7708FD7F-29AC-36DA-942B-AD84A0053F2D}\InprocServer32\2.15.5967.40556" Name="Assembly" Value="NSwag.CodeGeneration, Version=2.15.5967.40556, Culture=neutral, PublicKeyToken=null" Type="string" Action="write" />
-                <RegistryValue Root="HKCR" Key="CLSID\{7708FD7F-29AC-36DA-942B-AD84A0053F2D}\InprocServer32\2.15.5967.40556" Name="RuntimeVersion" Value="v4.0.30319" Type="string" Action="write" />
-                <RegistryValue Root="HKCR" Key="CLSID\{7708FD7F-29AC-36DA-942B-AD84A0053F2D}\InprocServer32\2.15.5967.40556" Name="CodeBase" Value="file:///[#filDC94E2DB0A7DAD32A328930C80E6419C]" Type="string" Action="write" />
-                <RegistryValue Root="HKCR" Key="CLSID\{7708FD7F-29AC-36DA-942B-AD84A0053F2D}\InprocServer32" Name="Class" Value="NSwag.CodeGeneration.CodeGenerators.ControllerGeneratorBaseSettings" Type="string" Action="write" />
-                <RegistryValue Root="HKCR" Key="CLSID\{7708FD7F-29AC-36DA-942B-AD84A0053F2D}\InprocServer32" Name="Assembly" Value="NSwag.CodeGeneration, Version=2.15.5967.40556, Culture=neutral, PublicKeyToken=null" Type="string" Action="write" />
-                <RegistryValue Root="HKCR" Key="CLSID\{7708FD7F-29AC-36DA-942B-AD84A0053F2D}\InprocServer32" Name="RuntimeVersion" Value="v4.0.30319" Type="string" Action="write" />
-                <RegistryValue Root="HKCR" Key="CLSID\{7708FD7F-29AC-36DA-942B-AD84A0053F2D}\InprocServer32" Name="CodeBase" Value="file:///[#filDC94E2DB0A7DAD32A328930C80E6419C]" Type="string" Action="write" />
-                <RegistryValue Root="HKCR" Key="CLSID\{BE048792-3C4C-3D32-906B-1E538EEC87B7}\Implemented Categories\{62C8FE65-4EBB-45e7-B440-6E39B2CDBF29}" Value="" Type="string" Action="write" />
-                <RegistryValue Root="HKCR" Key="CLSID\{BE048792-3C4C-3D32-906B-1E538EEC87B7}\InprocServer32\2.15.5967.40556" Name="Class" Value="NSwag.CodeGeneration.CodeGenerators.CSharp.SwaggerToCSharpClientGeneratorSettings" Type="string" Action="write" />
-                <RegistryValue Root="HKCR" Key="CLSID\{BE048792-3C4C-3D32-906B-1E538EEC87B7}\InprocServer32\2.15.5967.40556" Name="Assembly" Value="NSwag.CodeGeneration, Version=2.15.5967.40556, Culture=neutral, PublicKeyToken=null" Type="string" Action="write" />
-                <RegistryValue Root="HKCR" Key="CLSID\{BE048792-3C4C-3D32-906B-1E538EEC87B7}\InprocServer32\2.15.5967.40556" Name="RuntimeVersion" Value="v4.0.30319" Type="string" Action="write" />
-                <RegistryValue Root="HKCR" Key="CLSID\{BE048792-3C4C-3D32-906B-1E538EEC87B7}\InprocServer32\2.15.5967.40556" Name="CodeBase" Value="file:///[#filDC94E2DB0A7DAD32A328930C80E6419C]" Type="string" Action="write" />
-                <RegistryValue Root="HKCR" Key="CLSID\{BE048792-3C4C-3D32-906B-1E538EEC87B7}\InprocServer32" Name="Class" Value="NSwag.CodeGeneration.CodeGenerators.CSharp.SwaggerToCSharpClientGeneratorSettings" Type="string" Action="write" />
-                <RegistryValue Root="HKCR" Key="CLSID\{BE048792-3C4C-3D32-906B-1E538EEC87B7}\InprocServer32" Name="Assembly" Value="NSwag.CodeGeneration, Version=2.15.5967.40556, Culture=neutral, PublicKeyToken=null" Type="string" Action="write" />
-                <RegistryValue Root="HKCR" Key="CLSID\{BE048792-3C4C-3D32-906B-1E538EEC87B7}\InprocServer32" Name="RuntimeVersion" Value="v4.0.30319" Type="string" Action="write" />
-                <RegistryValue Root="HKCR" Key="CLSID\{BE048792-3C4C-3D32-906B-1E538EEC87B7}\InprocServer32" Name="CodeBase" Value="file:///[#filDC94E2DB0A7DAD32A328930C80E6419C]" Type="string" Action="write" />
-                <RegistryValue Root="HKCR" Key="CLSID\{E03117EB-6C29-37DE-8083-10BD5FDA24A3}\Implemented Categories\{62C8FE65-4EBB-45e7-B440-6E39B2CDBF29}" Value="" Type="string" Action="write" />
-                <RegistryValue Root="HKCR" Key="CLSID\{E03117EB-6C29-37DE-8083-10BD5FDA24A3}\InprocServer32\2.15.5967.40556" Name="Class" Value="NSwag.CodeGeneration.SwaggerGenerators.AssemblyTypeToSwaggerGeneratorSettings" Type="string" Action="write" />
-                <RegistryValue Root="HKCR" Key="CLSID\{E03117EB-6C29-37DE-8083-10BD5FDA24A3}\InprocServer32\2.15.5967.40556" Name="Assembly" Value="NSwag.CodeGeneration, Version=2.15.5967.40556, Culture=neutral, PublicKeyToken=null" Type="string" Action="write" />
-                <RegistryValue Root="HKCR" Key="CLSID\{E03117EB-6C29-37DE-8083-10BD5FDA24A3}\InprocServer32\2.15.5967.40556" Name="RuntimeVersion" Value="v4.0.30319" Type="string" Action="write" />
-                <RegistryValue Root="HKCR" Key="CLSID\{E03117EB-6C29-37DE-8083-10BD5FDA24A3}\InprocServer32\2.15.5967.40556" Name="CodeBase" Value="file:///[#filDC94E2DB0A7DAD32A328930C80E6419C]" Type="string" Action="write" />
-                <RegistryValue Root="HKCR" Key="CLSID\{E03117EB-6C29-37DE-8083-10BD5FDA24A3}\InprocServer32" Name="Class" Value="NSwag.CodeGeneration.SwaggerGenerators.AssemblyTypeToSwaggerGeneratorSettings" Type="string" Action="write" />
-                <RegistryValue Root="HKCR" Key="CLSID\{E03117EB-6C29-37DE-8083-10BD5FDA24A3}\InprocServer32" Name="Assembly" Value="NSwag.CodeGeneration, Version=2.15.5967.40556, Culture=neutral, PublicKeyToken=null" Type="string" Action="write" />
-                <RegistryValue Root="HKCR" Key="CLSID\{E03117EB-6C29-37DE-8083-10BD5FDA24A3}\InprocServer32" Name="RuntimeVersion" Value="v4.0.30319" Type="string" Action="write" />
-                <RegistryValue Root="HKCR" Key="CLSID\{E03117EB-6C29-37DE-8083-10BD5FDA24A3}\InprocServer32" Name="CodeBase" Value="file:///[#filDC94E2DB0A7DAD32A328930C80E6419C]" Type="string" Action="write" />
-                <RegistryValue Root="HKCR" Key="CLSID\{E2437CE4-1B93-31EB-9E09-A98C4D8364E4}\Implemented Categories\{62C8FE65-4EBB-45e7-B440-6E39B2CDBF29}" Value="" Type="string" Action="write" />
-                <RegistryValue Root="HKCR" Key="CLSID\{E2437CE4-1B93-31EB-9E09-A98C4D8364E4}\InprocServer32\2.15.5967.40556" Name="Class" Value="NSwag.CodeGeneration.CodeGenerators.OperationNameGenerators.SingleClientFromOperationIdOperationNameGenerator" Type="string" Action="write" />
-                <RegistryValue Root="HKCR" Key="CLSID\{E2437CE4-1B93-31EB-9E09-A98C4D8364E4}\InprocServer32\2.15.5967.40556" Name="Assembly" Value="NSwag.CodeGeneration, Version=2.15.5967.40556, Culture=neutral, PublicKeyToken=null" Type="string" Action="write" />
-                <RegistryValue Root="HKCR" Key="CLSID\{E2437CE4-1B93-31EB-9E09-A98C4D8364E4}\InprocServer32\2.15.5967.40556" Name="RuntimeVersion" Value="v4.0.30319" Type="string" Action="write" />
-                <RegistryValue Root="HKCR" Key="CLSID\{E2437CE4-1B93-31EB-9E09-A98C4D8364E4}\InprocServer32\2.15.5967.40556" Name="CodeBase" Value="file:///[#filDC94E2DB0A7DAD32A328930C80E6419C]" Type="string" Action="write" />
-                <RegistryValue Root="HKCR" Key="CLSID\{E2437CE4-1B93-31EB-9E09-A98C4D8364E4}\InprocServer32" Name="Class" Value="NSwag.CodeGeneration.CodeGenerators.OperationNameGenerators.SingleClientFromOperationIdOperationNameGenerator" Type="string" Action="write" />
-                <RegistryValue Root="HKCR" Key="CLSID\{E2437CE4-1B93-31EB-9E09-A98C4D8364E4}\InprocServer32" Name="Assembly" Value="NSwag.CodeGeneration, Version=2.15.5967.40556, Culture=neutral, PublicKeyToken=null" Type="string" Action="write" />
-                <RegistryValue Root="HKCR" Key="CLSID\{E2437CE4-1B93-31EB-9E09-A98C4D8364E4}\InprocServer32" Name="RuntimeVersion" Value="v4.0.30319" Type="string" Action="write" />
-                <RegistryValue Root="HKCR" Key="CLSID\{E2437CE4-1B93-31EB-9E09-A98C4D8364E4}\InprocServer32" Name="CodeBase" Value="file:///[#filDC94E2DB0A7DAD32A328930C80E6419C]" Type="string" Action="write" />
-                <RegistryValue Root="HKCR" Key="Record\{1A4E68E5-9CD6-3D4A-B888-CE101642AAF6}\2.15.5967.40556" Name="Class" Value="NSwag.CodeGeneration.CodeGenerators.TypeScript.TypeScriptTemplate" Type="string" Action="write" />
-                <RegistryValue Root="HKCR" Key="Record\{1A4E68E5-9CD6-3D4A-B888-CE101642AAF6}\2.15.5967.40556" Name="Assembly" Value="NSwag.CodeGeneration, Version=2.15.5967.40556, Culture=neutral, PublicKeyToken=null" Type="string" Action="write" />
-                <RegistryValue Root="HKCR" Key="Record\{1A4E68E5-9CD6-3D4A-B888-CE101642AAF6}\2.15.5967.40556" Name="RuntimeVersion" Value="v4.0.30319" Type="string" Action="write" />
-                <RegistryValue Root="HKCR" Key="Record\{1A4E68E5-9CD6-3D4A-B888-CE101642AAF6}\2.15.5967.40556" Name="CodeBase" Value="file:///[#filDC94E2DB0A7DAD32A328930C80E6419C]" Type="string" Action="write" />
-                <RegistryValue Root="HKCR" Key="Record\{AC164D57-4B5E-3C36-99BA-99E58CAC117B}\2.15.5967.40556" Name="Class" Value="NSwag.CodeGeneration.CodeGenerators.OperationGenerationMode" Type="string" Action="write" />
-                <RegistryValue Root="HKCR" Key="Record\{AC164D57-4B5E-3C36-99BA-99E58CAC117B}\2.15.5967.40556" Name="Assembly" Value="NSwag.CodeGeneration, Version=2.15.5967.40556, Culture=neutral, PublicKeyToken=null" Type="string" Action="write" />
-                <RegistryValue Root="HKCR" Key="Record\{AC164D57-4B5E-3C36-99BA-99E58CAC117B}\2.15.5967.40556" Name="RuntimeVersion" Value="v4.0.30319" Type="string" Action="write" />
-                <RegistryValue Root="HKCR" Key="Record\{AC164D57-4B5E-3C36-99BA-99E58CAC117B}\2.15.5967.40556" Name="CodeBase" Value="file:///[#filDC94E2DB0A7DAD32A328930C80E6419C]" Type="string" Action="write" />
-                <RegistryValue Root="HKCR" Key="Record\{BC26149F-753B-3196-A86E-8CF44A536373}\2.15.5967.40556" Name="Class" Value="NSwag.CodeGeneration.CodeGenerators.TypeScript.PromiseType" Type="string" Action="write" />
-                <RegistryValue Root="HKCR" Key="Record\{BC26149F-753B-3196-A86E-8CF44A536373}\2.15.5967.40556" Name="Assembly" Value="NSwag.CodeGeneration, Version=2.15.5967.40556, Culture=neutral, PublicKeyToken=null" Type="string" Action="write" />
-                <RegistryValue Root="HKCR" Key="Record\{BC26149F-753B-3196-A86E-8CF44A536373}\2.15.5967.40556" Name="RuntimeVersion" Value="v4.0.30319" Type="string" Action="write" />
-                <RegistryValue Root="HKCR" Key="Record\{BC26149F-753B-3196-A86E-8CF44A536373}\2.15.5967.40556" Name="CodeBase" Value="file:///[#filDC94E2DB0A7DAD32A328930C80E6419C]" Type="string" Action="write" />
-=======
-                <Class Id="{0A933CCE-EFCE-3A09-B9CA-9A0F376A7FA8}" Context="InprocServer32" Description="NSwag.CodeGeneration.CodeGenerators.OperationNameGenerators.MultipleClientsFromPathSegmentsOperationNameGenerator" ThreadingModel="both" ForeignServer="mscoree.dll">
-                    <ProgId Id="NSwag.CodeGeneration.CodeGenerators.OperationNameGenerators.MultipleClientsFromPathSegmentsOperationNameGenerator" Description="NSwag.CodeGeneration.CodeGenerators.OperationNameGenerators.MultipleClientsFromPathSegmentsOperationNameGenerator" />
-                </Class>
-                <Class Id="{607ED88F-AD8E-30BF-9781-CA278699B332}" Context="InprocServer32" Description="NSwag.CodeGeneration.CodeGenerators.CodeGeneratorBaseSettings" ThreadingModel="both" ForeignServer="mscoree.dll">
-                    <ProgId Id="NSwag.CodeGeneration.CodeGenerators.CodeGeneratorBaseSettings" Description="NSwag.CodeGeneration.CodeGenerators.CodeGeneratorBaseSettings" />
-                </Class>
-                <Class Id="{63EC8D35-91AA-348D-8188-A1A01E219F99}" Context="InprocServer32" Description="NSwag.CodeGeneration.CodeGenerators.TypeScript.SwaggerToTypeScriptClientGeneratorSettings" ThreadingModel="both" ForeignServer="mscoree.dll">
-                    <ProgId Id="NSwag.CodeGeneration.CodeGenerators.TypeScript.SwaggerToTypeScriptClientGeneratorSettings" Description="NSwag.CodeGeneration.CodeGenerators.TypeScript.SwaggerToTypeScriptClientGeneratorSettings" />
-                </Class>
-                <Class Id="{6B0BB175-7479-36A3-9A83-98D13D734452}" Context="InprocServer32" Description="NSwag.CodeGeneration.CodeGenerators.OperationNameGenerators.SingleClientFromOperationIdOperationNameGenerator" ThreadingModel="both" ForeignServer="mscoree.dll">
-                    <ProgId Id="NSwag.CodeGeneration.CodeGenerators.OperationNameGenerators.SingleClientFromOperationIdOperationNameGenerator" Description="NSwag.CodeGeneration.CodeGenerators.OperationNameGenerators.SingleClientFromOperationIdOperationNameGenerator" />
-                </Class>
-                <Class Id="{97E86A6A-25B6-3120-AB17-7D59EB669D3B}" Context="InprocServer32" Description="NSwag.CodeGeneration.CodeGenerators.CSharp.SwaggerToCSharpWebApiControllerGeneratorSettings" ThreadingModel="both" ForeignServer="mscoree.dll">
-                    <ProgId Id="NSwag.CodeGeneration.CodeGenerators.CSharp.SwaggerToCSharpWebApiControllerGeneratorSettings" Description="NSwag.CodeGeneration.CodeGenerators.CSharp.SwaggerToCSharpWebApiControllerGeneratorSettings" />
-                </Class>
-                <Class Id="{ADED1E77-B8AA-3CF2-8CDC-9C277942D727}" Context="InprocServer32" Description="NSwag.CodeGeneration.CodeGenerators.CSharp.SwaggerToCSharpClientGeneratorSettings" ThreadingModel="both" ForeignServer="mscoree.dll">
-                    <ProgId Id="NSwag.CodeGeneration.CodeGenerators.CSharp.SwaggerToCSharpClientGeneratorSettings" Description="NSwag.CodeGeneration.CodeGenerators.CSharp.SwaggerToCSharpClientGeneratorSettings" />
-                </Class>
-                <Class Id="{B748F55F-BCF3-3027-BAD5-B62673C27AC0}" Context="InprocServer32" Description="NSwag.CodeGeneration.SwaggerGenerators.WebApi.WebApiAssemblyToSwaggerGeneratorSettings" ThreadingModel="both" ForeignServer="mscoree.dll">
-                    <ProgId Id="NSwag.CodeGeneration.SwaggerGenerators.WebApi.WebApiAssemblyToSwaggerGeneratorSettings" Description="NSwag.CodeGeneration.SwaggerGenerators.WebApi.WebApiAssemblyToSwaggerGeneratorSettings" />
-                </Class>
-                <Class Id="{CAFA2EAA-CE57-3A70-8D3A-A769278E71C0}" Context="InprocServer32" Description="NSwag.CodeGeneration.CodeGenerators.OperationNameGenerators.MultipleClientsFromOperationIdOperationNameGenerator" ThreadingModel="both" ForeignServer="mscoree.dll">
-                    <ProgId Id="NSwag.CodeGeneration.CodeGenerators.OperationNameGenerators.MultipleClientsFromOperationIdOperationNameGenerator" Description="NSwag.CodeGeneration.CodeGenerators.OperationNameGenerators.MultipleClientsFromOperationIdOperationNameGenerator" />
-                </Class>
-                <Class Id="{E610AB19-729B-334A-988D-5203BD651872}" Context="InprocServer32" Description="NSwag.CodeGeneration.SwaggerGenerators.AssemblyTypeToSwaggerGeneratorSettings" ThreadingModel="both" ForeignServer="mscoree.dll">
-                    <ProgId Id="NSwag.CodeGeneration.SwaggerGenerators.AssemblyTypeToSwaggerGeneratorSettings" Description="NSwag.CodeGeneration.SwaggerGenerators.AssemblyTypeToSwaggerGeneratorSettings" />
-                </Class>
-                <Class Id="{E6BDEB63-F384-3C95-B15C-35426206826B}" Context="InprocServer32" Description="NSwag.CodeGeneration.CodeGenerators.ControllerGeneratorBaseSettings" ThreadingModel="both" ForeignServer="mscoree.dll">
-                    <ProgId Id="NSwag.CodeGeneration.CodeGenerators.ControllerGeneratorBaseSettings" Description="NSwag.CodeGeneration.CodeGenerators.ControllerGeneratorBaseSettings" />
-                </Class>
-                <File Id="filDC94E2DB0A7DAD32A328930C80E6419C" KeyPath="yes" Source="$(var.SourcePath)\NSwag.CodeGeneration.dll" />
-                <ProgId Id="Record" />
-                <RegistryValue Root="HKCR" Key="CLSID\{0A933CCE-EFCE-3A09-B9CA-9A0F376A7FA8}\Implemented Categories\{62C8FE65-4EBB-45e7-B440-6E39B2CDBF29}" Value="" Type="string" Action="write" />
-                <RegistryValue Root="HKCR" Key="CLSID\{0A933CCE-EFCE-3A09-B9CA-9A0F376A7FA8}\InprocServer32\2.15.5968.18876" Name="Class" Value="NSwag.CodeGeneration.CodeGenerators.OperationNameGenerators.MultipleClientsFromPathSegmentsOperationNameGenerator" Type="string" Action="write" />
-                <RegistryValue Root="HKCR" Key="CLSID\{0A933CCE-EFCE-3A09-B9CA-9A0F376A7FA8}\InprocServer32\2.15.5968.18876" Name="Assembly" Value="NSwag.CodeGeneration, Version=2.15.5968.18876, Culture=neutral, PublicKeyToken=null" Type="string" Action="write" />
-                <RegistryValue Root="HKCR" Key="CLSID\{0A933CCE-EFCE-3A09-B9CA-9A0F376A7FA8}\InprocServer32\2.15.5968.18876" Name="RuntimeVersion" Value="v4.0.30319" Type="string" Action="write" />
-                <RegistryValue Root="HKCR" Key="CLSID\{0A933CCE-EFCE-3A09-B9CA-9A0F376A7FA8}\InprocServer32\2.15.5968.18876" Name="CodeBase" Value="file:///[#filDC94E2DB0A7DAD32A328930C80E6419C]" Type="string" Action="write" />
-                <RegistryValue Root="HKCR" Key="CLSID\{0A933CCE-EFCE-3A09-B9CA-9A0F376A7FA8}\InprocServer32" Name="Class" Value="NSwag.CodeGeneration.CodeGenerators.OperationNameGenerators.MultipleClientsFromPathSegmentsOperationNameGenerator" Type="string" Action="write" />
-                <RegistryValue Root="HKCR" Key="CLSID\{0A933CCE-EFCE-3A09-B9CA-9A0F376A7FA8}\InprocServer32" Name="Assembly" Value="NSwag.CodeGeneration, Version=2.15.5968.18876, Culture=neutral, PublicKeyToken=null" Type="string" Action="write" />
-                <RegistryValue Root="HKCR" Key="CLSID\{0A933CCE-EFCE-3A09-B9CA-9A0F376A7FA8}\InprocServer32" Name="RuntimeVersion" Value="v4.0.30319" Type="string" Action="write" />
-                <RegistryValue Root="HKCR" Key="CLSID\{0A933CCE-EFCE-3A09-B9CA-9A0F376A7FA8}\InprocServer32" Name="CodeBase" Value="file:///[#filDC94E2DB0A7DAD32A328930C80E6419C]" Type="string" Action="write" />
-                <RegistryValue Root="HKCR" Key="CLSID\{607ED88F-AD8E-30BF-9781-CA278699B332}\Implemented Categories\{62C8FE65-4EBB-45e7-B440-6E39B2CDBF29}" Value="" Type="string" Action="write" />
-                <RegistryValue Root="HKCR" Key="CLSID\{607ED88F-AD8E-30BF-9781-CA278699B332}\InprocServer32\2.15.5968.18876" Name="Class" Value="NSwag.CodeGeneration.CodeGenerators.CodeGeneratorBaseSettings" Type="string" Action="write" />
-                <RegistryValue Root="HKCR" Key="CLSID\{607ED88F-AD8E-30BF-9781-CA278699B332}\InprocServer32\2.15.5968.18876" Name="Assembly" Value="NSwag.CodeGeneration, Version=2.15.5968.18876, Culture=neutral, PublicKeyToken=null" Type="string" Action="write" />
-                <RegistryValue Root="HKCR" Key="CLSID\{607ED88F-AD8E-30BF-9781-CA278699B332}\InprocServer32\2.15.5968.18876" Name="RuntimeVersion" Value="v4.0.30319" Type="string" Action="write" />
-                <RegistryValue Root="HKCR" Key="CLSID\{607ED88F-AD8E-30BF-9781-CA278699B332}\InprocServer32\2.15.5968.18876" Name="CodeBase" Value="file:///[#filDC94E2DB0A7DAD32A328930C80E6419C]" Type="string" Action="write" />
-                <RegistryValue Root="HKCR" Key="CLSID\{607ED88F-AD8E-30BF-9781-CA278699B332}\InprocServer32" Name="Class" Value="NSwag.CodeGeneration.CodeGenerators.CodeGeneratorBaseSettings" Type="string" Action="write" />
-                <RegistryValue Root="HKCR" Key="CLSID\{607ED88F-AD8E-30BF-9781-CA278699B332}\InprocServer32" Name="Assembly" Value="NSwag.CodeGeneration, Version=2.15.5968.18876, Culture=neutral, PublicKeyToken=null" Type="string" Action="write" />
-                <RegistryValue Root="HKCR" Key="CLSID\{607ED88F-AD8E-30BF-9781-CA278699B332}\InprocServer32" Name="RuntimeVersion" Value="v4.0.30319" Type="string" Action="write" />
-                <RegistryValue Root="HKCR" Key="CLSID\{607ED88F-AD8E-30BF-9781-CA278699B332}\InprocServer32" Name="CodeBase" Value="file:///[#filDC94E2DB0A7DAD32A328930C80E6419C]" Type="string" Action="write" />
-                <RegistryValue Root="HKCR" Key="CLSID\{63EC8D35-91AA-348D-8188-A1A01E219F99}\Implemented Categories\{62C8FE65-4EBB-45e7-B440-6E39B2CDBF29}" Value="" Type="string" Action="write" />
-                <RegistryValue Root="HKCR" Key="CLSID\{63EC8D35-91AA-348D-8188-A1A01E219F99}\InprocServer32\2.15.5968.18876" Name="Class" Value="NSwag.CodeGeneration.CodeGenerators.TypeScript.SwaggerToTypeScriptClientGeneratorSettings" Type="string" Action="write" />
-                <RegistryValue Root="HKCR" Key="CLSID\{63EC8D35-91AA-348D-8188-A1A01E219F99}\InprocServer32\2.15.5968.18876" Name="Assembly" Value="NSwag.CodeGeneration, Version=2.15.5968.18876, Culture=neutral, PublicKeyToken=null" Type="string" Action="write" />
-                <RegistryValue Root="HKCR" Key="CLSID\{63EC8D35-91AA-348D-8188-A1A01E219F99}\InprocServer32\2.15.5968.18876" Name="RuntimeVersion" Value="v4.0.30319" Type="string" Action="write" />
-                <RegistryValue Root="HKCR" Key="CLSID\{63EC8D35-91AA-348D-8188-A1A01E219F99}\InprocServer32\2.15.5968.18876" Name="CodeBase" Value="file:///[#filDC94E2DB0A7DAD32A328930C80E6419C]" Type="string" Action="write" />
-                <RegistryValue Root="HKCR" Key="CLSID\{63EC8D35-91AA-348D-8188-A1A01E219F99}\InprocServer32" Name="Class" Value="NSwag.CodeGeneration.CodeGenerators.TypeScript.SwaggerToTypeScriptClientGeneratorSettings" Type="string" Action="write" />
-                <RegistryValue Root="HKCR" Key="CLSID\{63EC8D35-91AA-348D-8188-A1A01E219F99}\InprocServer32" Name="Assembly" Value="NSwag.CodeGeneration, Version=2.15.5968.18876, Culture=neutral, PublicKeyToken=null" Type="string" Action="write" />
-                <RegistryValue Root="HKCR" Key="CLSID\{63EC8D35-91AA-348D-8188-A1A01E219F99}\InprocServer32" Name="RuntimeVersion" Value="v4.0.30319" Type="string" Action="write" />
-                <RegistryValue Root="HKCR" Key="CLSID\{63EC8D35-91AA-348D-8188-A1A01E219F99}\InprocServer32" Name="CodeBase" Value="file:///[#filDC94E2DB0A7DAD32A328930C80E6419C]" Type="string" Action="write" />
-                <RegistryValue Root="HKCR" Key="CLSID\{6B0BB175-7479-36A3-9A83-98D13D734452}\Implemented Categories\{62C8FE65-4EBB-45e7-B440-6E39B2CDBF29}" Value="" Type="string" Action="write" />
-                <RegistryValue Root="HKCR" Key="CLSID\{6B0BB175-7479-36A3-9A83-98D13D734452}\InprocServer32\2.15.5968.18876" Name="Class" Value="NSwag.CodeGeneration.CodeGenerators.OperationNameGenerators.SingleClientFromOperationIdOperationNameGenerator" Type="string" Action="write" />
-                <RegistryValue Root="HKCR" Key="CLSID\{6B0BB175-7479-36A3-9A83-98D13D734452}\InprocServer32\2.15.5968.18876" Name="Assembly" Value="NSwag.CodeGeneration, Version=2.15.5968.18876, Culture=neutral, PublicKeyToken=null" Type="string" Action="write" />
-                <RegistryValue Root="HKCR" Key="CLSID\{6B0BB175-7479-36A3-9A83-98D13D734452}\InprocServer32\2.15.5968.18876" Name="RuntimeVersion" Value="v4.0.30319" Type="string" Action="write" />
-                <RegistryValue Root="HKCR" Key="CLSID\{6B0BB175-7479-36A3-9A83-98D13D734452}\InprocServer32\2.15.5968.18876" Name="CodeBase" Value="file:///[#filDC94E2DB0A7DAD32A328930C80E6419C]" Type="string" Action="write" />
-                <RegistryValue Root="HKCR" Key="CLSID\{6B0BB175-7479-36A3-9A83-98D13D734452}\InprocServer32" Name="Class" Value="NSwag.CodeGeneration.CodeGenerators.OperationNameGenerators.SingleClientFromOperationIdOperationNameGenerator" Type="string" Action="write" />
-                <RegistryValue Root="HKCR" Key="CLSID\{6B0BB175-7479-36A3-9A83-98D13D734452}\InprocServer32" Name="Assembly" Value="NSwag.CodeGeneration, Version=2.15.5968.18876, Culture=neutral, PublicKeyToken=null" Type="string" Action="write" />
-                <RegistryValue Root="HKCR" Key="CLSID\{6B0BB175-7479-36A3-9A83-98D13D734452}\InprocServer32" Name="RuntimeVersion" Value="v4.0.30319" Type="string" Action="write" />
-                <RegistryValue Root="HKCR" Key="CLSID\{6B0BB175-7479-36A3-9A83-98D13D734452}\InprocServer32" Name="CodeBase" Value="file:///[#filDC94E2DB0A7DAD32A328930C80E6419C]" Type="string" Action="write" />
-                <RegistryValue Root="HKCR" Key="CLSID\{97E86A6A-25B6-3120-AB17-7D59EB669D3B}\Implemented Categories\{62C8FE65-4EBB-45e7-B440-6E39B2CDBF29}" Value="" Type="string" Action="write" />
-                <RegistryValue Root="HKCR" Key="CLSID\{97E86A6A-25B6-3120-AB17-7D59EB669D3B}\InprocServer32\2.15.5968.18876" Name="Class" Value="NSwag.CodeGeneration.CodeGenerators.CSharp.SwaggerToCSharpWebApiControllerGeneratorSettings" Type="string" Action="write" />
-                <RegistryValue Root="HKCR" Key="CLSID\{97E86A6A-25B6-3120-AB17-7D59EB669D3B}\InprocServer32\2.15.5968.18876" Name="Assembly" Value="NSwag.CodeGeneration, Version=2.15.5968.18876, Culture=neutral, PublicKeyToken=null" Type="string" Action="write" />
-                <RegistryValue Root="HKCR" Key="CLSID\{97E86A6A-25B6-3120-AB17-7D59EB669D3B}\InprocServer32\2.15.5968.18876" Name="RuntimeVersion" Value="v4.0.30319" Type="string" Action="write" />
-                <RegistryValue Root="HKCR" Key="CLSID\{97E86A6A-25B6-3120-AB17-7D59EB669D3B}\InprocServer32\2.15.5968.18876" Name="CodeBase" Value="file:///[#filDC94E2DB0A7DAD32A328930C80E6419C]" Type="string" Action="write" />
-                <RegistryValue Root="HKCR" Key="CLSID\{97E86A6A-25B6-3120-AB17-7D59EB669D3B}\InprocServer32" Name="Class" Value="NSwag.CodeGeneration.CodeGenerators.CSharp.SwaggerToCSharpWebApiControllerGeneratorSettings" Type="string" Action="write" />
-                <RegistryValue Root="HKCR" Key="CLSID\{97E86A6A-25B6-3120-AB17-7D59EB669D3B}\InprocServer32" Name="Assembly" Value="NSwag.CodeGeneration, Version=2.15.5968.18876, Culture=neutral, PublicKeyToken=null" Type="string" Action="write" />
-                <RegistryValue Root="HKCR" Key="CLSID\{97E86A6A-25B6-3120-AB17-7D59EB669D3B}\InprocServer32" Name="RuntimeVersion" Value="v4.0.30319" Type="string" Action="write" />
-                <RegistryValue Root="HKCR" Key="CLSID\{97E86A6A-25B6-3120-AB17-7D59EB669D3B}\InprocServer32" Name="CodeBase" Value="file:///[#filDC94E2DB0A7DAD32A328930C80E6419C]" Type="string" Action="write" />
-                <RegistryValue Root="HKCR" Key="CLSID\{ADED1E77-B8AA-3CF2-8CDC-9C277942D727}\Implemented Categories\{62C8FE65-4EBB-45e7-B440-6E39B2CDBF29}" Value="" Type="string" Action="write" />
-                <RegistryValue Root="HKCR" Key="CLSID\{ADED1E77-B8AA-3CF2-8CDC-9C277942D727}\InprocServer32\2.15.5968.18876" Name="Class" Value="NSwag.CodeGeneration.CodeGenerators.CSharp.SwaggerToCSharpClientGeneratorSettings" Type="string" Action="write" />
-                <RegistryValue Root="HKCR" Key="CLSID\{ADED1E77-B8AA-3CF2-8CDC-9C277942D727}\InprocServer32\2.15.5968.18876" Name="Assembly" Value="NSwag.CodeGeneration, Version=2.15.5968.18876, Culture=neutral, PublicKeyToken=null" Type="string" Action="write" />
-                <RegistryValue Root="HKCR" Key="CLSID\{ADED1E77-B8AA-3CF2-8CDC-9C277942D727}\InprocServer32\2.15.5968.18876" Name="RuntimeVersion" Value="v4.0.30319" Type="string" Action="write" />
-                <RegistryValue Root="HKCR" Key="CLSID\{ADED1E77-B8AA-3CF2-8CDC-9C277942D727}\InprocServer32\2.15.5968.18876" Name="CodeBase" Value="file:///[#filDC94E2DB0A7DAD32A328930C80E6419C]" Type="string" Action="write" />
-                <RegistryValue Root="HKCR" Key="CLSID\{ADED1E77-B8AA-3CF2-8CDC-9C277942D727}\InprocServer32" Name="Class" Value="NSwag.CodeGeneration.CodeGenerators.CSharp.SwaggerToCSharpClientGeneratorSettings" Type="string" Action="write" />
-                <RegistryValue Root="HKCR" Key="CLSID\{ADED1E77-B8AA-3CF2-8CDC-9C277942D727}\InprocServer32" Name="Assembly" Value="NSwag.CodeGeneration, Version=2.15.5968.18876, Culture=neutral, PublicKeyToken=null" Type="string" Action="write" />
-                <RegistryValue Root="HKCR" Key="CLSID\{ADED1E77-B8AA-3CF2-8CDC-9C277942D727}\InprocServer32" Name="RuntimeVersion" Value="v4.0.30319" Type="string" Action="write" />
-                <RegistryValue Root="HKCR" Key="CLSID\{ADED1E77-B8AA-3CF2-8CDC-9C277942D727}\InprocServer32" Name="CodeBase" Value="file:///[#filDC94E2DB0A7DAD32A328930C80E6419C]" Type="string" Action="write" />
-                <RegistryValue Root="HKCR" Key="CLSID\{B748F55F-BCF3-3027-BAD5-B62673C27AC0}\Implemented Categories\{62C8FE65-4EBB-45e7-B440-6E39B2CDBF29}" Value="" Type="string" Action="write" />
-                <RegistryValue Root="HKCR" Key="CLSID\{B748F55F-BCF3-3027-BAD5-B62673C27AC0}\InprocServer32\2.15.5968.18876" Name="Class" Value="NSwag.CodeGeneration.SwaggerGenerators.WebApi.WebApiAssemblyToSwaggerGeneratorSettings" Type="string" Action="write" />
-                <RegistryValue Root="HKCR" Key="CLSID\{B748F55F-BCF3-3027-BAD5-B62673C27AC0}\InprocServer32\2.15.5968.18876" Name="Assembly" Value="NSwag.CodeGeneration, Version=2.15.5968.18876, Culture=neutral, PublicKeyToken=null" Type="string" Action="write" />
-                <RegistryValue Root="HKCR" Key="CLSID\{B748F55F-BCF3-3027-BAD5-B62673C27AC0}\InprocServer32\2.15.5968.18876" Name="RuntimeVersion" Value="v4.0.30319" Type="string" Action="write" />
-                <RegistryValue Root="HKCR" Key="CLSID\{B748F55F-BCF3-3027-BAD5-B62673C27AC0}\InprocServer32\2.15.5968.18876" Name="CodeBase" Value="file:///[#filDC94E2DB0A7DAD32A328930C80E6419C]" Type="string" Action="write" />
-                <RegistryValue Root="HKCR" Key="CLSID\{B748F55F-BCF3-3027-BAD5-B62673C27AC0}\InprocServer32" Name="Class" Value="NSwag.CodeGeneration.SwaggerGenerators.WebApi.WebApiAssemblyToSwaggerGeneratorSettings" Type="string" Action="write" />
-                <RegistryValue Root="HKCR" Key="CLSID\{B748F55F-BCF3-3027-BAD5-B62673C27AC0}\InprocServer32" Name="Assembly" Value="NSwag.CodeGeneration, Version=2.15.5968.18876, Culture=neutral, PublicKeyToken=null" Type="string" Action="write" />
-                <RegistryValue Root="HKCR" Key="CLSID\{B748F55F-BCF3-3027-BAD5-B62673C27AC0}\InprocServer32" Name="RuntimeVersion" Value="v4.0.30319" Type="string" Action="write" />
-                <RegistryValue Root="HKCR" Key="CLSID\{B748F55F-BCF3-3027-BAD5-B62673C27AC0}\InprocServer32" Name="CodeBase" Value="file:///[#filDC94E2DB0A7DAD32A328930C80E6419C]" Type="string" Action="write" />
-                <RegistryValue Root="HKCR" Key="CLSID\{CAFA2EAA-CE57-3A70-8D3A-A769278E71C0}\Implemented Categories\{62C8FE65-4EBB-45e7-B440-6E39B2CDBF29}" Value="" Type="string" Action="write" />
-                <RegistryValue Root="HKCR" Key="CLSID\{CAFA2EAA-CE57-3A70-8D3A-A769278E71C0}\InprocServer32\2.15.5968.18876" Name="Class" Value="NSwag.CodeGeneration.CodeGenerators.OperationNameGenerators.MultipleClientsFromOperationIdOperationNameGenerator" Type="string" Action="write" />
-                <RegistryValue Root="HKCR" Key="CLSID\{CAFA2EAA-CE57-3A70-8D3A-A769278E71C0}\InprocServer32\2.15.5968.18876" Name="Assembly" Value="NSwag.CodeGeneration, Version=2.15.5968.18876, Culture=neutral, PublicKeyToken=null" Type="string" Action="write" />
-                <RegistryValue Root="HKCR" Key="CLSID\{CAFA2EAA-CE57-3A70-8D3A-A769278E71C0}\InprocServer32\2.15.5968.18876" Name="RuntimeVersion" Value="v4.0.30319" Type="string" Action="write" />
-                <RegistryValue Root="HKCR" Key="CLSID\{CAFA2EAA-CE57-3A70-8D3A-A769278E71C0}\InprocServer32\2.15.5968.18876" Name="CodeBase" Value="file:///[#filDC94E2DB0A7DAD32A328930C80E6419C]" Type="string" Action="write" />
-                <RegistryValue Root="HKCR" Key="CLSID\{CAFA2EAA-CE57-3A70-8D3A-A769278E71C0}\InprocServer32" Name="Class" Value="NSwag.CodeGeneration.CodeGenerators.OperationNameGenerators.MultipleClientsFromOperationIdOperationNameGenerator" Type="string" Action="write" />
-                <RegistryValue Root="HKCR" Key="CLSID\{CAFA2EAA-CE57-3A70-8D3A-A769278E71C0}\InprocServer32" Name="Assembly" Value="NSwag.CodeGeneration, Version=2.15.5968.18876, Culture=neutral, PublicKeyToken=null" Type="string" Action="write" />
-                <RegistryValue Root="HKCR" Key="CLSID\{CAFA2EAA-CE57-3A70-8D3A-A769278E71C0}\InprocServer32" Name="RuntimeVersion" Value="v4.0.30319" Type="string" Action="write" />
-                <RegistryValue Root="HKCR" Key="CLSID\{CAFA2EAA-CE57-3A70-8D3A-A769278E71C0}\InprocServer32" Name="CodeBase" Value="file:///[#filDC94E2DB0A7DAD32A328930C80E6419C]" Type="string" Action="write" />
-                <RegistryValue Root="HKCR" Key="CLSID\{E610AB19-729B-334A-988D-5203BD651872}\Implemented Categories\{62C8FE65-4EBB-45e7-B440-6E39B2CDBF29}" Value="" Type="string" Action="write" />
-                <RegistryValue Root="HKCR" Key="CLSID\{E610AB19-729B-334A-988D-5203BD651872}\InprocServer32\2.15.5968.18876" Name="Class" Value="NSwag.CodeGeneration.SwaggerGenerators.AssemblyTypeToSwaggerGeneratorSettings" Type="string" Action="write" />
-                <RegistryValue Root="HKCR" Key="CLSID\{E610AB19-729B-334A-988D-5203BD651872}\InprocServer32\2.15.5968.18876" Name="Assembly" Value="NSwag.CodeGeneration, Version=2.15.5968.18876, Culture=neutral, PublicKeyToken=null" Type="string" Action="write" />
-                <RegistryValue Root="HKCR" Key="CLSID\{E610AB19-729B-334A-988D-5203BD651872}\InprocServer32\2.15.5968.18876" Name="RuntimeVersion" Value="v4.0.30319" Type="string" Action="write" />
-                <RegistryValue Root="HKCR" Key="CLSID\{E610AB19-729B-334A-988D-5203BD651872}\InprocServer32\2.15.5968.18876" Name="CodeBase" Value="file:///[#filDC94E2DB0A7DAD32A328930C80E6419C]" Type="string" Action="write" />
-                <RegistryValue Root="HKCR" Key="CLSID\{E610AB19-729B-334A-988D-5203BD651872}\InprocServer32" Name="Class" Value="NSwag.CodeGeneration.SwaggerGenerators.AssemblyTypeToSwaggerGeneratorSettings" Type="string" Action="write" />
-                <RegistryValue Root="HKCR" Key="CLSID\{E610AB19-729B-334A-988D-5203BD651872}\InprocServer32" Name="Assembly" Value="NSwag.CodeGeneration, Version=2.15.5968.18876, Culture=neutral, PublicKeyToken=null" Type="string" Action="write" />
-                <RegistryValue Root="HKCR" Key="CLSID\{E610AB19-729B-334A-988D-5203BD651872}\InprocServer32" Name="RuntimeVersion" Value="v4.0.30319" Type="string" Action="write" />
-                <RegistryValue Root="HKCR" Key="CLSID\{E610AB19-729B-334A-988D-5203BD651872}\InprocServer32" Name="CodeBase" Value="file:///[#filDC94E2DB0A7DAD32A328930C80E6419C]" Type="string" Action="write" />
-                <RegistryValue Root="HKCR" Key="CLSID\{E6BDEB63-F384-3C95-B15C-35426206826B}\Implemented Categories\{62C8FE65-4EBB-45e7-B440-6E39B2CDBF29}" Value="" Type="string" Action="write" />
-                <RegistryValue Root="HKCR" Key="CLSID\{E6BDEB63-F384-3C95-B15C-35426206826B}\InprocServer32\2.15.5968.18876" Name="Class" Value="NSwag.CodeGeneration.CodeGenerators.ControllerGeneratorBaseSettings" Type="string" Action="write" />
-                <RegistryValue Root="HKCR" Key="CLSID\{E6BDEB63-F384-3C95-B15C-35426206826B}\InprocServer32\2.15.5968.18876" Name="Assembly" Value="NSwag.CodeGeneration, Version=2.15.5968.18876, Culture=neutral, PublicKeyToken=null" Type="string" Action="write" />
-                <RegistryValue Root="HKCR" Key="CLSID\{E6BDEB63-F384-3C95-B15C-35426206826B}\InprocServer32\2.15.5968.18876" Name="RuntimeVersion" Value="v4.0.30319" Type="string" Action="write" />
-                <RegistryValue Root="HKCR" Key="CLSID\{E6BDEB63-F384-3C95-B15C-35426206826B}\InprocServer32\2.15.5968.18876" Name="CodeBase" Value="file:///[#filDC94E2DB0A7DAD32A328930C80E6419C]" Type="string" Action="write" />
-                <RegistryValue Root="HKCR" Key="CLSID\{E6BDEB63-F384-3C95-B15C-35426206826B}\InprocServer32" Name="Class" Value="NSwag.CodeGeneration.CodeGenerators.ControllerGeneratorBaseSettings" Type="string" Action="write" />
-                <RegistryValue Root="HKCR" Key="CLSID\{E6BDEB63-F384-3C95-B15C-35426206826B}\InprocServer32" Name="Assembly" Value="NSwag.CodeGeneration, Version=2.15.5968.18876, Culture=neutral, PublicKeyToken=null" Type="string" Action="write" />
-                <RegistryValue Root="HKCR" Key="CLSID\{E6BDEB63-F384-3C95-B15C-35426206826B}\InprocServer32" Name="RuntimeVersion" Value="v4.0.30319" Type="string" Action="write" />
-                <RegistryValue Root="HKCR" Key="CLSID\{E6BDEB63-F384-3C95-B15C-35426206826B}\InprocServer32" Name="CodeBase" Value="file:///[#filDC94E2DB0A7DAD32A328930C80E6419C]" Type="string" Action="write" />
-                <RegistryValue Root="HKCR" Key="Record\{3B4C0606-DD3E-3013-9358-3E8248E85352}\2.15.5968.18876" Name="Class" Value="NSwag.CodeGeneration.CodeGenerators.TypeScript.PromiseType" Type="string" Action="write" />
-                <RegistryValue Root="HKCR" Key="Record\{3B4C0606-DD3E-3013-9358-3E8248E85352}\2.15.5968.18876" Name="Assembly" Value="NSwag.CodeGeneration, Version=2.15.5968.18876, Culture=neutral, PublicKeyToken=null" Type="string" Action="write" />
-                <RegistryValue Root="HKCR" Key="Record\{3B4C0606-DD3E-3013-9358-3E8248E85352}\2.15.5968.18876" Name="RuntimeVersion" Value="v4.0.30319" Type="string" Action="write" />
-                <RegistryValue Root="HKCR" Key="Record\{3B4C0606-DD3E-3013-9358-3E8248E85352}\2.15.5968.18876" Name="CodeBase" Value="file:///[#filDC94E2DB0A7DAD32A328930C80E6419C]" Type="string" Action="write" />
-                <RegistryValue Root="HKCR" Key="Record\{4E2B9425-BD99-311C-B91E-E7A8F9F944A2}\2.15.5968.18876" Name="Class" Value="NSwag.CodeGeneration.CodeGenerators.OperationGenerationMode" Type="string" Action="write" />
-                <RegistryValue Root="HKCR" Key="Record\{4E2B9425-BD99-311C-B91E-E7A8F9F944A2}\2.15.5968.18876" Name="Assembly" Value="NSwag.CodeGeneration, Version=2.15.5968.18876, Culture=neutral, PublicKeyToken=null" Type="string" Action="write" />
-                <RegistryValue Root="HKCR" Key="Record\{4E2B9425-BD99-311C-B91E-E7A8F9F944A2}\2.15.5968.18876" Name="RuntimeVersion" Value="v4.0.30319" Type="string" Action="write" />
-                <RegistryValue Root="HKCR" Key="Record\{4E2B9425-BD99-311C-B91E-E7A8F9F944A2}\2.15.5968.18876" Name="CodeBase" Value="file:///[#filDC94E2DB0A7DAD32A328930C80E6419C]" Type="string" Action="write" />
-                <RegistryValue Root="HKCR" Key="Record\{5F22F744-0C2C-3DE8-9E40-8A2313A57198}\2.15.5968.18876" Name="Class" Value="NSwag.CodeGeneration.CodeGenerators.TypeScript.TypeScriptTemplate" Type="string" Action="write" />
-                <RegistryValue Root="HKCR" Key="Record\{5F22F744-0C2C-3DE8-9E40-8A2313A57198}\2.15.5968.18876" Name="Assembly" Value="NSwag.CodeGeneration, Version=2.15.5968.18876, Culture=neutral, PublicKeyToken=null" Type="string" Action="write" />
-                <RegistryValue Root="HKCR" Key="Record\{5F22F744-0C2C-3DE8-9E40-8A2313A57198}\2.15.5968.18876" Name="RuntimeVersion" Value="v4.0.30319" Type="string" Action="write" />
-                <RegistryValue Root="HKCR" Key="Record\{5F22F744-0C2C-3DE8-9E40-8A2313A57198}\2.15.5968.18876" Name="CodeBase" Value="file:///[#filDC94E2DB0A7DAD32A328930C80E6419C]" Type="string" Action="write" />
->>>>>>> b11ecb4d
-            </Component>
-            <Component Id="cmp1949BC3177C07B75094A9C221E194BD5" Directory="RootDirectory" Guid="*">
-                <File Id="fil8177F0D8741FF80180BD236FBACDF05F" KeyPath="yes" Source="$(var.SourcePath)\NSwag.CodeGeneration.pdb" />
-            </Component>
-            <Component Id="cmp467981A375B9C9BD9836444143038D95" Directory="RootDirectory" Guid="*">
-                <File Id="filA0B38857D48FC4AADA41CEA9DCA0BED9" KeyPath="yes" Source="$(var.SourcePath)\NSwag.CodeGeneration.xml" />
-            </Component>
-            <Component Id="cmpAAFA37AAF0733BDB6A158E6D1B46BBE6" Directory="RootDirectory" Guid="*">
-<<<<<<< HEAD
-                <Class Id="{07398D04-8F7B-39DE-B88F-3D30F50C3C72}" Context="InprocServer32" Description="NSwag.SwaggerInfo" ThreadingModel="both" ForeignServer="mscoree.dll">
-                    <ProgId Id="NSwag.SwaggerInfo" Description="NSwag.SwaggerInfo" />
-                </Class>
-                <Class Id="{39237B1B-11DF-3E42-9B94-4F994F8845E2}" Context="InprocServer32" Description="NSwag.SwaggerOperations" ThreadingModel="both" ForeignServer="mscoree.dll">
-                    <ProgId Id="NSwag.SwaggerOperations" Description="NSwag.SwaggerOperations" />
-                </Class>
-                <Class Id="{48A672C1-6395-34E7-9FB6-6753F36E7AA9}" Context="InprocServer32" Description="NSwag.SwaggerSecurityRequirement" ThreadingModel="both" ForeignServer="mscoree.dll">
-                    <ProgId Id="NSwag.SwaggerSecurityRequirement" Description="NSwag.SwaggerSecurityRequirement" />
-                </Class>
-                <Class Id="{744E3F56-EFA4-333E-9CB0-0E937BD6F2E4}" Context="InprocServer32" Description="NSwag.SwaggerResponses" ThreadingModel="both" ForeignServer="mscoree.dll">
-                    <ProgId Id="NSwag.SwaggerResponses" Description="NSwag.SwaggerResponses" />
-                </Class>
-                <Class Id="{7D196FC6-0340-35D2-B765-C5BC35CEF6F6}" Context="InprocServer32" Description="NSwag.SwaggerContact" ThreadingModel="both" ForeignServer="mscoree.dll">
-                    <ProgId Id="NSwag.SwaggerContact" Description="NSwag.SwaggerContact" />
-                </Class>
-                <Class Id="{88A21CBB-1607-300A-BF36-752251286B81}" Context="InprocServer32" Description="NSwag.SwaggerSecurityScheme" ThreadingModel="both" ForeignServer="mscoree.dll">
-                    <ProgId Id="NSwag.SwaggerSecurityScheme" Description="NSwag.SwaggerSecurityScheme" />
-                </Class>
-                <Class Id="{999A6D54-C6D4-3773-85FD-B716F154F044}" Context="InprocServer32" Description="NSwag.SwaggerOperationDescription" ThreadingModel="both" ForeignServer="mscoree.dll">
-                    <ProgId Id="NSwag.SwaggerOperationDescription" Description="NSwag.SwaggerOperationDescription" />
-                </Class>
-                <Class Id="{BD34FA40-7AF6-3206-B206-182756CE14FF}" Context="InprocServer32" Description="NSwag.SwaggerTag" ThreadingModel="both" ForeignServer="mscoree.dll">
-                    <ProgId Id="NSwag.SwaggerTag" Description="NSwag.SwaggerTag" />
-                </Class>
-                <Class Id="{C0BD1F67-2189-383B-B7C7-64F13129D000}" Context="InprocServer32" Description="NSwag.SwaggerParameter" ThreadingModel="both" ForeignServer="mscoree.dll">
-                    <ProgId Id="NSwag.SwaggerParameter" Description="NSwag.SwaggerParameter" />
-                </Class>
-                <Class Id="{C414FC81-E6F3-30F5-A295-4C2E7C3B11DA}" Context="InprocServer32" Description="NSwag.SwaggerLicense" ThreadingModel="both" ForeignServer="mscoree.dll">
-                    <ProgId Id="NSwag.SwaggerLicense" Description="NSwag.SwaggerLicense" />
-                </Class>
-                <Class Id="{CD602351-4E9F-301A-B8F2-BAA009CCB2B5}" Context="InprocServer32" Description="NSwag.SwaggerResponse" ThreadingModel="both" ForeignServer="mscoree.dll">
-                    <ProgId Id="NSwag.SwaggerResponse" Description="NSwag.SwaggerResponse" />
-                </Class>
-                <Class Id="{D5F9A51A-66AE-3936-B583-E54D78202615}" Context="InprocServer32" Description="NSwag.SwaggerOperation" ThreadingModel="both" ForeignServer="mscoree.dll">
-                    <ProgId Id="NSwag.SwaggerOperation" Description="NSwag.SwaggerOperation" />
-                </Class>
-                <Class Id="{DA17BAD5-13D8-37C3-BC72-76EAB85A9679}" Context="InprocServer32" Description="NSwag.SwaggerHeaders" ThreadingModel="both" ForeignServer="mscoree.dll">
-                    <ProgId Id="NSwag.SwaggerHeaders" Description="NSwag.SwaggerHeaders" />
-                </Class>
-                <Class Id="{E7A09C61-1BFE-314B-9DCD-F44ED09DAE66}" Context="InprocServer32" Description="NSwag.SwaggerService" ThreadingModel="both" ForeignServer="mscoree.dll">
-                    <ProgId Id="NSwag.SwaggerService" Description="NSwag.SwaggerService" />
-                </Class>
-                <Class Id="{ED0743B9-1C16-312E-A71F-17F7D52892A1}" Context="InprocServer32" Description="NSwag.SwaggerExternalDocumentation" ThreadingModel="both" ForeignServer="mscoree.dll">
-                    <ProgId Id="NSwag.SwaggerExternalDocumentation" Description="NSwag.SwaggerExternalDocumentation" />
-                </Class>
-                <Class Id="{FD00E728-137E-3C28-A5CE-F871C3CA5D61}" Context="InprocServer32" Description="NSwag.CodeGeneration.SwaggerGenerators.WebApi.WebApiToSwaggerGeneratorSettings" ThreadingModel="both" ForeignServer="mscoree.dll">
-                    <ProgId Id="NSwag.CodeGeneration.SwaggerGenerators.WebApi.WebApiToSwaggerGeneratorSettings" Description="NSwag.CodeGeneration.SwaggerGenerators.WebApi.WebApiToSwaggerGeneratorSettings" />
-=======
-                <Class Id="{0FF83251-BAB8-327C-9D05-F76E2115B419}" Context="InprocServer32" Description="NSwag.SwaggerExternalDocumentation" ThreadingModel="both" ForeignServer="mscoree.dll">
-                    <ProgId Id="NSwag.SwaggerExternalDocumentation" Description="NSwag.SwaggerExternalDocumentation" />
-                </Class>
-                <Class Id="{286B6FE8-491A-3220-8A09-A45DBD0110FF}" Context="InprocServer32" Description="NSwag.SwaggerSecurityScheme" ThreadingModel="both" ForeignServer="mscoree.dll">
-                    <ProgId Id="NSwag.SwaggerSecurityScheme" Description="NSwag.SwaggerSecurityScheme" />
-                </Class>
-                <Class Id="{2FF2E0E0-743C-34DF-AE0F-2D81FB2C5E96}" Context="InprocServer32" Description="NSwag.SwaggerOperations" ThreadingModel="both" ForeignServer="mscoree.dll">
-                    <ProgId Id="NSwag.SwaggerOperations" Description="NSwag.SwaggerOperations" />
-                </Class>
-                <Class Id="{39DA51FE-20F8-3C18-9B0A-D2A99852685F}" Context="InprocServer32" Description="NSwag.SwaggerHeaders" ThreadingModel="both" ForeignServer="mscoree.dll">
-                    <ProgId Id="NSwag.SwaggerHeaders" Description="NSwag.SwaggerHeaders" />
-                </Class>
-                <Class Id="{5010B9B5-FA01-327E-80EA-1F44CB456645}" Context="InprocServer32" Description="NSwag.SwaggerInfo" ThreadingModel="both" ForeignServer="mscoree.dll">
-                    <ProgId Id="NSwag.SwaggerInfo" Description="NSwag.SwaggerInfo" />
-                </Class>
-                <Class Id="{6659521A-D266-3D6B-AD3C-039B563F58AE}" Context="InprocServer32" Description="NSwag.SwaggerOperation" ThreadingModel="both" ForeignServer="mscoree.dll">
-                    <ProgId Id="NSwag.SwaggerOperation" Description="NSwag.SwaggerOperation" />
-                </Class>
-                <Class Id="{702AFF0F-E4B6-3D3B-B7EA-4CB6CEB8EED8}" Context="InprocServer32" Description="NSwag.SwaggerParameter" ThreadingModel="both" ForeignServer="mscoree.dll">
-                    <ProgId Id="NSwag.SwaggerParameter" Description="NSwag.SwaggerParameter" />
-                </Class>
-                <Class Id="{815E246E-9478-390A-AAEB-D62F12474D92}" Context="InprocServer32" Description="NSwag.SwaggerResponse" ThreadingModel="both" ForeignServer="mscoree.dll">
-                    <ProgId Id="NSwag.SwaggerResponse" Description="NSwag.SwaggerResponse" />
-                </Class>
-                <Class Id="{92D52E3C-3786-3114-93D5-D77A0CE757FD}" Context="InprocServer32" Description="NSwag.SwaggerLicense" ThreadingModel="both" ForeignServer="mscoree.dll">
-                    <ProgId Id="NSwag.SwaggerLicense" Description="NSwag.SwaggerLicense" />
-                </Class>
-                <Class Id="{B3E5D169-2A33-3205-AE0F-8D0F3D6B8211}" Context="InprocServer32" Description="NSwag.SwaggerOperationDescription" ThreadingModel="both" ForeignServer="mscoree.dll">
-                    <ProgId Id="NSwag.SwaggerOperationDescription" Description="NSwag.SwaggerOperationDescription" />
-                </Class>
-                <Class Id="{B4B677B0-0730-33AB-8C01-6E42E7D0D728}" Context="InprocServer32" Description="NSwag.SwaggerService" ThreadingModel="both" ForeignServer="mscoree.dll">
-                    <ProgId Id="NSwag.SwaggerService" Description="NSwag.SwaggerService" />
-                </Class>
-                <Class Id="{C1417656-9A91-3E6C-8001-C7EAA9D88068}" Context="InprocServer32" Description="NSwag.SwaggerResponses" ThreadingModel="both" ForeignServer="mscoree.dll">
-                    <ProgId Id="NSwag.SwaggerResponses" Description="NSwag.SwaggerResponses" />
->>>>>>> b11ecb4d
-                </Class>
-                <Class Id="{CB5D13DE-DFF8-32D7-BA64-B66F4E3976C8}" Context="InprocServer32" Description="NSwag.CodeGeneration.SwaggerGenerators.WebApi.WebApiToSwaggerGeneratorSettings" ThreadingModel="both" ForeignServer="mscoree.dll">
-                    <ProgId Id="NSwag.CodeGeneration.SwaggerGenerators.WebApi.WebApiToSwaggerGeneratorSettings" Description="NSwag.CodeGeneration.SwaggerGenerators.WebApi.WebApiToSwaggerGeneratorSettings" />
-                </Class>
-                <Class Id="{DC83E031-2D08-37FE-93EE-2F037081DC67}" Context="InprocServer32" Description="NSwag.SwaggerSecurityRequirement" ThreadingModel="both" ForeignServer="mscoree.dll">
-                    <ProgId Id="NSwag.SwaggerSecurityRequirement" Description="NSwag.SwaggerSecurityRequirement" />
-                </Class>
-                <Class Id="{DF4A11CF-8044-3715-AF9F-4B155BFE1140}" Context="InprocServer32" Description="NSwag.SwaggerContact" ThreadingModel="both" ForeignServer="mscoree.dll">
-                    <ProgId Id="NSwag.SwaggerContact" Description="NSwag.SwaggerContact" />
-                </Class>
-                <Class Id="{F2BD7887-9074-30B7-94A9-0EF9B67A34BF}" Context="InprocServer32" Description="NSwag.SwaggerTag" ThreadingModel="both" ForeignServer="mscoree.dll">
-                    <ProgId Id="NSwag.SwaggerTag" Description="NSwag.SwaggerTag" />
-                </Class>
-                <File Id="fil3F4437F772041EF18E21178330FB07F9" KeyPath="yes" Source="$(var.SourcePath)\NSwag.Core.dll" />
-                <ProgId Id="Record" />
-<<<<<<< HEAD
-                <RegistryValue Root="HKCR" Key="CLSID\{07398D04-8F7B-39DE-B88F-3D30F50C3C72}\Implemented Categories\{62C8FE65-4EBB-45e7-B440-6E39B2CDBF29}" Value="" Type="string" Action="write" />
-                <RegistryValue Root="HKCR" Key="CLSID\{07398D04-8F7B-39DE-B88F-3D30F50C3C72}\InprocServer32\2.15.5967.35585" Name="Class" Value="NSwag.SwaggerInfo" Type="string" Action="write" />
-                <RegistryValue Root="HKCR" Key="CLSID\{07398D04-8F7B-39DE-B88F-3D30F50C3C72}\InprocServer32\2.15.5967.35585" Name="Assembly" Value="NSwag.Core, Version=2.15.5967.35585, Culture=neutral, PublicKeyToken=c2d88086e098d109" Type="string" Action="write" />
-                <RegistryValue Root="HKCR" Key="CLSID\{07398D04-8F7B-39DE-B88F-3D30F50C3C72}\InprocServer32\2.15.5967.35585" Name="RuntimeVersion" Value="v4.0.30319" Type="string" Action="write" />
-                <RegistryValue Root="HKCR" Key="CLSID\{07398D04-8F7B-39DE-B88F-3D30F50C3C72}\InprocServer32\2.15.5967.35585" Name="CodeBase" Value="file:///[#fil3F4437F772041EF18E21178330FB07F9]" Type="string" Action="write" />
-                <RegistryValue Root="HKCR" Key="CLSID\{07398D04-8F7B-39DE-B88F-3D30F50C3C72}\InprocServer32" Name="Class" Value="NSwag.SwaggerInfo" Type="string" Action="write" />
-                <RegistryValue Root="HKCR" Key="CLSID\{07398D04-8F7B-39DE-B88F-3D30F50C3C72}\InprocServer32" Name="Assembly" Value="NSwag.Core, Version=2.15.5967.35585, Culture=neutral, PublicKeyToken=c2d88086e098d109" Type="string" Action="write" />
-                <RegistryValue Root="HKCR" Key="CLSID\{07398D04-8F7B-39DE-B88F-3D30F50C3C72}\InprocServer32" Name="RuntimeVersion" Value="v4.0.30319" Type="string" Action="write" />
-                <RegistryValue Root="HKCR" Key="CLSID\{07398D04-8F7B-39DE-B88F-3D30F50C3C72}\InprocServer32" Name="CodeBase" Value="file:///[#fil3F4437F772041EF18E21178330FB07F9]" Type="string" Action="write" />
-                <RegistryValue Root="HKCR" Key="CLSID\{39237B1B-11DF-3E42-9B94-4F994F8845E2}\Implemented Categories\{62C8FE65-4EBB-45e7-B440-6E39B2CDBF29}" Value="" Type="string" Action="write" />
-                <RegistryValue Root="HKCR" Key="CLSID\{39237B1B-11DF-3E42-9B94-4F994F8845E2}\InprocServer32\2.15.5967.35585" Name="Class" Value="NSwag.SwaggerOperations" Type="string" Action="write" />
-                <RegistryValue Root="HKCR" Key="CLSID\{39237B1B-11DF-3E42-9B94-4F994F8845E2}\InprocServer32\2.15.5967.35585" Name="Assembly" Value="NSwag.Core, Version=2.15.5967.35585, Culture=neutral, PublicKeyToken=c2d88086e098d109" Type="string" Action="write" />
-                <RegistryValue Root="HKCR" Key="CLSID\{39237B1B-11DF-3E42-9B94-4F994F8845E2}\InprocServer32\2.15.5967.35585" Name="RuntimeVersion" Value="v4.0.30319" Type="string" Action="write" />
-                <RegistryValue Root="HKCR" Key="CLSID\{39237B1B-11DF-3E42-9B94-4F994F8845E2}\InprocServer32\2.15.5967.35585" Name="CodeBase" Value="file:///[#fil3F4437F772041EF18E21178330FB07F9]" Type="string" Action="write" />
-                <RegistryValue Root="HKCR" Key="CLSID\{39237B1B-11DF-3E42-9B94-4F994F8845E2}\InprocServer32" Name="Class" Value="NSwag.SwaggerOperations" Type="string" Action="write" />
-                <RegistryValue Root="HKCR" Key="CLSID\{39237B1B-11DF-3E42-9B94-4F994F8845E2}\InprocServer32" Name="Assembly" Value="NSwag.Core, Version=2.15.5967.35585, Culture=neutral, PublicKeyToken=c2d88086e098d109" Type="string" Action="write" />
-                <RegistryValue Root="HKCR" Key="CLSID\{39237B1B-11DF-3E42-9B94-4F994F8845E2}\InprocServer32" Name="RuntimeVersion" Value="v4.0.30319" Type="string" Action="write" />
-                <RegistryValue Root="HKCR" Key="CLSID\{39237B1B-11DF-3E42-9B94-4F994F8845E2}\InprocServer32" Name="CodeBase" Value="file:///[#fil3F4437F772041EF18E21178330FB07F9]" Type="string" Action="write" />
-                <RegistryValue Root="HKCR" Key="CLSID\{48A672C1-6395-34E7-9FB6-6753F36E7AA9}\Implemented Categories\{62C8FE65-4EBB-45e7-B440-6E39B2CDBF29}" Value="" Type="string" Action="write" />
-                <RegistryValue Root="HKCR" Key="CLSID\{48A672C1-6395-34E7-9FB6-6753F36E7AA9}\InprocServer32\2.15.5967.35585" Name="Class" Value="NSwag.SwaggerSecurityRequirement" Type="string" Action="write" />
-                <RegistryValue Root="HKCR" Key="CLSID\{48A672C1-6395-34E7-9FB6-6753F36E7AA9}\InprocServer32\2.15.5967.35585" Name="Assembly" Value="NSwag.Core, Version=2.15.5967.35585, Culture=neutral, PublicKeyToken=c2d88086e098d109" Type="string" Action="write" />
-                <RegistryValue Root="HKCR" Key="CLSID\{48A672C1-6395-34E7-9FB6-6753F36E7AA9}\InprocServer32\2.15.5967.35585" Name="RuntimeVersion" Value="v4.0.30319" Type="string" Action="write" />
-                <RegistryValue Root="HKCR" Key="CLSID\{48A672C1-6395-34E7-9FB6-6753F36E7AA9}\InprocServer32\2.15.5967.35585" Name="CodeBase" Value="file:///[#fil3F4437F772041EF18E21178330FB07F9]" Type="string" Action="write" />
-                <RegistryValue Root="HKCR" Key="CLSID\{48A672C1-6395-34E7-9FB6-6753F36E7AA9}\InprocServer32" Name="Class" Value="NSwag.SwaggerSecurityRequirement" Type="string" Action="write" />
-                <RegistryValue Root="HKCR" Key="CLSID\{48A672C1-6395-34E7-9FB6-6753F36E7AA9}\InprocServer32" Name="Assembly" Value="NSwag.Core, Version=2.15.5967.35585, Culture=neutral, PublicKeyToken=c2d88086e098d109" Type="string" Action="write" />
-                <RegistryValue Root="HKCR" Key="CLSID\{48A672C1-6395-34E7-9FB6-6753F36E7AA9}\InprocServer32" Name="RuntimeVersion" Value="v4.0.30319" Type="string" Action="write" />
-                <RegistryValue Root="HKCR" Key="CLSID\{48A672C1-6395-34E7-9FB6-6753F36E7AA9}\InprocServer32" Name="CodeBase" Value="file:///[#fil3F4437F772041EF18E21178330FB07F9]" Type="string" Action="write" />
-                <RegistryValue Root="HKCR" Key="CLSID\{744E3F56-EFA4-333E-9CB0-0E937BD6F2E4}\Implemented Categories\{62C8FE65-4EBB-45e7-B440-6E39B2CDBF29}" Value="" Type="string" Action="write" />
-                <RegistryValue Root="HKCR" Key="CLSID\{744E3F56-EFA4-333E-9CB0-0E937BD6F2E4}\InprocServer32\2.15.5967.35585" Name="Class" Value="NSwag.SwaggerResponses" Type="string" Action="write" />
-                <RegistryValue Root="HKCR" Key="CLSID\{744E3F56-EFA4-333E-9CB0-0E937BD6F2E4}\InprocServer32\2.15.5967.35585" Name="Assembly" Value="NSwag.Core, Version=2.15.5967.35585, Culture=neutral, PublicKeyToken=c2d88086e098d109" Type="string" Action="write" />
-                <RegistryValue Root="HKCR" Key="CLSID\{744E3F56-EFA4-333E-9CB0-0E937BD6F2E4}\InprocServer32\2.15.5967.35585" Name="RuntimeVersion" Value="v4.0.30319" Type="string" Action="write" />
-                <RegistryValue Root="HKCR" Key="CLSID\{744E3F56-EFA4-333E-9CB0-0E937BD6F2E4}\InprocServer32\2.15.5967.35585" Name="CodeBase" Value="file:///[#fil3F4437F772041EF18E21178330FB07F9]" Type="string" Action="write" />
-                <RegistryValue Root="HKCR" Key="CLSID\{744E3F56-EFA4-333E-9CB0-0E937BD6F2E4}\InprocServer32" Name="Class" Value="NSwag.SwaggerResponses" Type="string" Action="write" />
-                <RegistryValue Root="HKCR" Key="CLSID\{744E3F56-EFA4-333E-9CB0-0E937BD6F2E4}\InprocServer32" Name="Assembly" Value="NSwag.Core, Version=2.15.5967.35585, Culture=neutral, PublicKeyToken=c2d88086e098d109" Type="string" Action="write" />
-                <RegistryValue Root="HKCR" Key="CLSID\{744E3F56-EFA4-333E-9CB0-0E937BD6F2E4}\InprocServer32" Name="RuntimeVersion" Value="v4.0.30319" Type="string" Action="write" />
-                <RegistryValue Root="HKCR" Key="CLSID\{744E3F56-EFA4-333E-9CB0-0E937BD6F2E4}\InprocServer32" Name="CodeBase" Value="file:///[#fil3F4437F772041EF18E21178330FB07F9]" Type="string" Action="write" />
-                <RegistryValue Root="HKCR" Key="CLSID\{7D196FC6-0340-35D2-B765-C5BC35CEF6F6}\Implemented Categories\{62C8FE65-4EBB-45e7-B440-6E39B2CDBF29}" Value="" Type="string" Action="write" />
-                <RegistryValue Root="HKCR" Key="CLSID\{7D196FC6-0340-35D2-B765-C5BC35CEF6F6}\InprocServer32\2.15.5967.35585" Name="Class" Value="NSwag.SwaggerContact" Type="string" Action="write" />
-                <RegistryValue Root="HKCR" Key="CLSID\{7D196FC6-0340-35D2-B765-C5BC35CEF6F6}\InprocServer32\2.15.5967.35585" Name="Assembly" Value="NSwag.Core, Version=2.15.5967.35585, Culture=neutral, PublicKeyToken=c2d88086e098d109" Type="string" Action="write" />
-                <RegistryValue Root="HKCR" Key="CLSID\{7D196FC6-0340-35D2-B765-C5BC35CEF6F6}\InprocServer32\2.15.5967.35585" Name="RuntimeVersion" Value="v4.0.30319" Type="string" Action="write" />
-                <RegistryValue Root="HKCR" Key="CLSID\{7D196FC6-0340-35D2-B765-C5BC35CEF6F6}\InprocServer32\2.15.5967.35585" Name="CodeBase" Value="file:///[#fil3F4437F772041EF18E21178330FB07F9]" Type="string" Action="write" />
-                <RegistryValue Root="HKCR" Key="CLSID\{7D196FC6-0340-35D2-B765-C5BC35CEF6F6}\InprocServer32" Name="Class" Value="NSwag.SwaggerContact" Type="string" Action="write" />
-                <RegistryValue Root="HKCR" Key="CLSID\{7D196FC6-0340-35D2-B765-C5BC35CEF6F6}\InprocServer32" Name="Assembly" Value="NSwag.Core, Version=2.15.5967.35585, Culture=neutral, PublicKeyToken=c2d88086e098d109" Type="string" Action="write" />
-                <RegistryValue Root="HKCR" Key="CLSID\{7D196FC6-0340-35D2-B765-C5BC35CEF6F6}\InprocServer32" Name="RuntimeVersion" Value="v4.0.30319" Type="string" Action="write" />
-                <RegistryValue Root="HKCR" Key="CLSID\{7D196FC6-0340-35D2-B765-C5BC35CEF6F6}\InprocServer32" Name="CodeBase" Value="file:///[#fil3F4437F772041EF18E21178330FB07F9]" Type="string" Action="write" />
-                <RegistryValue Root="HKCR" Key="CLSID\{88A21CBB-1607-300A-BF36-752251286B81}\Implemented Categories\{62C8FE65-4EBB-45e7-B440-6E39B2CDBF29}" Value="" Type="string" Action="write" />
-                <RegistryValue Root="HKCR" Key="CLSID\{88A21CBB-1607-300A-BF36-752251286B81}\InprocServer32\2.15.5967.35585" Name="Class" Value="NSwag.SwaggerSecurityScheme" Type="string" Action="write" />
-                <RegistryValue Root="HKCR" Key="CLSID\{88A21CBB-1607-300A-BF36-752251286B81}\InprocServer32\2.15.5967.35585" Name="Assembly" Value="NSwag.Core, Version=2.15.5967.35585, Culture=neutral, PublicKeyToken=c2d88086e098d109" Type="string" Action="write" />
-                <RegistryValue Root="HKCR" Key="CLSID\{88A21CBB-1607-300A-BF36-752251286B81}\InprocServer32\2.15.5967.35585" Name="RuntimeVersion" Value="v4.0.30319" Type="string" Action="write" />
-                <RegistryValue Root="HKCR" Key="CLSID\{88A21CBB-1607-300A-BF36-752251286B81}\InprocServer32\2.15.5967.35585" Name="CodeBase" Value="file:///[#fil3F4437F772041EF18E21178330FB07F9]" Type="string" Action="write" />
-                <RegistryValue Root="HKCR" Key="CLSID\{88A21CBB-1607-300A-BF36-752251286B81}\InprocServer32" Name="Class" Value="NSwag.SwaggerSecurityScheme" Type="string" Action="write" />
-                <RegistryValue Root="HKCR" Key="CLSID\{88A21CBB-1607-300A-BF36-752251286B81}\InprocServer32" Name="Assembly" Value="NSwag.Core, Version=2.15.5967.35585, Culture=neutral, PublicKeyToken=c2d88086e098d109" Type="string" Action="write" />
-                <RegistryValue Root="HKCR" Key="CLSID\{88A21CBB-1607-300A-BF36-752251286B81}\InprocServer32" Name="RuntimeVersion" Value="v4.0.30319" Type="string" Action="write" />
-                <RegistryValue Root="HKCR" Key="CLSID\{88A21CBB-1607-300A-BF36-752251286B81}\InprocServer32" Name="CodeBase" Value="file:///[#fil3F4437F772041EF18E21178330FB07F9]" Type="string" Action="write" />
-                <RegistryValue Root="HKCR" Key="CLSID\{999A6D54-C6D4-3773-85FD-B716F154F044}\Implemented Categories\{62C8FE65-4EBB-45e7-B440-6E39B2CDBF29}" Value="" Type="string" Action="write" />
-                <RegistryValue Root="HKCR" Key="CLSID\{999A6D54-C6D4-3773-85FD-B716F154F044}\InprocServer32\2.15.5967.35585" Name="Class" Value="NSwag.SwaggerOperationDescription" Type="string" Action="write" />
-                <RegistryValue Root="HKCR" Key="CLSID\{999A6D54-C6D4-3773-85FD-B716F154F044}\InprocServer32\2.15.5967.35585" Name="Assembly" Value="NSwag.Core, Version=2.15.5967.35585, Culture=neutral, PublicKeyToken=c2d88086e098d109" Type="string" Action="write" />
-                <RegistryValue Root="HKCR" Key="CLSID\{999A6D54-C6D4-3773-85FD-B716F154F044}\InprocServer32\2.15.5967.35585" Name="RuntimeVersion" Value="v4.0.30319" Type="string" Action="write" />
-                <RegistryValue Root="HKCR" Key="CLSID\{999A6D54-C6D4-3773-85FD-B716F154F044}\InprocServer32\2.15.5967.35585" Name="CodeBase" Value="file:///[#fil3F4437F772041EF18E21178330FB07F9]" Type="string" Action="write" />
-                <RegistryValue Root="HKCR" Key="CLSID\{999A6D54-C6D4-3773-85FD-B716F154F044}\InprocServer32" Name="Class" Value="NSwag.SwaggerOperationDescription" Type="string" Action="write" />
-                <RegistryValue Root="HKCR" Key="CLSID\{999A6D54-C6D4-3773-85FD-B716F154F044}\InprocServer32" Name="Assembly" Value="NSwag.Core, Version=2.15.5967.35585, Culture=neutral, PublicKeyToken=c2d88086e098d109" Type="string" Action="write" />
-                <RegistryValue Root="HKCR" Key="CLSID\{999A6D54-C6D4-3773-85FD-B716F154F044}\InprocServer32" Name="RuntimeVersion" Value="v4.0.30319" Type="string" Action="write" />
-                <RegistryValue Root="HKCR" Key="CLSID\{999A6D54-C6D4-3773-85FD-B716F154F044}\InprocServer32" Name="CodeBase" Value="file:///[#fil3F4437F772041EF18E21178330FB07F9]" Type="string" Action="write" />
-                <RegistryValue Root="HKCR" Key="CLSID\{BD34FA40-7AF6-3206-B206-182756CE14FF}\Implemented Categories\{62C8FE65-4EBB-45e7-B440-6E39B2CDBF29}" Value="" Type="string" Action="write" />
-                <RegistryValue Root="HKCR" Key="CLSID\{BD34FA40-7AF6-3206-B206-182756CE14FF}\InprocServer32\2.15.5967.35585" Name="Class" Value="NSwag.SwaggerTag" Type="string" Action="write" />
-                <RegistryValue Root="HKCR" Key="CLSID\{BD34FA40-7AF6-3206-B206-182756CE14FF}\InprocServer32\2.15.5967.35585" Name="Assembly" Value="NSwag.Core, Version=2.15.5967.35585, Culture=neutral, PublicKeyToken=c2d88086e098d109" Type="string" Action="write" />
-                <RegistryValue Root="HKCR" Key="CLSID\{BD34FA40-7AF6-3206-B206-182756CE14FF}\InprocServer32\2.15.5967.35585" Name="RuntimeVersion" Value="v4.0.30319" Type="string" Action="write" />
-                <RegistryValue Root="HKCR" Key="CLSID\{BD34FA40-7AF6-3206-B206-182756CE14FF}\InprocServer32\2.15.5967.35585" Name="CodeBase" Value="file:///[#fil3F4437F772041EF18E21178330FB07F9]" Type="string" Action="write" />
-                <RegistryValue Root="HKCR" Key="CLSID\{BD34FA40-7AF6-3206-B206-182756CE14FF}\InprocServer32" Name="Class" Value="NSwag.SwaggerTag" Type="string" Action="write" />
-                <RegistryValue Root="HKCR" Key="CLSID\{BD34FA40-7AF6-3206-B206-182756CE14FF}\InprocServer32" Name="Assembly" Value="NSwag.Core, Version=2.15.5967.35585, Culture=neutral, PublicKeyToken=c2d88086e098d109" Type="string" Action="write" />
-                <RegistryValue Root="HKCR" Key="CLSID\{BD34FA40-7AF6-3206-B206-182756CE14FF}\InprocServer32" Name="RuntimeVersion" Value="v4.0.30319" Type="string" Action="write" />
-                <RegistryValue Root="HKCR" Key="CLSID\{BD34FA40-7AF6-3206-B206-182756CE14FF}\InprocServer32" Name="CodeBase" Value="file:///[#fil3F4437F772041EF18E21178330FB07F9]" Type="string" Action="write" />
-                <RegistryValue Root="HKCR" Key="CLSID\{C0BD1F67-2189-383B-B7C7-64F13129D000}\Implemented Categories\{62C8FE65-4EBB-45e7-B440-6E39B2CDBF29}" Value="" Type="string" Action="write" />
-                <RegistryValue Root="HKCR" Key="CLSID\{C0BD1F67-2189-383B-B7C7-64F13129D000}\InprocServer32\2.15.5967.35585" Name="Class" Value="NSwag.SwaggerParameter" Type="string" Action="write" />
-                <RegistryValue Root="HKCR" Key="CLSID\{C0BD1F67-2189-383B-B7C7-64F13129D000}\InprocServer32\2.15.5967.35585" Name="Assembly" Value="NSwag.Core, Version=2.15.5967.35585, Culture=neutral, PublicKeyToken=c2d88086e098d109" Type="string" Action="write" />
-                <RegistryValue Root="HKCR" Key="CLSID\{C0BD1F67-2189-383B-B7C7-64F13129D000}\InprocServer32\2.15.5967.35585" Name="RuntimeVersion" Value="v4.0.30319" Type="string" Action="write" />
-                <RegistryValue Root="HKCR" Key="CLSID\{C0BD1F67-2189-383B-B7C7-64F13129D000}\InprocServer32\2.15.5967.35585" Name="CodeBase" Value="file:///[#fil3F4437F772041EF18E21178330FB07F9]" Type="string" Action="write" />
-                <RegistryValue Root="HKCR" Key="CLSID\{C0BD1F67-2189-383B-B7C7-64F13129D000}\InprocServer32" Name="Class" Value="NSwag.SwaggerParameter" Type="string" Action="write" />
-                <RegistryValue Root="HKCR" Key="CLSID\{C0BD1F67-2189-383B-B7C7-64F13129D000}\InprocServer32" Name="Assembly" Value="NSwag.Core, Version=2.15.5967.35585, Culture=neutral, PublicKeyToken=c2d88086e098d109" Type="string" Action="write" />
-                <RegistryValue Root="HKCR" Key="CLSID\{C0BD1F67-2189-383B-B7C7-64F13129D000}\InprocServer32" Name="RuntimeVersion" Value="v4.0.30319" Type="string" Action="write" />
-                <RegistryValue Root="HKCR" Key="CLSID\{C0BD1F67-2189-383B-B7C7-64F13129D000}\InprocServer32" Name="CodeBase" Value="file:///[#fil3F4437F772041EF18E21178330FB07F9]" Type="string" Action="write" />
-                <RegistryValue Root="HKCR" Key="CLSID\{C414FC81-E6F3-30F5-A295-4C2E7C3B11DA}\Implemented Categories\{62C8FE65-4EBB-45e7-B440-6E39B2CDBF29}" Value="" Type="string" Action="write" />
-                <RegistryValue Root="HKCR" Key="CLSID\{C414FC81-E6F3-30F5-A295-4C2E7C3B11DA}\InprocServer32\2.15.5967.35585" Name="Class" Value="NSwag.SwaggerLicense" Type="string" Action="write" />
-                <RegistryValue Root="HKCR" Key="CLSID\{C414FC81-E6F3-30F5-A295-4C2E7C3B11DA}\InprocServer32\2.15.5967.35585" Name="Assembly" Value="NSwag.Core, Version=2.15.5967.35585, Culture=neutral, PublicKeyToken=c2d88086e098d109" Type="string" Action="write" />
-                <RegistryValue Root="HKCR" Key="CLSID\{C414FC81-E6F3-30F5-A295-4C2E7C3B11DA}\InprocServer32\2.15.5967.35585" Name="RuntimeVersion" Value="v4.0.30319" Type="string" Action="write" />
-                <RegistryValue Root="HKCR" Key="CLSID\{C414FC81-E6F3-30F5-A295-4C2E7C3B11DA}\InprocServer32\2.15.5967.35585" Name="CodeBase" Value="file:///[#fil3F4437F772041EF18E21178330FB07F9]" Type="string" Action="write" />
-                <RegistryValue Root="HKCR" Key="CLSID\{C414FC81-E6F3-30F5-A295-4C2E7C3B11DA}\InprocServer32" Name="Class" Value="NSwag.SwaggerLicense" Type="string" Action="write" />
-                <RegistryValue Root="HKCR" Key="CLSID\{C414FC81-E6F3-30F5-A295-4C2E7C3B11DA}\InprocServer32" Name="Assembly" Value="NSwag.Core, Version=2.15.5967.35585, Culture=neutral, PublicKeyToken=c2d88086e098d109" Type="string" Action="write" />
-                <RegistryValue Root="HKCR" Key="CLSID\{C414FC81-E6F3-30F5-A295-4C2E7C3B11DA}\InprocServer32" Name="RuntimeVersion" Value="v4.0.30319" Type="string" Action="write" />
-                <RegistryValue Root="HKCR" Key="CLSID\{C414FC81-E6F3-30F5-A295-4C2E7C3B11DA}\InprocServer32" Name="CodeBase" Value="file:///[#fil3F4437F772041EF18E21178330FB07F9]" Type="string" Action="write" />
-                <RegistryValue Root="HKCR" Key="CLSID\{CD602351-4E9F-301A-B8F2-BAA009CCB2B5}\Implemented Categories\{62C8FE65-4EBB-45e7-B440-6E39B2CDBF29}" Value="" Type="string" Action="write" />
-                <RegistryValue Root="HKCR" Key="CLSID\{CD602351-4E9F-301A-B8F2-BAA009CCB2B5}\InprocServer32\2.15.5967.35585" Name="Class" Value="NSwag.SwaggerResponse" Type="string" Action="write" />
-                <RegistryValue Root="HKCR" Key="CLSID\{CD602351-4E9F-301A-B8F2-BAA009CCB2B5}\InprocServer32\2.15.5967.35585" Name="Assembly" Value="NSwag.Core, Version=2.15.5967.35585, Culture=neutral, PublicKeyToken=c2d88086e098d109" Type="string" Action="write" />
-                <RegistryValue Root="HKCR" Key="CLSID\{CD602351-4E9F-301A-B8F2-BAA009CCB2B5}\InprocServer32\2.15.5967.35585" Name="RuntimeVersion" Value="v4.0.30319" Type="string" Action="write" />
-                <RegistryValue Root="HKCR" Key="CLSID\{CD602351-4E9F-301A-B8F2-BAA009CCB2B5}\InprocServer32\2.15.5967.35585" Name="CodeBase" Value="file:///[#fil3F4437F772041EF18E21178330FB07F9]" Type="string" Action="write" />
-                <RegistryValue Root="HKCR" Key="CLSID\{CD602351-4E9F-301A-B8F2-BAA009CCB2B5}\InprocServer32" Name="Class" Value="NSwag.SwaggerResponse" Type="string" Action="write" />
-                <RegistryValue Root="HKCR" Key="CLSID\{CD602351-4E9F-301A-B8F2-BAA009CCB2B5}\InprocServer32" Name="Assembly" Value="NSwag.Core, Version=2.15.5967.35585, Culture=neutral, PublicKeyToken=c2d88086e098d109" Type="string" Action="write" />
-                <RegistryValue Root="HKCR" Key="CLSID\{CD602351-4E9F-301A-B8F2-BAA009CCB2B5}\InprocServer32" Name="RuntimeVersion" Value="v4.0.30319" Type="string" Action="write" />
-                <RegistryValue Root="HKCR" Key="CLSID\{CD602351-4E9F-301A-B8F2-BAA009CCB2B5}\InprocServer32" Name="CodeBase" Value="file:///[#fil3F4437F772041EF18E21178330FB07F9]" Type="string" Action="write" />
-                <RegistryValue Root="HKCR" Key="CLSID\{D5F9A51A-66AE-3936-B583-E54D78202615}\Implemented Categories\{62C8FE65-4EBB-45e7-B440-6E39B2CDBF29}" Value="" Type="string" Action="write" />
-                <RegistryValue Root="HKCR" Key="CLSID\{D5F9A51A-66AE-3936-B583-E54D78202615}\InprocServer32\2.15.5967.35585" Name="Class" Value="NSwag.SwaggerOperation" Type="string" Action="write" />
-                <RegistryValue Root="HKCR" Key="CLSID\{D5F9A51A-66AE-3936-B583-E54D78202615}\InprocServer32\2.15.5967.35585" Name="Assembly" Value="NSwag.Core, Version=2.15.5967.35585, Culture=neutral, PublicKeyToken=c2d88086e098d109" Type="string" Action="write" />
-                <RegistryValue Root="HKCR" Key="CLSID\{D5F9A51A-66AE-3936-B583-E54D78202615}\InprocServer32\2.15.5967.35585" Name="RuntimeVersion" Value="v4.0.30319" Type="string" Action="write" />
-                <RegistryValue Root="HKCR" Key="CLSID\{D5F9A51A-66AE-3936-B583-E54D78202615}\InprocServer32\2.15.5967.35585" Name="CodeBase" Value="file:///[#fil3F4437F772041EF18E21178330FB07F9]" Type="string" Action="write" />
-                <RegistryValue Root="HKCR" Key="CLSID\{D5F9A51A-66AE-3936-B583-E54D78202615}\InprocServer32" Name="Class" Value="NSwag.SwaggerOperation" Type="string" Action="write" />
-                <RegistryValue Root="HKCR" Key="CLSID\{D5F9A51A-66AE-3936-B583-E54D78202615}\InprocServer32" Name="Assembly" Value="NSwag.Core, Version=2.15.5967.35585, Culture=neutral, PublicKeyToken=c2d88086e098d109" Type="string" Action="write" />
-                <RegistryValue Root="HKCR" Key="CLSID\{D5F9A51A-66AE-3936-B583-E54D78202615}\InprocServer32" Name="RuntimeVersion" Value="v4.0.30319" Type="string" Action="write" />
-                <RegistryValue Root="HKCR" Key="CLSID\{D5F9A51A-66AE-3936-B583-E54D78202615}\InprocServer32" Name="CodeBase" Value="file:///[#fil3F4437F772041EF18E21178330FB07F9]" Type="string" Action="write" />
-                <RegistryValue Root="HKCR" Key="CLSID\{DA17BAD5-13D8-37C3-BC72-76EAB85A9679}\Implemented Categories\{62C8FE65-4EBB-45e7-B440-6E39B2CDBF29}" Value="" Type="string" Action="write" />
-                <RegistryValue Root="HKCR" Key="CLSID\{DA17BAD5-13D8-37C3-BC72-76EAB85A9679}\InprocServer32\2.15.5967.35585" Name="Class" Value="NSwag.SwaggerHeaders" Type="string" Action="write" />
-                <RegistryValue Root="HKCR" Key="CLSID\{DA17BAD5-13D8-37C3-BC72-76EAB85A9679}\InprocServer32\2.15.5967.35585" Name="Assembly" Value="NSwag.Core, Version=2.15.5967.35585, Culture=neutral, PublicKeyToken=c2d88086e098d109" Type="string" Action="write" />
-                <RegistryValue Root="HKCR" Key="CLSID\{DA17BAD5-13D8-37C3-BC72-76EAB85A9679}\InprocServer32\2.15.5967.35585" Name="RuntimeVersion" Value="v4.0.30319" Type="string" Action="write" />
-                <RegistryValue Root="HKCR" Key="CLSID\{DA17BAD5-13D8-37C3-BC72-76EAB85A9679}\InprocServer32\2.15.5967.35585" Name="CodeBase" Value="file:///[#fil3F4437F772041EF18E21178330FB07F9]" Type="string" Action="write" />
-                <RegistryValue Root="HKCR" Key="CLSID\{DA17BAD5-13D8-37C3-BC72-76EAB85A9679}\InprocServer32" Name="Class" Value="NSwag.SwaggerHeaders" Type="string" Action="write" />
-                <RegistryValue Root="HKCR" Key="CLSID\{DA17BAD5-13D8-37C3-BC72-76EAB85A9679}\InprocServer32" Name="Assembly" Value="NSwag.Core, Version=2.15.5967.35585, Culture=neutral, PublicKeyToken=c2d88086e098d109" Type="string" Action="write" />
-                <RegistryValue Root="HKCR" Key="CLSID\{DA17BAD5-13D8-37C3-BC72-76EAB85A9679}\InprocServer32" Name="RuntimeVersion" Value="v4.0.30319" Type="string" Action="write" />
-                <RegistryValue Root="HKCR" Key="CLSID\{DA17BAD5-13D8-37C3-BC72-76EAB85A9679}\InprocServer32" Name="CodeBase" Value="file:///[#fil3F4437F772041EF18E21178330FB07F9]" Type="string" Action="write" />
-                <RegistryValue Root="HKCR" Key="CLSID\{E7A09C61-1BFE-314B-9DCD-F44ED09DAE66}\Implemented Categories\{62C8FE65-4EBB-45e7-B440-6E39B2CDBF29}" Value="" Type="string" Action="write" />
-                <RegistryValue Root="HKCR" Key="CLSID\{E7A09C61-1BFE-314B-9DCD-F44ED09DAE66}\InprocServer32\2.15.5967.35585" Name="Class" Value="NSwag.SwaggerService" Type="string" Action="write" />
-                <RegistryValue Root="HKCR" Key="CLSID\{E7A09C61-1BFE-314B-9DCD-F44ED09DAE66}\InprocServer32\2.15.5967.35585" Name="Assembly" Value="NSwag.Core, Version=2.15.5967.35585, Culture=neutral, PublicKeyToken=c2d88086e098d109" Type="string" Action="write" />
-                <RegistryValue Root="HKCR" Key="CLSID\{E7A09C61-1BFE-314B-9DCD-F44ED09DAE66}\InprocServer32\2.15.5967.35585" Name="RuntimeVersion" Value="v4.0.30319" Type="string" Action="write" />
-                <RegistryValue Root="HKCR" Key="CLSID\{E7A09C61-1BFE-314B-9DCD-F44ED09DAE66}\InprocServer32\2.15.5967.35585" Name="CodeBase" Value="file:///[#fil3F4437F772041EF18E21178330FB07F9]" Type="string" Action="write" />
-                <RegistryValue Root="HKCR" Key="CLSID\{E7A09C61-1BFE-314B-9DCD-F44ED09DAE66}\InprocServer32" Name="Class" Value="NSwag.SwaggerService" Type="string" Action="write" />
-                <RegistryValue Root="HKCR" Key="CLSID\{E7A09C61-1BFE-314B-9DCD-F44ED09DAE66}\InprocServer32" Name="Assembly" Value="NSwag.Core, Version=2.15.5967.35585, Culture=neutral, PublicKeyToken=c2d88086e098d109" Type="string" Action="write" />
-                <RegistryValue Root="HKCR" Key="CLSID\{E7A09C61-1BFE-314B-9DCD-F44ED09DAE66}\InprocServer32" Name="RuntimeVersion" Value="v4.0.30319" Type="string" Action="write" />
-                <RegistryValue Root="HKCR" Key="CLSID\{E7A09C61-1BFE-314B-9DCD-F44ED09DAE66}\InprocServer32" Name="CodeBase" Value="file:///[#fil3F4437F772041EF18E21178330FB07F9]" Type="string" Action="write" />
-                <RegistryValue Root="HKCR" Key="CLSID\{ED0743B9-1C16-312E-A71F-17F7D52892A1}\Implemented Categories\{62C8FE65-4EBB-45e7-B440-6E39B2CDBF29}" Value="" Type="string" Action="write" />
-                <RegistryValue Root="HKCR" Key="CLSID\{ED0743B9-1C16-312E-A71F-17F7D52892A1}\InprocServer32\2.15.5967.35585" Name="Class" Value="NSwag.SwaggerExternalDocumentation" Type="string" Action="write" />
-                <RegistryValue Root="HKCR" Key="CLSID\{ED0743B9-1C16-312E-A71F-17F7D52892A1}\InprocServer32\2.15.5967.35585" Name="Assembly" Value="NSwag.Core, Version=2.15.5967.35585, Culture=neutral, PublicKeyToken=c2d88086e098d109" Type="string" Action="write" />
-                <RegistryValue Root="HKCR" Key="CLSID\{ED0743B9-1C16-312E-A71F-17F7D52892A1}\InprocServer32\2.15.5967.35585" Name="RuntimeVersion" Value="v4.0.30319" Type="string" Action="write" />
-                <RegistryValue Root="HKCR" Key="CLSID\{ED0743B9-1C16-312E-A71F-17F7D52892A1}\InprocServer32\2.15.5967.35585" Name="CodeBase" Value="file:///[#fil3F4437F772041EF18E21178330FB07F9]" Type="string" Action="write" />
-                <RegistryValue Root="HKCR" Key="CLSID\{ED0743B9-1C16-312E-A71F-17F7D52892A1}\InprocServer32" Name="Class" Value="NSwag.SwaggerExternalDocumentation" Type="string" Action="write" />
-                <RegistryValue Root="HKCR" Key="CLSID\{ED0743B9-1C16-312E-A71F-17F7D52892A1}\InprocServer32" Name="Assembly" Value="NSwag.Core, Version=2.15.5967.35585, Culture=neutral, PublicKeyToken=c2d88086e098d109" Type="string" Action="write" />
-                <RegistryValue Root="HKCR" Key="CLSID\{ED0743B9-1C16-312E-A71F-17F7D52892A1}\InprocServer32" Name="RuntimeVersion" Value="v4.0.30319" Type="string" Action="write" />
-                <RegistryValue Root="HKCR" Key="CLSID\{ED0743B9-1C16-312E-A71F-17F7D52892A1}\InprocServer32" Name="CodeBase" Value="file:///[#fil3F4437F772041EF18E21178330FB07F9]" Type="string" Action="write" />
-                <RegistryValue Root="HKCR" Key="CLSID\{FD00E728-137E-3C28-A5CE-F871C3CA5D61}\Implemented Categories\{62C8FE65-4EBB-45e7-B440-6E39B2CDBF29}" Value="" Type="string" Action="write" />
-                <RegistryValue Root="HKCR" Key="CLSID\{FD00E728-137E-3C28-A5CE-F871C3CA5D61}\InprocServer32\2.15.5967.35585" Name="Class" Value="NSwag.CodeGeneration.SwaggerGenerators.WebApi.WebApiToSwaggerGeneratorSettings" Type="string" Action="write" />
-                <RegistryValue Root="HKCR" Key="CLSID\{FD00E728-137E-3C28-A5CE-F871C3CA5D61}\InprocServer32\2.15.5967.35585" Name="Assembly" Value="NSwag.Core, Version=2.15.5967.35585, Culture=neutral, PublicKeyToken=c2d88086e098d109" Type="string" Action="write" />
-                <RegistryValue Root="HKCR" Key="CLSID\{FD00E728-137E-3C28-A5CE-F871C3CA5D61}\InprocServer32\2.15.5967.35585" Name="RuntimeVersion" Value="v4.0.30319" Type="string" Action="write" />
-                <RegistryValue Root="HKCR" Key="CLSID\{FD00E728-137E-3C28-A5CE-F871C3CA5D61}\InprocServer32\2.15.5967.35585" Name="CodeBase" Value="file:///[#fil3F4437F772041EF18E21178330FB07F9]" Type="string" Action="write" />
-                <RegistryValue Root="HKCR" Key="CLSID\{FD00E728-137E-3C28-A5CE-F871C3CA5D61}\InprocServer32" Name="Class" Value="NSwag.CodeGeneration.SwaggerGenerators.WebApi.WebApiToSwaggerGeneratorSettings" Type="string" Action="write" />
-                <RegistryValue Root="HKCR" Key="CLSID\{FD00E728-137E-3C28-A5CE-F871C3CA5D61}\InprocServer32" Name="Assembly" Value="NSwag.Core, Version=2.15.5967.35585, Culture=neutral, PublicKeyToken=c2d88086e098d109" Type="string" Action="write" />
-                <RegistryValue Root="HKCR" Key="CLSID\{FD00E728-137E-3C28-A5CE-F871C3CA5D61}\InprocServer32" Name="RuntimeVersion" Value="v4.0.30319" Type="string" Action="write" />
-                <RegistryValue Root="HKCR" Key="CLSID\{FD00E728-137E-3C28-A5CE-F871C3CA5D61}\InprocServer32" Name="CodeBase" Value="file:///[#fil3F4437F772041EF18E21178330FB07F9]" Type="string" Action="write" />
-                <RegistryValue Root="HKCR" Key="Record\{5594984B-D98E-38C8-B058-DAA8A3868D4A}\2.15.5967.35585" Name="Class" Value="NSwag.SwaggerSecuritySchemeType" Type="string" Action="write" />
-                <RegistryValue Root="HKCR" Key="Record\{5594984B-D98E-38C8-B058-DAA8A3868D4A}\2.15.5967.35585" Name="Assembly" Value="NSwag.Core, Version=2.15.5967.35585, Culture=neutral, PublicKeyToken=c2d88086e098d109" Type="string" Action="write" />
-                <RegistryValue Root="HKCR" Key="Record\{5594984B-D98E-38C8-B058-DAA8A3868D4A}\2.15.5967.35585" Name="RuntimeVersion" Value="v4.0.30319" Type="string" Action="write" />
-                <RegistryValue Root="HKCR" Key="Record\{5594984B-D98E-38C8-B058-DAA8A3868D4A}\2.15.5967.35585" Name="CodeBase" Value="file:///[#fil3F4437F772041EF18E21178330FB07F9]" Type="string" Action="write" />
-                <RegistryValue Root="HKCR" Key="Record\{9EB11851-D5D3-3AD9-A4EB-8DC8CA5CD649}\2.15.5967.35585" Name="Class" Value="NSwag.SwaggerOperationMethod" Type="string" Action="write" />
-                <RegistryValue Root="HKCR" Key="Record\{9EB11851-D5D3-3AD9-A4EB-8DC8CA5CD649}\2.15.5967.35585" Name="Assembly" Value="NSwag.Core, Version=2.15.5967.35585, Culture=neutral, PublicKeyToken=c2d88086e098d109" Type="string" Action="write" />
-                <RegistryValue Root="HKCR" Key="Record\{9EB11851-D5D3-3AD9-A4EB-8DC8CA5CD649}\2.15.5967.35585" Name="RuntimeVersion" Value="v4.0.30319" Type="string" Action="write" />
-                <RegistryValue Root="HKCR" Key="Record\{9EB11851-D5D3-3AD9-A4EB-8DC8CA5CD649}\2.15.5967.35585" Name="CodeBase" Value="file:///[#fil3F4437F772041EF18E21178330FB07F9]" Type="string" Action="write" />
-                <RegistryValue Root="HKCR" Key="Record\{C694C15F-C130-36B3-AE58-12E92F8555CC}\2.15.5967.35585" Name="Class" Value="NSwag.SwaggerSchema" Type="string" Action="write" />
-                <RegistryValue Root="HKCR" Key="Record\{C694C15F-C130-36B3-AE58-12E92F8555CC}\2.15.5967.35585" Name="Assembly" Value="NSwag.Core, Version=2.15.5967.35585, Culture=neutral, PublicKeyToken=c2d88086e098d109" Type="string" Action="write" />
-                <RegistryValue Root="HKCR" Key="Record\{C694C15F-C130-36B3-AE58-12E92F8555CC}\2.15.5967.35585" Name="RuntimeVersion" Value="v4.0.30319" Type="string" Action="write" />
-                <RegistryValue Root="HKCR" Key="Record\{C694C15F-C130-36B3-AE58-12E92F8555CC}\2.15.5967.35585" Name="CodeBase" Value="file:///[#fil3F4437F772041EF18E21178330FB07F9]" Type="string" Action="write" />
-                <RegistryValue Root="HKCR" Key="Record\{E8F3328E-1E7C-3EDD-82EC-0B02F1653855}\2.15.5967.35585" Name="Class" Value="NSwag.SwaggerParameterKind" Type="string" Action="write" />
-                <RegistryValue Root="HKCR" Key="Record\{E8F3328E-1E7C-3EDD-82EC-0B02F1653855}\2.15.5967.35585" Name="Assembly" Value="NSwag.Core, Version=2.15.5967.35585, Culture=neutral, PublicKeyToken=c2d88086e098d109" Type="string" Action="write" />
-                <RegistryValue Root="HKCR" Key="Record\{E8F3328E-1E7C-3EDD-82EC-0B02F1653855}\2.15.5967.35585" Name="RuntimeVersion" Value="v4.0.30319" Type="string" Action="write" />
-                <RegistryValue Root="HKCR" Key="Record\{E8F3328E-1E7C-3EDD-82EC-0B02F1653855}\2.15.5967.35585" Name="CodeBase" Value="file:///[#fil3F4437F772041EF18E21178330FB07F9]" Type="string" Action="write" />
-=======
-                <RegistryValue Root="HKCR" Key="CLSID\{0FF83251-BAB8-327C-9D05-F76E2115B419}\Implemented Categories\{62C8FE65-4EBB-45e7-B440-6E39B2CDBF29}" Value="" Type="string" Action="write" />
-                <RegistryValue Root="HKCR" Key="CLSID\{0FF83251-BAB8-327C-9D05-F76E2115B419}\InprocServer32\2.15.5968.18875" Name="Class" Value="NSwag.SwaggerExternalDocumentation" Type="string" Action="write" />
-                <RegistryValue Root="HKCR" Key="CLSID\{0FF83251-BAB8-327C-9D05-F76E2115B419}\InprocServer32\2.15.5968.18875" Name="Assembly" Value="NSwag.Core, Version=2.15.5968.18875, Culture=neutral, PublicKeyToken=c2d88086e098d109" Type="string" Action="write" />
-                <RegistryValue Root="HKCR" Key="CLSID\{0FF83251-BAB8-327C-9D05-F76E2115B419}\InprocServer32\2.15.5968.18875" Name="RuntimeVersion" Value="v4.0.30319" Type="string" Action="write" />
-                <RegistryValue Root="HKCR" Key="CLSID\{0FF83251-BAB8-327C-9D05-F76E2115B419}\InprocServer32\2.15.5968.18875" Name="CodeBase" Value="file:///[#fil3F4437F772041EF18E21178330FB07F9]" Type="string" Action="write" />
-                <RegistryValue Root="HKCR" Key="CLSID\{0FF83251-BAB8-327C-9D05-F76E2115B419}\InprocServer32" Name="Class" Value="NSwag.SwaggerExternalDocumentation" Type="string" Action="write" />
-                <RegistryValue Root="HKCR" Key="CLSID\{0FF83251-BAB8-327C-9D05-F76E2115B419}\InprocServer32" Name="Assembly" Value="NSwag.Core, Version=2.15.5968.18875, Culture=neutral, PublicKeyToken=c2d88086e098d109" Type="string" Action="write" />
-                <RegistryValue Root="HKCR" Key="CLSID\{0FF83251-BAB8-327C-9D05-F76E2115B419}\InprocServer32" Name="RuntimeVersion" Value="v4.0.30319" Type="string" Action="write" />
-                <RegistryValue Root="HKCR" Key="CLSID\{0FF83251-BAB8-327C-9D05-F76E2115B419}\InprocServer32" Name="CodeBase" Value="file:///[#fil3F4437F772041EF18E21178330FB07F9]" Type="string" Action="write" />
-                <RegistryValue Root="HKCR" Key="CLSID\{286B6FE8-491A-3220-8A09-A45DBD0110FF}\Implemented Categories\{62C8FE65-4EBB-45e7-B440-6E39B2CDBF29}" Value="" Type="string" Action="write" />
-                <RegistryValue Root="HKCR" Key="CLSID\{286B6FE8-491A-3220-8A09-A45DBD0110FF}\InprocServer32\2.15.5968.18875" Name="Class" Value="NSwag.SwaggerSecurityScheme" Type="string" Action="write" />
-                <RegistryValue Root="HKCR" Key="CLSID\{286B6FE8-491A-3220-8A09-A45DBD0110FF}\InprocServer32\2.15.5968.18875" Name="Assembly" Value="NSwag.Core, Version=2.15.5968.18875, Culture=neutral, PublicKeyToken=c2d88086e098d109" Type="string" Action="write" />
-                <RegistryValue Root="HKCR" Key="CLSID\{286B6FE8-491A-3220-8A09-A45DBD0110FF}\InprocServer32\2.15.5968.18875" Name="RuntimeVersion" Value="v4.0.30319" Type="string" Action="write" />
-                <RegistryValue Root="HKCR" Key="CLSID\{286B6FE8-491A-3220-8A09-A45DBD0110FF}\InprocServer32\2.15.5968.18875" Name="CodeBase" Value="file:///[#fil3F4437F772041EF18E21178330FB07F9]" Type="string" Action="write" />
-                <RegistryValue Root="HKCR" Key="CLSID\{286B6FE8-491A-3220-8A09-A45DBD0110FF}\InprocServer32" Name="Class" Value="NSwag.SwaggerSecurityScheme" Type="string" Action="write" />
-                <RegistryValue Root="HKCR" Key="CLSID\{286B6FE8-491A-3220-8A09-A45DBD0110FF}\InprocServer32" Name="Assembly" Value="NSwag.Core, Version=2.15.5968.18875, Culture=neutral, PublicKeyToken=c2d88086e098d109" Type="string" Action="write" />
-                <RegistryValue Root="HKCR" Key="CLSID\{286B6FE8-491A-3220-8A09-A45DBD0110FF}\InprocServer32" Name="RuntimeVersion" Value="v4.0.30319" Type="string" Action="write" />
-                <RegistryValue Root="HKCR" Key="CLSID\{286B6FE8-491A-3220-8A09-A45DBD0110FF}\InprocServer32" Name="CodeBase" Value="file:///[#fil3F4437F772041EF18E21178330FB07F9]" Type="string" Action="write" />
-                <RegistryValue Root="HKCR" Key="CLSID\{2FF2E0E0-743C-34DF-AE0F-2D81FB2C5E96}\Implemented Categories\{62C8FE65-4EBB-45e7-B440-6E39B2CDBF29}" Value="" Type="string" Action="write" />
-                <RegistryValue Root="HKCR" Key="CLSID\{2FF2E0E0-743C-34DF-AE0F-2D81FB2C5E96}\InprocServer32\2.15.5968.18875" Name="Class" Value="NSwag.SwaggerOperations" Type="string" Action="write" />
-                <RegistryValue Root="HKCR" Key="CLSID\{2FF2E0E0-743C-34DF-AE0F-2D81FB2C5E96}\InprocServer32\2.15.5968.18875" Name="Assembly" Value="NSwag.Core, Version=2.15.5968.18875, Culture=neutral, PublicKeyToken=c2d88086e098d109" Type="string" Action="write" />
-                <RegistryValue Root="HKCR" Key="CLSID\{2FF2E0E0-743C-34DF-AE0F-2D81FB2C5E96}\InprocServer32\2.15.5968.18875" Name="RuntimeVersion" Value="v4.0.30319" Type="string" Action="write" />
-                <RegistryValue Root="HKCR" Key="CLSID\{2FF2E0E0-743C-34DF-AE0F-2D81FB2C5E96}\InprocServer32\2.15.5968.18875" Name="CodeBase" Value="file:///[#fil3F4437F772041EF18E21178330FB07F9]" Type="string" Action="write" />
-                <RegistryValue Root="HKCR" Key="CLSID\{2FF2E0E0-743C-34DF-AE0F-2D81FB2C5E96}\InprocServer32" Name="Class" Value="NSwag.SwaggerOperations" Type="string" Action="write" />
-                <RegistryValue Root="HKCR" Key="CLSID\{2FF2E0E0-743C-34DF-AE0F-2D81FB2C5E96}\InprocServer32" Name="Assembly" Value="NSwag.Core, Version=2.15.5968.18875, Culture=neutral, PublicKeyToken=c2d88086e098d109" Type="string" Action="write" />
-                <RegistryValue Root="HKCR" Key="CLSID\{2FF2E0E0-743C-34DF-AE0F-2D81FB2C5E96}\InprocServer32" Name="RuntimeVersion" Value="v4.0.30319" Type="string" Action="write" />
-                <RegistryValue Root="HKCR" Key="CLSID\{2FF2E0E0-743C-34DF-AE0F-2D81FB2C5E96}\InprocServer32" Name="CodeBase" Value="file:///[#fil3F4437F772041EF18E21178330FB07F9]" Type="string" Action="write" />
-                <RegistryValue Root="HKCR" Key="CLSID\{39DA51FE-20F8-3C18-9B0A-D2A99852685F}\Implemented Categories\{62C8FE65-4EBB-45e7-B440-6E39B2CDBF29}" Value="" Type="string" Action="write" />
-                <RegistryValue Root="HKCR" Key="CLSID\{39DA51FE-20F8-3C18-9B0A-D2A99852685F}\InprocServer32\2.15.5968.18875" Name="Class" Value="NSwag.SwaggerHeaders" Type="string" Action="write" />
-                <RegistryValue Root="HKCR" Key="CLSID\{39DA51FE-20F8-3C18-9B0A-D2A99852685F}\InprocServer32\2.15.5968.18875" Name="Assembly" Value="NSwag.Core, Version=2.15.5968.18875, Culture=neutral, PublicKeyToken=c2d88086e098d109" Type="string" Action="write" />
-                <RegistryValue Root="HKCR" Key="CLSID\{39DA51FE-20F8-3C18-9B0A-D2A99852685F}\InprocServer32\2.15.5968.18875" Name="RuntimeVersion" Value="v4.0.30319" Type="string" Action="write" />
-                <RegistryValue Root="HKCR" Key="CLSID\{39DA51FE-20F8-3C18-9B0A-D2A99852685F}\InprocServer32\2.15.5968.18875" Name="CodeBase" Value="file:///[#fil3F4437F772041EF18E21178330FB07F9]" Type="string" Action="write" />
-                <RegistryValue Root="HKCR" Key="CLSID\{39DA51FE-20F8-3C18-9B0A-D2A99852685F}\InprocServer32" Name="Class" Value="NSwag.SwaggerHeaders" Type="string" Action="write" />
-                <RegistryValue Root="HKCR" Key="CLSID\{39DA51FE-20F8-3C18-9B0A-D2A99852685F}\InprocServer32" Name="Assembly" Value="NSwag.Core, Version=2.15.5968.18875, Culture=neutral, PublicKeyToken=c2d88086e098d109" Type="string" Action="write" />
-                <RegistryValue Root="HKCR" Key="CLSID\{39DA51FE-20F8-3C18-9B0A-D2A99852685F}\InprocServer32" Name="RuntimeVersion" Value="v4.0.30319" Type="string" Action="write" />
-                <RegistryValue Root="HKCR" Key="CLSID\{39DA51FE-20F8-3C18-9B0A-D2A99852685F}\InprocServer32" Name="CodeBase" Value="file:///[#fil3F4437F772041EF18E21178330FB07F9]" Type="string" Action="write" />
-                <RegistryValue Root="HKCR" Key="CLSID\{5010B9B5-FA01-327E-80EA-1F44CB456645}\Implemented Categories\{62C8FE65-4EBB-45e7-B440-6E39B2CDBF29}" Value="" Type="string" Action="write" />
-                <RegistryValue Root="HKCR" Key="CLSID\{5010B9B5-FA01-327E-80EA-1F44CB456645}\InprocServer32\2.15.5968.18875" Name="Class" Value="NSwag.SwaggerInfo" Type="string" Action="write" />
-                <RegistryValue Root="HKCR" Key="CLSID\{5010B9B5-FA01-327E-80EA-1F44CB456645}\InprocServer32\2.15.5968.18875" Name="Assembly" Value="NSwag.Core, Version=2.15.5968.18875, Culture=neutral, PublicKeyToken=c2d88086e098d109" Type="string" Action="write" />
-                <RegistryValue Root="HKCR" Key="CLSID\{5010B9B5-FA01-327E-80EA-1F44CB456645}\InprocServer32\2.15.5968.18875" Name="RuntimeVersion" Value="v4.0.30319" Type="string" Action="write" />
-                <RegistryValue Root="HKCR" Key="CLSID\{5010B9B5-FA01-327E-80EA-1F44CB456645}\InprocServer32\2.15.5968.18875" Name="CodeBase" Value="file:///[#fil3F4437F772041EF18E21178330FB07F9]" Type="string" Action="write" />
-                <RegistryValue Root="HKCR" Key="CLSID\{5010B9B5-FA01-327E-80EA-1F44CB456645}\InprocServer32" Name="Class" Value="NSwag.SwaggerInfo" Type="string" Action="write" />
-                <RegistryValue Root="HKCR" Key="CLSID\{5010B9B5-FA01-327E-80EA-1F44CB456645}\InprocServer32" Name="Assembly" Value="NSwag.Core, Version=2.15.5968.18875, Culture=neutral, PublicKeyToken=c2d88086e098d109" Type="string" Action="write" />
-                <RegistryValue Root="HKCR" Key="CLSID\{5010B9B5-FA01-327E-80EA-1F44CB456645}\InprocServer32" Name="RuntimeVersion" Value="v4.0.30319" Type="string" Action="write" />
-                <RegistryValue Root="HKCR" Key="CLSID\{5010B9B5-FA01-327E-80EA-1F44CB456645}\InprocServer32" Name="CodeBase" Value="file:///[#fil3F4437F772041EF18E21178330FB07F9]" Type="string" Action="write" />
-                <RegistryValue Root="HKCR" Key="CLSID\{6659521A-D266-3D6B-AD3C-039B563F58AE}\Implemented Categories\{62C8FE65-4EBB-45e7-B440-6E39B2CDBF29}" Value="" Type="string" Action="write" />
-                <RegistryValue Root="HKCR" Key="CLSID\{6659521A-D266-3D6B-AD3C-039B563F58AE}\InprocServer32\2.15.5968.18875" Name="Class" Value="NSwag.SwaggerOperation" Type="string" Action="write" />
-                <RegistryValue Root="HKCR" Key="CLSID\{6659521A-D266-3D6B-AD3C-039B563F58AE}\InprocServer32\2.15.5968.18875" Name="Assembly" Value="NSwag.Core, Version=2.15.5968.18875, Culture=neutral, PublicKeyToken=c2d88086e098d109" Type="string" Action="write" />
-                <RegistryValue Root="HKCR" Key="CLSID\{6659521A-D266-3D6B-AD3C-039B563F58AE}\InprocServer32\2.15.5968.18875" Name="RuntimeVersion" Value="v4.0.30319" Type="string" Action="write" />
-                <RegistryValue Root="HKCR" Key="CLSID\{6659521A-D266-3D6B-AD3C-039B563F58AE}\InprocServer32\2.15.5968.18875" Name="CodeBase" Value="file:///[#fil3F4437F772041EF18E21178330FB07F9]" Type="string" Action="write" />
-                <RegistryValue Root="HKCR" Key="CLSID\{6659521A-D266-3D6B-AD3C-039B563F58AE}\InprocServer32" Name="Class" Value="NSwag.SwaggerOperation" Type="string" Action="write" />
-                <RegistryValue Root="HKCR" Key="CLSID\{6659521A-D266-3D6B-AD3C-039B563F58AE}\InprocServer32" Name="Assembly" Value="NSwag.Core, Version=2.15.5968.18875, Culture=neutral, PublicKeyToken=c2d88086e098d109" Type="string" Action="write" />
-                <RegistryValue Root="HKCR" Key="CLSID\{6659521A-D266-3D6B-AD3C-039B563F58AE}\InprocServer32" Name="RuntimeVersion" Value="v4.0.30319" Type="string" Action="write" />
-                <RegistryValue Root="HKCR" Key="CLSID\{6659521A-D266-3D6B-AD3C-039B563F58AE}\InprocServer32" Name="CodeBase" Value="file:///[#fil3F4437F772041EF18E21178330FB07F9]" Type="string" Action="write" />
-                <RegistryValue Root="HKCR" Key="CLSID\{702AFF0F-E4B6-3D3B-B7EA-4CB6CEB8EED8}\Implemented Categories\{62C8FE65-4EBB-45e7-B440-6E39B2CDBF29}" Value="" Type="string" Action="write" />
-                <RegistryValue Root="HKCR" Key="CLSID\{702AFF0F-E4B6-3D3B-B7EA-4CB6CEB8EED8}\InprocServer32\2.15.5968.18875" Name="Class" Value="NSwag.SwaggerParameter" Type="string" Action="write" />
-                <RegistryValue Root="HKCR" Key="CLSID\{702AFF0F-E4B6-3D3B-B7EA-4CB6CEB8EED8}\InprocServer32\2.15.5968.18875" Name="Assembly" Value="NSwag.Core, Version=2.15.5968.18875, Culture=neutral, PublicKeyToken=c2d88086e098d109" Type="string" Action="write" />
-                <RegistryValue Root="HKCR" Key="CLSID\{702AFF0F-E4B6-3D3B-B7EA-4CB6CEB8EED8}\InprocServer32\2.15.5968.18875" Name="RuntimeVersion" Value="v4.0.30319" Type="string" Action="write" />
-                <RegistryValue Root="HKCR" Key="CLSID\{702AFF0F-E4B6-3D3B-B7EA-4CB6CEB8EED8}\InprocServer32\2.15.5968.18875" Name="CodeBase" Value="file:///[#fil3F4437F772041EF18E21178330FB07F9]" Type="string" Action="write" />
-                <RegistryValue Root="HKCR" Key="CLSID\{702AFF0F-E4B6-3D3B-B7EA-4CB6CEB8EED8}\InprocServer32" Name="Class" Value="NSwag.SwaggerParameter" Type="string" Action="write" />
-                <RegistryValue Root="HKCR" Key="CLSID\{702AFF0F-E4B6-3D3B-B7EA-4CB6CEB8EED8}\InprocServer32" Name="Assembly" Value="NSwag.Core, Version=2.15.5968.18875, Culture=neutral, PublicKeyToken=c2d88086e098d109" Type="string" Action="write" />
-                <RegistryValue Root="HKCR" Key="CLSID\{702AFF0F-E4B6-3D3B-B7EA-4CB6CEB8EED8}\InprocServer32" Name="RuntimeVersion" Value="v4.0.30319" Type="string" Action="write" />
-                <RegistryValue Root="HKCR" Key="CLSID\{702AFF0F-E4B6-3D3B-B7EA-4CB6CEB8EED8}\InprocServer32" Name="CodeBase" Value="file:///[#fil3F4437F772041EF18E21178330FB07F9]" Type="string" Action="write" />
-                <RegistryValue Root="HKCR" Key="CLSID\{815E246E-9478-390A-AAEB-D62F12474D92}\Implemented Categories\{62C8FE65-4EBB-45e7-B440-6E39B2CDBF29}" Value="" Type="string" Action="write" />
-                <RegistryValue Root="HKCR" Key="CLSID\{815E246E-9478-390A-AAEB-D62F12474D92}\InprocServer32\2.15.5968.18875" Name="Class" Value="NSwag.SwaggerResponse" Type="string" Action="write" />
-                <RegistryValue Root="HKCR" Key="CLSID\{815E246E-9478-390A-AAEB-D62F12474D92}\InprocServer32\2.15.5968.18875" Name="Assembly" Value="NSwag.Core, Version=2.15.5968.18875, Culture=neutral, PublicKeyToken=c2d88086e098d109" Type="string" Action="write" />
-                <RegistryValue Root="HKCR" Key="CLSID\{815E246E-9478-390A-AAEB-D62F12474D92}\InprocServer32\2.15.5968.18875" Name="RuntimeVersion" Value="v4.0.30319" Type="string" Action="write" />
-                <RegistryValue Root="HKCR" Key="CLSID\{815E246E-9478-390A-AAEB-D62F12474D92}\InprocServer32\2.15.5968.18875" Name="CodeBase" Value="file:///[#fil3F4437F772041EF18E21178330FB07F9]" Type="string" Action="write" />
-                <RegistryValue Root="HKCR" Key="CLSID\{815E246E-9478-390A-AAEB-D62F12474D92}\InprocServer32" Name="Class" Value="NSwag.SwaggerResponse" Type="string" Action="write" />
-                <RegistryValue Root="HKCR" Key="CLSID\{815E246E-9478-390A-AAEB-D62F12474D92}\InprocServer32" Name="Assembly" Value="NSwag.Core, Version=2.15.5968.18875, Culture=neutral, PublicKeyToken=c2d88086e098d109" Type="string" Action="write" />
-                <RegistryValue Root="HKCR" Key="CLSID\{815E246E-9478-390A-AAEB-D62F12474D92}\InprocServer32" Name="RuntimeVersion" Value="v4.0.30319" Type="string" Action="write" />
-                <RegistryValue Root="HKCR" Key="CLSID\{815E246E-9478-390A-AAEB-D62F12474D92}\InprocServer32" Name="CodeBase" Value="file:///[#fil3F4437F772041EF18E21178330FB07F9]" Type="string" Action="write" />
-                <RegistryValue Root="HKCR" Key="CLSID\{92D52E3C-3786-3114-93D5-D77A0CE757FD}\Implemented Categories\{62C8FE65-4EBB-45e7-B440-6E39B2CDBF29}" Value="" Type="string" Action="write" />
-                <RegistryValue Root="HKCR" Key="CLSID\{92D52E3C-3786-3114-93D5-D77A0CE757FD}\InprocServer32\2.15.5968.18875" Name="Class" Value="NSwag.SwaggerLicense" Type="string" Action="write" />
-                <RegistryValue Root="HKCR" Key="CLSID\{92D52E3C-3786-3114-93D5-D77A0CE757FD}\InprocServer32\2.15.5968.18875" Name="Assembly" Value="NSwag.Core, Version=2.15.5968.18875, Culture=neutral, PublicKeyToken=c2d88086e098d109" Type="string" Action="write" />
-                <RegistryValue Root="HKCR" Key="CLSID\{92D52E3C-3786-3114-93D5-D77A0CE757FD}\InprocServer32\2.15.5968.18875" Name="RuntimeVersion" Value="v4.0.30319" Type="string" Action="write" />
-                <RegistryValue Root="HKCR" Key="CLSID\{92D52E3C-3786-3114-93D5-D77A0CE757FD}\InprocServer32\2.15.5968.18875" Name="CodeBase" Value="file:///[#fil3F4437F772041EF18E21178330FB07F9]" Type="string" Action="write" />
-                <RegistryValue Root="HKCR" Key="CLSID\{92D52E3C-3786-3114-93D5-D77A0CE757FD}\InprocServer32" Name="Class" Value="NSwag.SwaggerLicense" Type="string" Action="write" />
-                <RegistryValue Root="HKCR" Key="CLSID\{92D52E3C-3786-3114-93D5-D77A0CE757FD}\InprocServer32" Name="Assembly" Value="NSwag.Core, Version=2.15.5968.18875, Culture=neutral, PublicKeyToken=c2d88086e098d109" Type="string" Action="write" />
-                <RegistryValue Root="HKCR" Key="CLSID\{92D52E3C-3786-3114-93D5-D77A0CE757FD}\InprocServer32" Name="RuntimeVersion" Value="v4.0.30319" Type="string" Action="write" />
-                <RegistryValue Root="HKCR" Key="CLSID\{92D52E3C-3786-3114-93D5-D77A0CE757FD}\InprocServer32" Name="CodeBase" Value="file:///[#fil3F4437F772041EF18E21178330FB07F9]" Type="string" Action="write" />
-                <RegistryValue Root="HKCR" Key="CLSID\{B3E5D169-2A33-3205-AE0F-8D0F3D6B8211}\Implemented Categories\{62C8FE65-4EBB-45e7-B440-6E39B2CDBF29}" Value="" Type="string" Action="write" />
-                <RegistryValue Root="HKCR" Key="CLSID\{B3E5D169-2A33-3205-AE0F-8D0F3D6B8211}\InprocServer32\2.15.5968.18875" Name="Class" Value="NSwag.SwaggerOperationDescription" Type="string" Action="write" />
-                <RegistryValue Root="HKCR" Key="CLSID\{B3E5D169-2A33-3205-AE0F-8D0F3D6B8211}\InprocServer32\2.15.5968.18875" Name="Assembly" Value="NSwag.Core, Version=2.15.5968.18875, Culture=neutral, PublicKeyToken=c2d88086e098d109" Type="string" Action="write" />
-                <RegistryValue Root="HKCR" Key="CLSID\{B3E5D169-2A33-3205-AE0F-8D0F3D6B8211}\InprocServer32\2.15.5968.18875" Name="RuntimeVersion" Value="v4.0.30319" Type="string" Action="write" />
-                <RegistryValue Root="HKCR" Key="CLSID\{B3E5D169-2A33-3205-AE0F-8D0F3D6B8211}\InprocServer32\2.15.5968.18875" Name="CodeBase" Value="file:///[#fil3F4437F772041EF18E21178330FB07F9]" Type="string" Action="write" />
-                <RegistryValue Root="HKCR" Key="CLSID\{B3E5D169-2A33-3205-AE0F-8D0F3D6B8211}\InprocServer32" Name="Class" Value="NSwag.SwaggerOperationDescription" Type="string" Action="write" />
-                <RegistryValue Root="HKCR" Key="CLSID\{B3E5D169-2A33-3205-AE0F-8D0F3D6B8211}\InprocServer32" Name="Assembly" Value="NSwag.Core, Version=2.15.5968.18875, Culture=neutral, PublicKeyToken=c2d88086e098d109" Type="string" Action="write" />
-                <RegistryValue Root="HKCR" Key="CLSID\{B3E5D169-2A33-3205-AE0F-8D0F3D6B8211}\InprocServer32" Name="RuntimeVersion" Value="v4.0.30319" Type="string" Action="write" />
-                <RegistryValue Root="HKCR" Key="CLSID\{B3E5D169-2A33-3205-AE0F-8D0F3D6B8211}\InprocServer32" Name="CodeBase" Value="file:///[#fil3F4437F772041EF18E21178330FB07F9]" Type="string" Action="write" />
-                <RegistryValue Root="HKCR" Key="CLSID\{B4B677B0-0730-33AB-8C01-6E42E7D0D728}\Implemented Categories\{62C8FE65-4EBB-45e7-B440-6E39B2CDBF29}" Value="" Type="string" Action="write" />
-                <RegistryValue Root="HKCR" Key="CLSID\{B4B677B0-0730-33AB-8C01-6E42E7D0D728}\InprocServer32\2.15.5968.18875" Name="Class" Value="NSwag.SwaggerService" Type="string" Action="write" />
-                <RegistryValue Root="HKCR" Key="CLSID\{B4B677B0-0730-33AB-8C01-6E42E7D0D728}\InprocServer32\2.15.5968.18875" Name="Assembly" Value="NSwag.Core, Version=2.15.5968.18875, Culture=neutral, PublicKeyToken=c2d88086e098d109" Type="string" Action="write" />
-                <RegistryValue Root="HKCR" Key="CLSID\{B4B677B0-0730-33AB-8C01-6E42E7D0D728}\InprocServer32\2.15.5968.18875" Name="RuntimeVersion" Value="v4.0.30319" Type="string" Action="write" />
-                <RegistryValue Root="HKCR" Key="CLSID\{B4B677B0-0730-33AB-8C01-6E42E7D0D728}\InprocServer32\2.15.5968.18875" Name="CodeBase" Value="file:///[#fil3F4437F772041EF18E21178330FB07F9]" Type="string" Action="write" />
-                <RegistryValue Root="HKCR" Key="CLSID\{B4B677B0-0730-33AB-8C01-6E42E7D0D728}\InprocServer32" Name="Class" Value="NSwag.SwaggerService" Type="string" Action="write" />
-                <RegistryValue Root="HKCR" Key="CLSID\{B4B677B0-0730-33AB-8C01-6E42E7D0D728}\InprocServer32" Name="Assembly" Value="NSwag.Core, Version=2.15.5968.18875, Culture=neutral, PublicKeyToken=c2d88086e098d109" Type="string" Action="write" />
-                <RegistryValue Root="HKCR" Key="CLSID\{B4B677B0-0730-33AB-8C01-6E42E7D0D728}\InprocServer32" Name="RuntimeVersion" Value="v4.0.30319" Type="string" Action="write" />
-                <RegistryValue Root="HKCR" Key="CLSID\{B4B677B0-0730-33AB-8C01-6E42E7D0D728}\InprocServer32" Name="CodeBase" Value="file:///[#fil3F4437F772041EF18E21178330FB07F9]" Type="string" Action="write" />
-                <RegistryValue Root="HKCR" Key="CLSID\{C1417656-9A91-3E6C-8001-C7EAA9D88068}\Implemented Categories\{62C8FE65-4EBB-45e7-B440-6E39B2CDBF29}" Value="" Type="string" Action="write" />
-                <RegistryValue Root="HKCR" Key="CLSID\{C1417656-9A91-3E6C-8001-C7EAA9D88068}\InprocServer32\2.15.5968.18875" Name="Class" Value="NSwag.SwaggerResponses" Type="string" Action="write" />
-                <RegistryValue Root="HKCR" Key="CLSID\{C1417656-9A91-3E6C-8001-C7EAA9D88068}\InprocServer32\2.15.5968.18875" Name="Assembly" Value="NSwag.Core, Version=2.15.5968.18875, Culture=neutral, PublicKeyToken=c2d88086e098d109" Type="string" Action="write" />
-                <RegistryValue Root="HKCR" Key="CLSID\{C1417656-9A91-3E6C-8001-C7EAA9D88068}\InprocServer32\2.15.5968.18875" Name="RuntimeVersion" Value="v4.0.30319" Type="string" Action="write" />
-                <RegistryValue Root="HKCR" Key="CLSID\{C1417656-9A91-3E6C-8001-C7EAA9D88068}\InprocServer32\2.15.5968.18875" Name="CodeBase" Value="file:///[#fil3F4437F772041EF18E21178330FB07F9]" Type="string" Action="write" />
-                <RegistryValue Root="HKCR" Key="CLSID\{C1417656-9A91-3E6C-8001-C7EAA9D88068}\InprocServer32" Name="Class" Value="NSwag.SwaggerResponses" Type="string" Action="write" />
-                <RegistryValue Root="HKCR" Key="CLSID\{C1417656-9A91-3E6C-8001-C7EAA9D88068}\InprocServer32" Name="Assembly" Value="NSwag.Core, Version=2.15.5968.18875, Culture=neutral, PublicKeyToken=c2d88086e098d109" Type="string" Action="write" />
-                <RegistryValue Root="HKCR" Key="CLSID\{C1417656-9A91-3E6C-8001-C7EAA9D88068}\InprocServer32" Name="RuntimeVersion" Value="v4.0.30319" Type="string" Action="write" />
-                <RegistryValue Root="HKCR" Key="CLSID\{C1417656-9A91-3E6C-8001-C7EAA9D88068}\InprocServer32" Name="CodeBase" Value="file:///[#fil3F4437F772041EF18E21178330FB07F9]" Type="string" Action="write" />
-                <RegistryValue Root="HKCR" Key="CLSID\{CB5D13DE-DFF8-32D7-BA64-B66F4E3976C8}\Implemented Categories\{62C8FE65-4EBB-45e7-B440-6E39B2CDBF29}" Value="" Type="string" Action="write" />
-                <RegistryValue Root="HKCR" Key="CLSID\{CB5D13DE-DFF8-32D7-BA64-B66F4E3976C8}\InprocServer32\2.15.5968.18875" Name="Class" Value="NSwag.CodeGeneration.SwaggerGenerators.WebApi.WebApiToSwaggerGeneratorSettings" Type="string" Action="write" />
-                <RegistryValue Root="HKCR" Key="CLSID\{CB5D13DE-DFF8-32D7-BA64-B66F4E3976C8}\InprocServer32\2.15.5968.18875" Name="Assembly" Value="NSwag.Core, Version=2.15.5968.18875, Culture=neutral, PublicKeyToken=c2d88086e098d109" Type="string" Action="write" />
-                <RegistryValue Root="HKCR" Key="CLSID\{CB5D13DE-DFF8-32D7-BA64-B66F4E3976C8}\InprocServer32\2.15.5968.18875" Name="RuntimeVersion" Value="v4.0.30319" Type="string" Action="write" />
-                <RegistryValue Root="HKCR" Key="CLSID\{CB5D13DE-DFF8-32D7-BA64-B66F4E3976C8}\InprocServer32\2.15.5968.18875" Name="CodeBase" Value="file:///[#fil3F4437F772041EF18E21178330FB07F9]" Type="string" Action="write" />
-                <RegistryValue Root="HKCR" Key="CLSID\{CB5D13DE-DFF8-32D7-BA64-B66F4E3976C8}\InprocServer32" Name="Class" Value="NSwag.CodeGeneration.SwaggerGenerators.WebApi.WebApiToSwaggerGeneratorSettings" Type="string" Action="write" />
-                <RegistryValue Root="HKCR" Key="CLSID\{CB5D13DE-DFF8-32D7-BA64-B66F4E3976C8}\InprocServer32" Name="Assembly" Value="NSwag.Core, Version=2.15.5968.18875, Culture=neutral, PublicKeyToken=c2d88086e098d109" Type="string" Action="write" />
-                <RegistryValue Root="HKCR" Key="CLSID\{CB5D13DE-DFF8-32D7-BA64-B66F4E3976C8}\InprocServer32" Name="RuntimeVersion" Value="v4.0.30319" Type="string" Action="write" />
-                <RegistryValue Root="HKCR" Key="CLSID\{CB5D13DE-DFF8-32D7-BA64-B66F4E3976C8}\InprocServer32" Name="CodeBase" Value="file:///[#fil3F4437F772041EF18E21178330FB07F9]" Type="string" Action="write" />
-                <RegistryValue Root="HKCR" Key="CLSID\{DC83E031-2D08-37FE-93EE-2F037081DC67}\Implemented Categories\{62C8FE65-4EBB-45e7-B440-6E39B2CDBF29}" Value="" Type="string" Action="write" />
-                <RegistryValue Root="HKCR" Key="CLSID\{DC83E031-2D08-37FE-93EE-2F037081DC67}\InprocServer32\2.15.5968.18875" Name="Class" Value="NSwag.SwaggerSecurityRequirement" Type="string" Action="write" />
-                <RegistryValue Root="HKCR" Key="CLSID\{DC83E031-2D08-37FE-93EE-2F037081DC67}\InprocServer32\2.15.5968.18875" Name="Assembly" Value="NSwag.Core, Version=2.15.5968.18875, Culture=neutral, PublicKeyToken=c2d88086e098d109" Type="string" Action="write" />
-                <RegistryValue Root="HKCR" Key="CLSID\{DC83E031-2D08-37FE-93EE-2F037081DC67}\InprocServer32\2.15.5968.18875" Name="RuntimeVersion" Value="v4.0.30319" Type="string" Action="write" />
-                <RegistryValue Root="HKCR" Key="CLSID\{DC83E031-2D08-37FE-93EE-2F037081DC67}\InprocServer32\2.15.5968.18875" Name="CodeBase" Value="file:///[#fil3F4437F772041EF18E21178330FB07F9]" Type="string" Action="write" />
-                <RegistryValue Root="HKCR" Key="CLSID\{DC83E031-2D08-37FE-93EE-2F037081DC67}\InprocServer32" Name="Class" Value="NSwag.SwaggerSecurityRequirement" Type="string" Action="write" />
-                <RegistryValue Root="HKCR" Key="CLSID\{DC83E031-2D08-37FE-93EE-2F037081DC67}\InprocServer32" Name="Assembly" Value="NSwag.Core, Version=2.15.5968.18875, Culture=neutral, PublicKeyToken=c2d88086e098d109" Type="string" Action="write" />
-                <RegistryValue Root="HKCR" Key="CLSID\{DC83E031-2D08-37FE-93EE-2F037081DC67}\InprocServer32" Name="RuntimeVersion" Value="v4.0.30319" Type="string" Action="write" />
-                <RegistryValue Root="HKCR" Key="CLSID\{DC83E031-2D08-37FE-93EE-2F037081DC67}\InprocServer32" Name="CodeBase" Value="file:///[#fil3F4437F772041EF18E21178330FB07F9]" Type="string" Action="write" />
-                <RegistryValue Root="HKCR" Key="CLSID\{DF4A11CF-8044-3715-AF9F-4B155BFE1140}\Implemented Categories\{62C8FE65-4EBB-45e7-B440-6E39B2CDBF29}" Value="" Type="string" Action="write" />
-                <RegistryValue Root="HKCR" Key="CLSID\{DF4A11CF-8044-3715-AF9F-4B155BFE1140}\InprocServer32\2.15.5968.18875" Name="Class" Value="NSwag.SwaggerContact" Type="string" Action="write" />
-                <RegistryValue Root="HKCR" Key="CLSID\{DF4A11CF-8044-3715-AF9F-4B155BFE1140}\InprocServer32\2.15.5968.18875" Name="Assembly" Value="NSwag.Core, Version=2.15.5968.18875, Culture=neutral, PublicKeyToken=c2d88086e098d109" Type="string" Action="write" />
-                <RegistryValue Root="HKCR" Key="CLSID\{DF4A11CF-8044-3715-AF9F-4B155BFE1140}\InprocServer32\2.15.5968.18875" Name="RuntimeVersion" Value="v4.0.30319" Type="string" Action="write" />
-                <RegistryValue Root="HKCR" Key="CLSID\{DF4A11CF-8044-3715-AF9F-4B155BFE1140}\InprocServer32\2.15.5968.18875" Name="CodeBase" Value="file:///[#fil3F4437F772041EF18E21178330FB07F9]" Type="string" Action="write" />
-                <RegistryValue Root="HKCR" Key="CLSID\{DF4A11CF-8044-3715-AF9F-4B155BFE1140}\InprocServer32" Name="Class" Value="NSwag.SwaggerContact" Type="string" Action="write" />
-                <RegistryValue Root="HKCR" Key="CLSID\{DF4A11CF-8044-3715-AF9F-4B155BFE1140}\InprocServer32" Name="Assembly" Value="NSwag.Core, Version=2.15.5968.18875, Culture=neutral, PublicKeyToken=c2d88086e098d109" Type="string" Action="write" />
-                <RegistryValue Root="HKCR" Key="CLSID\{DF4A11CF-8044-3715-AF9F-4B155BFE1140}\InprocServer32" Name="RuntimeVersion" Value="v4.0.30319" Type="string" Action="write" />
-                <RegistryValue Root="HKCR" Key="CLSID\{DF4A11CF-8044-3715-AF9F-4B155BFE1140}\InprocServer32" Name="CodeBase" Value="file:///[#fil3F4437F772041EF18E21178330FB07F9]" Type="string" Action="write" />
-                <RegistryValue Root="HKCR" Key="CLSID\{F2BD7887-9074-30B7-94A9-0EF9B67A34BF}\Implemented Categories\{62C8FE65-4EBB-45e7-B440-6E39B2CDBF29}" Value="" Type="string" Action="write" />
-                <RegistryValue Root="HKCR" Key="CLSID\{F2BD7887-9074-30B7-94A9-0EF9B67A34BF}\InprocServer32\2.15.5968.18875" Name="Class" Value="NSwag.SwaggerTag" Type="string" Action="write" />
-                <RegistryValue Root="HKCR" Key="CLSID\{F2BD7887-9074-30B7-94A9-0EF9B67A34BF}\InprocServer32\2.15.5968.18875" Name="Assembly" Value="NSwag.Core, Version=2.15.5968.18875, Culture=neutral, PublicKeyToken=c2d88086e098d109" Type="string" Action="write" />
-                <RegistryValue Root="HKCR" Key="CLSID\{F2BD7887-9074-30B7-94A9-0EF9B67A34BF}\InprocServer32\2.15.5968.18875" Name="RuntimeVersion" Value="v4.0.30319" Type="string" Action="write" />
-                <RegistryValue Root="HKCR" Key="CLSID\{F2BD7887-9074-30B7-94A9-0EF9B67A34BF}\InprocServer32\2.15.5968.18875" Name="CodeBase" Value="file:///[#fil3F4437F772041EF18E21178330FB07F9]" Type="string" Action="write" />
-                <RegistryValue Root="HKCR" Key="CLSID\{F2BD7887-9074-30B7-94A9-0EF9B67A34BF}\InprocServer32" Name="Class" Value="NSwag.SwaggerTag" Type="string" Action="write" />
-                <RegistryValue Root="HKCR" Key="CLSID\{F2BD7887-9074-30B7-94A9-0EF9B67A34BF}\InprocServer32" Name="Assembly" Value="NSwag.Core, Version=2.15.5968.18875, Culture=neutral, PublicKeyToken=c2d88086e098d109" Type="string" Action="write" />
-                <RegistryValue Root="HKCR" Key="CLSID\{F2BD7887-9074-30B7-94A9-0EF9B67A34BF}\InprocServer32" Name="RuntimeVersion" Value="v4.0.30319" Type="string" Action="write" />
-                <RegistryValue Root="HKCR" Key="CLSID\{F2BD7887-9074-30B7-94A9-0EF9B67A34BF}\InprocServer32" Name="CodeBase" Value="file:///[#fil3F4437F772041EF18E21178330FB07F9]" Type="string" Action="write" />
-                <RegistryValue Root="HKCR" Key="Record\{2DD0DFCD-D9E6-35E8-BF99-ED14FA032A15}\2.15.5968.18875" Name="Class" Value="NSwag.SwaggerParameterKind" Type="string" Action="write" />
-                <RegistryValue Root="HKCR" Key="Record\{2DD0DFCD-D9E6-35E8-BF99-ED14FA032A15}\2.15.5968.18875" Name="Assembly" Value="NSwag.Core, Version=2.15.5968.18875, Culture=neutral, PublicKeyToken=c2d88086e098d109" Type="string" Action="write" />
-                <RegistryValue Root="HKCR" Key="Record\{2DD0DFCD-D9E6-35E8-BF99-ED14FA032A15}\2.15.5968.18875" Name="RuntimeVersion" Value="v4.0.30319" Type="string" Action="write" />
-                <RegistryValue Root="HKCR" Key="Record\{2DD0DFCD-D9E6-35E8-BF99-ED14FA032A15}\2.15.5968.18875" Name="CodeBase" Value="file:///[#fil3F4437F772041EF18E21178330FB07F9]" Type="string" Action="write" />
-                <RegistryValue Root="HKCR" Key="Record\{8C25FE3A-A036-34C8-9516-D7E985831999}\2.15.5968.18875" Name="Class" Value="NSwag.SwaggerSchema" Type="string" Action="write" />
-                <RegistryValue Root="HKCR" Key="Record\{8C25FE3A-A036-34C8-9516-D7E985831999}\2.15.5968.18875" Name="Assembly" Value="NSwag.Core, Version=2.15.5968.18875, Culture=neutral, PublicKeyToken=c2d88086e098d109" Type="string" Action="write" />
-                <RegistryValue Root="HKCR" Key="Record\{8C25FE3A-A036-34C8-9516-D7E985831999}\2.15.5968.18875" Name="RuntimeVersion" Value="v4.0.30319" Type="string" Action="write" />
-                <RegistryValue Root="HKCR" Key="Record\{8C25FE3A-A036-34C8-9516-D7E985831999}\2.15.5968.18875" Name="CodeBase" Value="file:///[#fil3F4437F772041EF18E21178330FB07F9]" Type="string" Action="write" />
-                <RegistryValue Root="HKCR" Key="Record\{972E1658-4231-316A-8DDD-38B01720785F}\2.15.5968.18875" Name="Class" Value="NSwag.SwaggerOperationMethod" Type="string" Action="write" />
-                <RegistryValue Root="HKCR" Key="Record\{972E1658-4231-316A-8DDD-38B01720785F}\2.15.5968.18875" Name="Assembly" Value="NSwag.Core, Version=2.15.5968.18875, Culture=neutral, PublicKeyToken=c2d88086e098d109" Type="string" Action="write" />
-                <RegistryValue Root="HKCR" Key="Record\{972E1658-4231-316A-8DDD-38B01720785F}\2.15.5968.18875" Name="RuntimeVersion" Value="v4.0.30319" Type="string" Action="write" />
-                <RegistryValue Root="HKCR" Key="Record\{972E1658-4231-316A-8DDD-38B01720785F}\2.15.5968.18875" Name="CodeBase" Value="file:///[#fil3F4437F772041EF18E21178330FB07F9]" Type="string" Action="write" />
-                <RegistryValue Root="HKCR" Key="Record\{ECDEF63D-180C-3C21-9EEA-89F5D49383B3}\2.15.5968.18875" Name="Class" Value="NSwag.SwaggerSecuritySchemeType" Type="string" Action="write" />
-                <RegistryValue Root="HKCR" Key="Record\{ECDEF63D-180C-3C21-9EEA-89F5D49383B3}\2.15.5968.18875" Name="Assembly" Value="NSwag.Core, Version=2.15.5968.18875, Culture=neutral, PublicKeyToken=c2d88086e098d109" Type="string" Action="write" />
-                <RegistryValue Root="HKCR" Key="Record\{ECDEF63D-180C-3C21-9EEA-89F5D49383B3}\2.15.5968.18875" Name="RuntimeVersion" Value="v4.0.30319" Type="string" Action="write" />
-                <RegistryValue Root="HKCR" Key="Record\{ECDEF63D-180C-3C21-9EEA-89F5D49383B3}\2.15.5968.18875" Name="CodeBase" Value="file:///[#fil3F4437F772041EF18E21178330FB07F9]" Type="string" Action="write" />
->>>>>>> b11ecb4d
-            </Component>
-            <Component Id="cmp1010C0663A590ED1850175378FD283FF" Directory="RootDirectory" Guid="*">
-                <File Id="fil40CDD58B15B8468857D8908B897841FF" KeyPath="yes" Source="$(var.SourcePath)\NSwag.Core.pdb" />
-            </Component>
-            <Component Id="cmp9EE45CDB16B4CC1F1782CAE6CE0726C8" Directory="RootDirectory" Guid="*">
-<<<<<<< HEAD
-                <Class Id="{02429035-9525-3ADC-BF59-B99DA082DB65}" Context="InprocServer32" Description="NSwag.Commands.AssemblyTypeToSwaggerCommand" ThreadingModel="both" ForeignServer="mscoree.dll">
-                    <ProgId Id="NSwag.Commands.AssemblyTypeToSwaggerCommand" Description="NSwag.Commands.AssemblyTypeToSwaggerCommand" />
-                </Class>
-                <Class Id="{2A4B4B88-BABF-3139-AD90-1D8FCF6B12EF}" Context="InprocServer32" Description="NSwag.Commands.SwaggerToTypeScriptCommand" ThreadingModel="both" ForeignServer="mscoree.dll">
-                    <ProgId Id="NSwag.Commands.SwaggerToTypeScriptCommand" Description="NSwag.Commands.SwaggerToTypeScriptCommand" />
-                </Class>
-                <Class Id="{48092A81-21BC-3ACC-ADF9-B66234B15656}" Context="InprocServer32" Description="NSwag.Commands.SwaggerToCSharpWebApiControllerCommand" ThreadingModel="both" ForeignServer="mscoree.dll">
-                    <ProgId Id="NSwag.Commands.SwaggerToCSharpWebApiControllerCommand" Description="NSwag.Commands.SwaggerToCSharpWebApiControllerCommand" />
-                </Class>
-                <Class Id="{52623CB3-BD29-3C11-9DFF-A896C9C51C4F}" Context="InprocServer32" Description="NSwag.Commands.WebApiToSwaggerCommand" ThreadingModel="both" ForeignServer="mscoree.dll">
-                    <ProgId Id="NSwag.Commands.WebApiToSwaggerCommand" Description="NSwag.Commands.WebApiToSwaggerCommand" />
-                </Class>
-                <Class Id="{875AEA56-D227-3C66-B43E-B3D073BA179F}" Context="InprocServer32" Description="NSwag.Program" ThreadingModel="both" ForeignServer="mscoree.dll">
-                    <ProgId Id="NSwag.Program" Description="NSwag.Program" />
-                </Class>
-                <Class Id="{8C528472-C0E3-365D-A2AD-86994D3986AB}" Context="InprocServer32" Description="NSwag.Commands.SwaggerToCSharpClientCommand" ThreadingModel="both" ForeignServer="mscoree.dll">
-                    <ProgId Id="NSwag.Commands.SwaggerToCSharpClientCommand" Description="NSwag.Commands.SwaggerToCSharpClientCommand" />
-                </Class>
-                <Class Id="{9C2C1867-2ECE-3457-9B6E-DA65332112A9}" Context="InprocServer32" Description="NSwag.Commands.JsonSchemaToCSharpCommand" ThreadingModel="both" ForeignServer="mscoree.dll">
-=======
-                <Class Id="{4095C134-EDE4-38DF-A16A-13FCEB95C097}" Context="InprocServer32" Description="NSwag.Commands.SwaggerToCSharpClientCommand" ThreadingModel="both" ForeignServer="mscoree.dll">
-                    <ProgId Id="NSwag.Commands.SwaggerToCSharpClientCommand" Description="NSwag.Commands.SwaggerToCSharpClientCommand" />
-                </Class>
-                <Class Id="{4957ECC0-8FB8-3AF6-A953-909AAAB3B197}" Context="InprocServer32" Description="NSwag.Commands.SwaggerToTypeScriptCommand" ThreadingModel="both" ForeignServer="mscoree.dll">
-                    <ProgId Id="NSwag.Commands.SwaggerToTypeScriptCommand" Description="NSwag.Commands.SwaggerToTypeScriptCommand" />
-                </Class>
-                <Class Id="{521E75A9-B1A1-3D4C-8063-4021A7151038}" Context="InprocServer32" Description="NSwag.Program" ThreadingModel="both" ForeignServer="mscoree.dll">
-                    <ProgId Id="NSwag.Program" Description="NSwag.Program" />
-                </Class>
-                <Class Id="{580EFA04-9548-38DA-8861-2878C3252559}" Context="InprocServer32" Description="NSwag.Commands.WebApiToSwaggerCommand" ThreadingModel="both" ForeignServer="mscoree.dll">
-                    <ProgId Id="NSwag.Commands.WebApiToSwaggerCommand" Description="NSwag.Commands.WebApiToSwaggerCommand" />
-                </Class>
-                <Class Id="{72E9B294-CC97-3465-A668-F95C0340E192}" Context="InprocServer32" Description="NSwag.Commands.JsonSchemaToTypeScriptCommand" ThreadingModel="both" ForeignServer="mscoree.dll">
-                    <ProgId Id="NSwag.Commands.JsonSchemaToTypeScriptCommand" Description="NSwag.Commands.JsonSchemaToTypeScriptCommand" />
-                </Class>
-                <Class Id="{BBB6FB88-1270-342F-87F8-67F16EA05BE4}" Context="InprocServer32" Description="NSwag.Commands.AssemblyTypeToSwaggerCommand" ThreadingModel="both" ForeignServer="mscoree.dll">
-                    <ProgId Id="NSwag.Commands.AssemblyTypeToSwaggerCommand" Description="NSwag.Commands.AssemblyTypeToSwaggerCommand" />
-                </Class>
-                <Class Id="{D91B1315-2F42-3375-9A03-925CDE6AEEC0}" Context="InprocServer32" Description="NSwag.Commands.SwaggerToCSharpWebApiControllerCommand" ThreadingModel="both" ForeignServer="mscoree.dll">
-                    <ProgId Id="NSwag.Commands.SwaggerToCSharpWebApiControllerCommand" Description="NSwag.Commands.SwaggerToCSharpWebApiControllerCommand" />
-                </Class>
-                <Class Id="{EB8FF01B-A9CD-3144-83A4-4459515F7B01}" Context="InprocServer32" Description="NSwag.Commands.JsonSchemaToCSharpCommand" ThreadingModel="both" ForeignServer="mscoree.dll">
->>>>>>> b11ecb4d
-                    <ProgId Id="NSwag.Commands.JsonSchemaToCSharpCommand" Description="NSwag.Commands.JsonSchemaToCSharpCommand" />
-                </Class>
-                <Class Id="{C5FF28C6-D3A7-3363-A613-3151D23B07A6}" Context="InprocServer32" Description="NSwag.Commands.JsonSchemaToTypeScriptCommand" ThreadingModel="both" ForeignServer="mscoree.dll">
-                    <ProgId Id="NSwag.Commands.JsonSchemaToTypeScriptCommand" Description="NSwag.Commands.JsonSchemaToTypeScriptCommand" />
-                </Class>
-                <File Id="filE739E664708A94CFE7C67EC645DD0A88" KeyPath="yes" Source="$(var.SourcePath)\NSwag.exe" />
-<<<<<<< HEAD
-                <RegistryValue Root="HKCR" Key="CLSID\{02429035-9525-3ADC-BF59-B99DA082DB65}\Implemented Categories\{62C8FE65-4EBB-45e7-B440-6E39B2CDBF29}" Value="" Type="string" Action="write" />
-                <RegistryValue Root="HKCR" Key="CLSID\{02429035-9525-3ADC-BF59-B99DA082DB65}\InprocServer32\2.15.5967.40556" Name="Class" Value="NSwag.Commands.AssemblyTypeToSwaggerCommand" Type="string" Action="write" />
-                <RegistryValue Root="HKCR" Key="CLSID\{02429035-9525-3ADC-BF59-B99DA082DB65}\InprocServer32\2.15.5967.40556" Name="Assembly" Value="NSwag, Version=2.15.5967.40556, Culture=neutral, PublicKeyToken=null" Type="string" Action="write" />
-                <RegistryValue Root="HKCR" Key="CLSID\{02429035-9525-3ADC-BF59-B99DA082DB65}\InprocServer32\2.15.5967.40556" Name="RuntimeVersion" Value="v4.0.30319" Type="string" Action="write" />
-                <RegistryValue Root="HKCR" Key="CLSID\{02429035-9525-3ADC-BF59-B99DA082DB65}\InprocServer32\2.15.5967.40556" Name="CodeBase" Value="file:///[#filE739E664708A94CFE7C67EC645DD0A88]" Type="string" Action="write" />
-                <RegistryValue Root="HKCR" Key="CLSID\{02429035-9525-3ADC-BF59-B99DA082DB65}\InprocServer32" Name="Class" Value="NSwag.Commands.AssemblyTypeToSwaggerCommand" Type="string" Action="write" />
-                <RegistryValue Root="HKCR" Key="CLSID\{02429035-9525-3ADC-BF59-B99DA082DB65}\InprocServer32" Name="Assembly" Value="NSwag, Version=2.15.5967.40556, Culture=neutral, PublicKeyToken=null" Type="string" Action="write" />
-                <RegistryValue Root="HKCR" Key="CLSID\{02429035-9525-3ADC-BF59-B99DA082DB65}\InprocServer32" Name="RuntimeVersion" Value="v4.0.30319" Type="string" Action="write" />
-                <RegistryValue Root="HKCR" Key="CLSID\{02429035-9525-3ADC-BF59-B99DA082DB65}\InprocServer32" Name="CodeBase" Value="file:///[#filE739E664708A94CFE7C67EC645DD0A88]" Type="string" Action="write" />
-                <RegistryValue Root="HKCR" Key="CLSID\{2A4B4B88-BABF-3139-AD90-1D8FCF6B12EF}\Implemented Categories\{62C8FE65-4EBB-45e7-B440-6E39B2CDBF29}" Value="" Type="string" Action="write" />
-                <RegistryValue Root="HKCR" Key="CLSID\{2A4B4B88-BABF-3139-AD90-1D8FCF6B12EF}\InprocServer32\2.15.5967.40556" Name="Class" Value="NSwag.Commands.SwaggerToTypeScriptCommand" Type="string" Action="write" />
-                <RegistryValue Root="HKCR" Key="CLSID\{2A4B4B88-BABF-3139-AD90-1D8FCF6B12EF}\InprocServer32\2.15.5967.40556" Name="Assembly" Value="NSwag, Version=2.15.5967.40556, Culture=neutral, PublicKeyToken=null" Type="string" Action="write" />
-                <RegistryValue Root="HKCR" Key="CLSID\{2A4B4B88-BABF-3139-AD90-1D8FCF6B12EF}\InprocServer32\2.15.5967.40556" Name="RuntimeVersion" Value="v4.0.30319" Type="string" Action="write" />
-                <RegistryValue Root="HKCR" Key="CLSID\{2A4B4B88-BABF-3139-AD90-1D8FCF6B12EF}\InprocServer32\2.15.5967.40556" Name="CodeBase" Value="file:///[#filE739E664708A94CFE7C67EC645DD0A88]" Type="string" Action="write" />
-                <RegistryValue Root="HKCR" Key="CLSID\{2A4B4B88-BABF-3139-AD90-1D8FCF6B12EF}\InprocServer32" Name="Class" Value="NSwag.Commands.SwaggerToTypeScriptCommand" Type="string" Action="write" />
-                <RegistryValue Root="HKCR" Key="CLSID\{2A4B4B88-BABF-3139-AD90-1D8FCF6B12EF}\InprocServer32" Name="Assembly" Value="NSwag, Version=2.15.5967.40556, Culture=neutral, PublicKeyToken=null" Type="string" Action="write" />
-                <RegistryValue Root="HKCR" Key="CLSID\{2A4B4B88-BABF-3139-AD90-1D8FCF6B12EF}\InprocServer32" Name="RuntimeVersion" Value="v4.0.30319" Type="string" Action="write" />
-                <RegistryValue Root="HKCR" Key="CLSID\{2A4B4B88-BABF-3139-AD90-1D8FCF6B12EF}\InprocServer32" Name="CodeBase" Value="file:///[#filE739E664708A94CFE7C67EC645DD0A88]" Type="string" Action="write" />
-                <RegistryValue Root="HKCR" Key="CLSID\{48092A81-21BC-3ACC-ADF9-B66234B15656}\Implemented Categories\{62C8FE65-4EBB-45e7-B440-6E39B2CDBF29}" Value="" Type="string" Action="write" />
-                <RegistryValue Root="HKCR" Key="CLSID\{48092A81-21BC-3ACC-ADF9-B66234B15656}\InprocServer32\2.15.5967.40556" Name="Class" Value="NSwag.Commands.SwaggerToCSharpWebApiControllerCommand" Type="string" Action="write" />
-                <RegistryValue Root="HKCR" Key="CLSID\{48092A81-21BC-3ACC-ADF9-B66234B15656}\InprocServer32\2.15.5967.40556" Name="Assembly" Value="NSwag, Version=2.15.5967.40556, Culture=neutral, PublicKeyToken=null" Type="string" Action="write" />
-                <RegistryValue Root="HKCR" Key="CLSID\{48092A81-21BC-3ACC-ADF9-B66234B15656}\InprocServer32\2.15.5967.40556" Name="RuntimeVersion" Value="v4.0.30319" Type="string" Action="write" />
-                <RegistryValue Root="HKCR" Key="CLSID\{48092A81-21BC-3ACC-ADF9-B66234B15656}\InprocServer32\2.15.5967.40556" Name="CodeBase" Value="file:///[#filE739E664708A94CFE7C67EC645DD0A88]" Type="string" Action="write" />
-                <RegistryValue Root="HKCR" Key="CLSID\{48092A81-21BC-3ACC-ADF9-B66234B15656}\InprocServer32" Name="Class" Value="NSwag.Commands.SwaggerToCSharpWebApiControllerCommand" Type="string" Action="write" />
-                <RegistryValue Root="HKCR" Key="CLSID\{48092A81-21BC-3ACC-ADF9-B66234B15656}\InprocServer32" Name="Assembly" Value="NSwag, Version=2.15.5967.40556, Culture=neutral, PublicKeyToken=null" Type="string" Action="write" />
-                <RegistryValue Root="HKCR" Key="CLSID\{48092A81-21BC-3ACC-ADF9-B66234B15656}\InprocServer32" Name="RuntimeVersion" Value="v4.0.30319" Type="string" Action="write" />
-                <RegistryValue Root="HKCR" Key="CLSID\{48092A81-21BC-3ACC-ADF9-B66234B15656}\InprocServer32" Name="CodeBase" Value="file:///[#filE739E664708A94CFE7C67EC645DD0A88]" Type="string" Action="write" />
-                <RegistryValue Root="HKCR" Key="CLSID\{52623CB3-BD29-3C11-9DFF-A896C9C51C4F}\Implemented Categories\{62C8FE65-4EBB-45e7-B440-6E39B2CDBF29}" Value="" Type="string" Action="write" />
-                <RegistryValue Root="HKCR" Key="CLSID\{52623CB3-BD29-3C11-9DFF-A896C9C51C4F}\InprocServer32\2.15.5967.40556" Name="Class" Value="NSwag.Commands.WebApiToSwaggerCommand" Type="string" Action="write" />
-                <RegistryValue Root="HKCR" Key="CLSID\{52623CB3-BD29-3C11-9DFF-A896C9C51C4F}\InprocServer32\2.15.5967.40556" Name="Assembly" Value="NSwag, Version=2.15.5967.40556, Culture=neutral, PublicKeyToken=null" Type="string" Action="write" />
-                <RegistryValue Root="HKCR" Key="CLSID\{52623CB3-BD29-3C11-9DFF-A896C9C51C4F}\InprocServer32\2.15.5967.40556" Name="RuntimeVersion" Value="v4.0.30319" Type="string" Action="write" />
-                <RegistryValue Root="HKCR" Key="CLSID\{52623CB3-BD29-3C11-9DFF-A896C9C51C4F}\InprocServer32\2.15.5967.40556" Name="CodeBase" Value="file:///[#filE739E664708A94CFE7C67EC645DD0A88]" Type="string" Action="write" />
-                <RegistryValue Root="HKCR" Key="CLSID\{52623CB3-BD29-3C11-9DFF-A896C9C51C4F}\InprocServer32" Name="Class" Value="NSwag.Commands.WebApiToSwaggerCommand" Type="string" Action="write" />
-                <RegistryValue Root="HKCR" Key="CLSID\{52623CB3-BD29-3C11-9DFF-A896C9C51C4F}\InprocServer32" Name="Assembly" Value="NSwag, Version=2.15.5967.40556, Culture=neutral, PublicKeyToken=null" Type="string" Action="write" />
-                <RegistryValue Root="HKCR" Key="CLSID\{52623CB3-BD29-3C11-9DFF-A896C9C51C4F}\InprocServer32" Name="RuntimeVersion" Value="v4.0.30319" Type="string" Action="write" />
-                <RegistryValue Root="HKCR" Key="CLSID\{52623CB3-BD29-3C11-9DFF-A896C9C51C4F}\InprocServer32" Name="CodeBase" Value="file:///[#filE739E664708A94CFE7C67EC645DD0A88]" Type="string" Action="write" />
-                <RegistryValue Root="HKCR" Key="CLSID\{875AEA56-D227-3C66-B43E-B3D073BA179F}\Implemented Categories\{62C8FE65-4EBB-45e7-B440-6E39B2CDBF29}" Value="" Type="string" Action="write" />
-                <RegistryValue Root="HKCR" Key="CLSID\{875AEA56-D227-3C66-B43E-B3D073BA179F}\InprocServer32\2.15.5967.40556" Name="Class" Value="NSwag.Program" Type="string" Action="write" />
-                <RegistryValue Root="HKCR" Key="CLSID\{875AEA56-D227-3C66-B43E-B3D073BA179F}\InprocServer32\2.15.5967.40556" Name="Assembly" Value="NSwag, Version=2.15.5967.40556, Culture=neutral, PublicKeyToken=null" Type="string" Action="write" />
-                <RegistryValue Root="HKCR" Key="CLSID\{875AEA56-D227-3C66-B43E-B3D073BA179F}\InprocServer32\2.15.5967.40556" Name="RuntimeVersion" Value="v4.0.30319" Type="string" Action="write" />
-                <RegistryValue Root="HKCR" Key="CLSID\{875AEA56-D227-3C66-B43E-B3D073BA179F}\InprocServer32\2.15.5967.40556" Name="CodeBase" Value="file:///[#filE739E664708A94CFE7C67EC645DD0A88]" Type="string" Action="write" />
-                <RegistryValue Root="HKCR" Key="CLSID\{875AEA56-D227-3C66-B43E-B3D073BA179F}\InprocServer32" Name="Class" Value="NSwag.Program" Type="string" Action="write" />
-                <RegistryValue Root="HKCR" Key="CLSID\{875AEA56-D227-3C66-B43E-B3D073BA179F}\InprocServer32" Name="Assembly" Value="NSwag, Version=2.15.5967.40556, Culture=neutral, PublicKeyToken=null" Type="string" Action="write" />
-                <RegistryValue Root="HKCR" Key="CLSID\{875AEA56-D227-3C66-B43E-B3D073BA179F}\InprocServer32" Name="RuntimeVersion" Value="v4.0.30319" Type="string" Action="write" />
-                <RegistryValue Root="HKCR" Key="CLSID\{875AEA56-D227-3C66-B43E-B3D073BA179F}\InprocServer32" Name="CodeBase" Value="file:///[#filE739E664708A94CFE7C67EC645DD0A88]" Type="string" Action="write" />
-                <RegistryValue Root="HKCR" Key="CLSID\{8C528472-C0E3-365D-A2AD-86994D3986AB}\Implemented Categories\{62C8FE65-4EBB-45e7-B440-6E39B2CDBF29}" Value="" Type="string" Action="write" />
-                <RegistryValue Root="HKCR" Key="CLSID\{8C528472-C0E3-365D-A2AD-86994D3986AB}\InprocServer32\2.15.5967.40556" Name="Class" Value="NSwag.Commands.SwaggerToCSharpClientCommand" Type="string" Action="write" />
-                <RegistryValue Root="HKCR" Key="CLSID\{8C528472-C0E3-365D-A2AD-86994D3986AB}\InprocServer32\2.15.5967.40556" Name="Assembly" Value="NSwag, Version=2.15.5967.40556, Culture=neutral, PublicKeyToken=null" Type="string" Action="write" />
-                <RegistryValue Root="HKCR" Key="CLSID\{8C528472-C0E3-365D-A2AD-86994D3986AB}\InprocServer32\2.15.5967.40556" Name="RuntimeVersion" Value="v4.0.30319" Type="string" Action="write" />
-                <RegistryValue Root="HKCR" Key="CLSID\{8C528472-C0E3-365D-A2AD-86994D3986AB}\InprocServer32\2.15.5967.40556" Name="CodeBase" Value="file:///[#filE739E664708A94CFE7C67EC645DD0A88]" Type="string" Action="write" />
-                <RegistryValue Root="HKCR" Key="CLSID\{8C528472-C0E3-365D-A2AD-86994D3986AB}\InprocServer32" Name="Class" Value="NSwag.Commands.SwaggerToCSharpClientCommand" Type="string" Action="write" />
-                <RegistryValue Root="HKCR" Key="CLSID\{8C528472-C0E3-365D-A2AD-86994D3986AB}\InprocServer32" Name="Assembly" Value="NSwag, Version=2.15.5967.40556, Culture=neutral, PublicKeyToken=null" Type="string" Action="write" />
-                <RegistryValue Root="HKCR" Key="CLSID\{8C528472-C0E3-365D-A2AD-86994D3986AB}\InprocServer32" Name="RuntimeVersion" Value="v4.0.30319" Type="string" Action="write" />
-                <RegistryValue Root="HKCR" Key="CLSID\{8C528472-C0E3-365D-A2AD-86994D3986AB}\InprocServer32" Name="CodeBase" Value="file:///[#filE739E664708A94CFE7C67EC645DD0A88]" Type="string" Action="write" />
-                <RegistryValue Root="HKCR" Key="CLSID\{9C2C1867-2ECE-3457-9B6E-DA65332112A9}\Implemented Categories\{62C8FE65-4EBB-45e7-B440-6E39B2CDBF29}" Value="" Type="string" Action="write" />
-                <RegistryValue Root="HKCR" Key="CLSID\{9C2C1867-2ECE-3457-9B6E-DA65332112A9}\InprocServer32\2.15.5967.40556" Name="Class" Value="NSwag.Commands.JsonSchemaToCSharpCommand" Type="string" Action="write" />
-                <RegistryValue Root="HKCR" Key="CLSID\{9C2C1867-2ECE-3457-9B6E-DA65332112A9}\InprocServer32\2.15.5967.40556" Name="Assembly" Value="NSwag, Version=2.15.5967.40556, Culture=neutral, PublicKeyToken=null" Type="string" Action="write" />
-                <RegistryValue Root="HKCR" Key="CLSID\{9C2C1867-2ECE-3457-9B6E-DA65332112A9}\InprocServer32\2.15.5967.40556" Name="RuntimeVersion" Value="v4.0.30319" Type="string" Action="write" />
-                <RegistryValue Root="HKCR" Key="CLSID\{9C2C1867-2ECE-3457-9B6E-DA65332112A9}\InprocServer32\2.15.5967.40556" Name="CodeBase" Value="file:///[#filE739E664708A94CFE7C67EC645DD0A88]" Type="string" Action="write" />
-                <RegistryValue Root="HKCR" Key="CLSID\{9C2C1867-2ECE-3457-9B6E-DA65332112A9}\InprocServer32" Name="Class" Value="NSwag.Commands.JsonSchemaToCSharpCommand" Type="string" Action="write" />
-                <RegistryValue Root="HKCR" Key="CLSID\{9C2C1867-2ECE-3457-9B6E-DA65332112A9}\InprocServer32" Name="Assembly" Value="NSwag, Version=2.15.5967.40556, Culture=neutral, PublicKeyToken=null" Type="string" Action="write" />
-                <RegistryValue Root="HKCR" Key="CLSID\{9C2C1867-2ECE-3457-9B6E-DA65332112A9}\InprocServer32" Name="RuntimeVersion" Value="v4.0.30319" Type="string" Action="write" />
-                <RegistryValue Root="HKCR" Key="CLSID\{9C2C1867-2ECE-3457-9B6E-DA65332112A9}\InprocServer32" Name="CodeBase" Value="file:///[#filE739E664708A94CFE7C67EC645DD0A88]" Type="string" Action="write" />
-                <RegistryValue Root="HKCR" Key="CLSID\{C5FF28C6-D3A7-3363-A613-3151D23B07A6}\Implemented Categories\{62C8FE65-4EBB-45e7-B440-6E39B2CDBF29}" Value="" Type="string" Action="write" />
-                <RegistryValue Root="HKCR" Key="CLSID\{C5FF28C6-D3A7-3363-A613-3151D23B07A6}\InprocServer32\2.15.5967.40556" Name="Class" Value="NSwag.Commands.JsonSchemaToTypeScriptCommand" Type="string" Action="write" />
-                <RegistryValue Root="HKCR" Key="CLSID\{C5FF28C6-D3A7-3363-A613-3151D23B07A6}\InprocServer32\2.15.5967.40556" Name="Assembly" Value="NSwag, Version=2.15.5967.40556, Culture=neutral, PublicKeyToken=null" Type="string" Action="write" />
-                <RegistryValue Root="HKCR" Key="CLSID\{C5FF28C6-D3A7-3363-A613-3151D23B07A6}\InprocServer32\2.15.5967.40556" Name="RuntimeVersion" Value="v4.0.30319" Type="string" Action="write" />
-                <RegistryValue Root="HKCR" Key="CLSID\{C5FF28C6-D3A7-3363-A613-3151D23B07A6}\InprocServer32\2.15.5967.40556" Name="CodeBase" Value="file:///[#filE739E664708A94CFE7C67EC645DD0A88]" Type="string" Action="write" />
-                <RegistryValue Root="HKCR" Key="CLSID\{C5FF28C6-D3A7-3363-A613-3151D23B07A6}\InprocServer32" Name="Class" Value="NSwag.Commands.JsonSchemaToTypeScriptCommand" Type="string" Action="write" />
-                <RegistryValue Root="HKCR" Key="CLSID\{C5FF28C6-D3A7-3363-A613-3151D23B07A6}\InprocServer32" Name="Assembly" Value="NSwag, Version=2.15.5967.40556, Culture=neutral, PublicKeyToken=null" Type="string" Action="write" />
-                <RegistryValue Root="HKCR" Key="CLSID\{C5FF28C6-D3A7-3363-A613-3151D23B07A6}\InprocServer32" Name="RuntimeVersion" Value="v4.0.30319" Type="string" Action="write" />
-                <RegistryValue Root="HKCR" Key="CLSID\{C5FF28C6-D3A7-3363-A613-3151D23B07A6}\InprocServer32" Name="CodeBase" Value="file:///[#filE739E664708A94CFE7C67EC645DD0A88]" Type="string" Action="write" />
-=======
-                <RegistryValue Root="HKCR" Key="CLSID\{4095C134-EDE4-38DF-A16A-13FCEB95C097}\Implemented Categories\{62C8FE65-4EBB-45e7-B440-6E39B2CDBF29}" Value="" Type="string" Action="write" />
-                <RegistryValue Root="HKCR" Key="CLSID\{4095C134-EDE4-38DF-A16A-13FCEB95C097}\InprocServer32\2.15.5968.18876" Name="Class" Value="NSwag.Commands.SwaggerToCSharpClientCommand" Type="string" Action="write" />
-                <RegistryValue Root="HKCR" Key="CLSID\{4095C134-EDE4-38DF-A16A-13FCEB95C097}\InprocServer32\2.15.5968.18876" Name="Assembly" Value="NSwag, Version=2.15.5968.18876, Culture=neutral, PublicKeyToken=null" Type="string" Action="write" />
-                <RegistryValue Root="HKCR" Key="CLSID\{4095C134-EDE4-38DF-A16A-13FCEB95C097}\InprocServer32\2.15.5968.18876" Name="RuntimeVersion" Value="v4.0.30319" Type="string" Action="write" />
-                <RegistryValue Root="HKCR" Key="CLSID\{4095C134-EDE4-38DF-A16A-13FCEB95C097}\InprocServer32\2.15.5968.18876" Name="CodeBase" Value="file:///[#filE739E664708A94CFE7C67EC645DD0A88]" Type="string" Action="write" />
-                <RegistryValue Root="HKCR" Key="CLSID\{4095C134-EDE4-38DF-A16A-13FCEB95C097}\InprocServer32" Name="Class" Value="NSwag.Commands.SwaggerToCSharpClientCommand" Type="string" Action="write" />
-                <RegistryValue Root="HKCR" Key="CLSID\{4095C134-EDE4-38DF-A16A-13FCEB95C097}\InprocServer32" Name="Assembly" Value="NSwag, Version=2.15.5968.18876, Culture=neutral, PublicKeyToken=null" Type="string" Action="write" />
-                <RegistryValue Root="HKCR" Key="CLSID\{4095C134-EDE4-38DF-A16A-13FCEB95C097}\InprocServer32" Name="RuntimeVersion" Value="v4.0.30319" Type="string" Action="write" />
-                <RegistryValue Root="HKCR" Key="CLSID\{4095C134-EDE4-38DF-A16A-13FCEB95C097}\InprocServer32" Name="CodeBase" Value="file:///[#filE739E664708A94CFE7C67EC645DD0A88]" Type="string" Action="write" />
-                <RegistryValue Root="HKCR" Key="CLSID\{4957ECC0-8FB8-3AF6-A953-909AAAB3B197}\Implemented Categories\{62C8FE65-4EBB-45e7-B440-6E39B2CDBF29}" Value="" Type="string" Action="write" />
-                <RegistryValue Root="HKCR" Key="CLSID\{4957ECC0-8FB8-3AF6-A953-909AAAB3B197}\InprocServer32\2.15.5968.18876" Name="Class" Value="NSwag.Commands.SwaggerToTypeScriptCommand" Type="string" Action="write" />
-                <RegistryValue Root="HKCR" Key="CLSID\{4957ECC0-8FB8-3AF6-A953-909AAAB3B197}\InprocServer32\2.15.5968.18876" Name="Assembly" Value="NSwag, Version=2.15.5968.18876, Culture=neutral, PublicKeyToken=null" Type="string" Action="write" />
-                <RegistryValue Root="HKCR" Key="CLSID\{4957ECC0-8FB8-3AF6-A953-909AAAB3B197}\InprocServer32\2.15.5968.18876" Name="RuntimeVersion" Value="v4.0.30319" Type="string" Action="write" />
-                <RegistryValue Root="HKCR" Key="CLSID\{4957ECC0-8FB8-3AF6-A953-909AAAB3B197}\InprocServer32\2.15.5968.18876" Name="CodeBase" Value="file:///[#filE739E664708A94CFE7C67EC645DD0A88]" Type="string" Action="write" />
-                <RegistryValue Root="HKCR" Key="CLSID\{4957ECC0-8FB8-3AF6-A953-909AAAB3B197}\InprocServer32" Name="Class" Value="NSwag.Commands.SwaggerToTypeScriptCommand" Type="string" Action="write" />
-                <RegistryValue Root="HKCR" Key="CLSID\{4957ECC0-8FB8-3AF6-A953-909AAAB3B197}\InprocServer32" Name="Assembly" Value="NSwag, Version=2.15.5968.18876, Culture=neutral, PublicKeyToken=null" Type="string" Action="write" />
-                <RegistryValue Root="HKCR" Key="CLSID\{4957ECC0-8FB8-3AF6-A953-909AAAB3B197}\InprocServer32" Name="RuntimeVersion" Value="v4.0.30319" Type="string" Action="write" />
-                <RegistryValue Root="HKCR" Key="CLSID\{4957ECC0-8FB8-3AF6-A953-909AAAB3B197}\InprocServer32" Name="CodeBase" Value="file:///[#filE739E664708A94CFE7C67EC645DD0A88]" Type="string" Action="write" />
-                <RegistryValue Root="HKCR" Key="CLSID\{521E75A9-B1A1-3D4C-8063-4021A7151038}\Implemented Categories\{62C8FE65-4EBB-45e7-B440-6E39B2CDBF29}" Value="" Type="string" Action="write" />
-                <RegistryValue Root="HKCR" Key="CLSID\{521E75A9-B1A1-3D4C-8063-4021A7151038}\InprocServer32\2.15.5968.18876" Name="Class" Value="NSwag.Program" Type="string" Action="write" />
-                <RegistryValue Root="HKCR" Key="CLSID\{521E75A9-B1A1-3D4C-8063-4021A7151038}\InprocServer32\2.15.5968.18876" Name="Assembly" Value="NSwag, Version=2.15.5968.18876, Culture=neutral, PublicKeyToken=null" Type="string" Action="write" />
-                <RegistryValue Root="HKCR" Key="CLSID\{521E75A9-B1A1-3D4C-8063-4021A7151038}\InprocServer32\2.15.5968.18876" Name="RuntimeVersion" Value="v4.0.30319" Type="string" Action="write" />
-                <RegistryValue Root="HKCR" Key="CLSID\{521E75A9-B1A1-3D4C-8063-4021A7151038}\InprocServer32\2.15.5968.18876" Name="CodeBase" Value="file:///[#filE739E664708A94CFE7C67EC645DD0A88]" Type="string" Action="write" />
-                <RegistryValue Root="HKCR" Key="CLSID\{521E75A9-B1A1-3D4C-8063-4021A7151038}\InprocServer32" Name="Class" Value="NSwag.Program" Type="string" Action="write" />
-                <RegistryValue Root="HKCR" Key="CLSID\{521E75A9-B1A1-3D4C-8063-4021A7151038}\InprocServer32" Name="Assembly" Value="NSwag, Version=2.15.5968.18876, Culture=neutral, PublicKeyToken=null" Type="string" Action="write" />
-                <RegistryValue Root="HKCR" Key="CLSID\{521E75A9-B1A1-3D4C-8063-4021A7151038}\InprocServer32" Name="RuntimeVersion" Value="v4.0.30319" Type="string" Action="write" />
-                <RegistryValue Root="HKCR" Key="CLSID\{521E75A9-B1A1-3D4C-8063-4021A7151038}\InprocServer32" Name="CodeBase" Value="file:///[#filE739E664708A94CFE7C67EC645DD0A88]" Type="string" Action="write" />
-                <RegistryValue Root="HKCR" Key="CLSID\{580EFA04-9548-38DA-8861-2878C3252559}\Implemented Categories\{62C8FE65-4EBB-45e7-B440-6E39B2CDBF29}" Value="" Type="string" Action="write" />
-                <RegistryValue Root="HKCR" Key="CLSID\{580EFA04-9548-38DA-8861-2878C3252559}\InprocServer32\2.15.5968.18876" Name="Class" Value="NSwag.Commands.WebApiToSwaggerCommand" Type="string" Action="write" />
-                <RegistryValue Root="HKCR" Key="CLSID\{580EFA04-9548-38DA-8861-2878C3252559}\InprocServer32\2.15.5968.18876" Name="Assembly" Value="NSwag, Version=2.15.5968.18876, Culture=neutral, PublicKeyToken=null" Type="string" Action="write" />
-                <RegistryValue Root="HKCR" Key="CLSID\{580EFA04-9548-38DA-8861-2878C3252559}\InprocServer32\2.15.5968.18876" Name="RuntimeVersion" Value="v4.0.30319" Type="string" Action="write" />
-                <RegistryValue Root="HKCR" Key="CLSID\{580EFA04-9548-38DA-8861-2878C3252559}\InprocServer32\2.15.5968.18876" Name="CodeBase" Value="file:///[#filE739E664708A94CFE7C67EC645DD0A88]" Type="string" Action="write" />
-                <RegistryValue Root="HKCR" Key="CLSID\{580EFA04-9548-38DA-8861-2878C3252559}\InprocServer32" Name="Class" Value="NSwag.Commands.WebApiToSwaggerCommand" Type="string" Action="write" />
-                <RegistryValue Root="HKCR" Key="CLSID\{580EFA04-9548-38DA-8861-2878C3252559}\InprocServer32" Name="Assembly" Value="NSwag, Version=2.15.5968.18876, Culture=neutral, PublicKeyToken=null" Type="string" Action="write" />
-                <RegistryValue Root="HKCR" Key="CLSID\{580EFA04-9548-38DA-8861-2878C3252559}\InprocServer32" Name="RuntimeVersion" Value="v4.0.30319" Type="string" Action="write" />
-                <RegistryValue Root="HKCR" Key="CLSID\{580EFA04-9548-38DA-8861-2878C3252559}\InprocServer32" Name="CodeBase" Value="file:///[#filE739E664708A94CFE7C67EC645DD0A88]" Type="string" Action="write" />
-                <RegistryValue Root="HKCR" Key="CLSID\{72E9B294-CC97-3465-A668-F95C0340E192}\Implemented Categories\{62C8FE65-4EBB-45e7-B440-6E39B2CDBF29}" Value="" Type="string" Action="write" />
-                <RegistryValue Root="HKCR" Key="CLSID\{72E9B294-CC97-3465-A668-F95C0340E192}\InprocServer32\2.15.5968.18876" Name="Class" Value="NSwag.Commands.JsonSchemaToTypeScriptCommand" Type="string" Action="write" />
-                <RegistryValue Root="HKCR" Key="CLSID\{72E9B294-CC97-3465-A668-F95C0340E192}\InprocServer32\2.15.5968.18876" Name="Assembly" Value="NSwag, Version=2.15.5968.18876, Culture=neutral, PublicKeyToken=null" Type="string" Action="write" />
-                <RegistryValue Root="HKCR" Key="CLSID\{72E9B294-CC97-3465-A668-F95C0340E192}\InprocServer32\2.15.5968.18876" Name="RuntimeVersion" Value="v4.0.30319" Type="string" Action="write" />
-                <RegistryValue Root="HKCR" Key="CLSID\{72E9B294-CC97-3465-A668-F95C0340E192}\InprocServer32\2.15.5968.18876" Name="CodeBase" Value="file:///[#filE739E664708A94CFE7C67EC645DD0A88]" Type="string" Action="write" />
-                <RegistryValue Root="HKCR" Key="CLSID\{72E9B294-CC97-3465-A668-F95C0340E192}\InprocServer32" Name="Class" Value="NSwag.Commands.JsonSchemaToTypeScriptCommand" Type="string" Action="write" />
-                <RegistryValue Root="HKCR" Key="CLSID\{72E9B294-CC97-3465-A668-F95C0340E192}\InprocServer32" Name="Assembly" Value="NSwag, Version=2.15.5968.18876, Culture=neutral, PublicKeyToken=null" Type="string" Action="write" />
-                <RegistryValue Root="HKCR" Key="CLSID\{72E9B294-CC97-3465-A668-F95C0340E192}\InprocServer32" Name="RuntimeVersion" Value="v4.0.30319" Type="string" Action="write" />
-                <RegistryValue Root="HKCR" Key="CLSID\{72E9B294-CC97-3465-A668-F95C0340E192}\InprocServer32" Name="CodeBase" Value="file:///[#filE739E664708A94CFE7C67EC645DD0A88]" Type="string" Action="write" />
-                <RegistryValue Root="HKCR" Key="CLSID\{BBB6FB88-1270-342F-87F8-67F16EA05BE4}\Implemented Categories\{62C8FE65-4EBB-45e7-B440-6E39B2CDBF29}" Value="" Type="string" Action="write" />
-                <RegistryValue Root="HKCR" Key="CLSID\{BBB6FB88-1270-342F-87F8-67F16EA05BE4}\InprocServer32\2.15.5968.18876" Name="Class" Value="NSwag.Commands.AssemblyTypeToSwaggerCommand" Type="string" Action="write" />
-                <RegistryValue Root="HKCR" Key="CLSID\{BBB6FB88-1270-342F-87F8-67F16EA05BE4}\InprocServer32\2.15.5968.18876" Name="Assembly" Value="NSwag, Version=2.15.5968.18876, Culture=neutral, PublicKeyToken=null" Type="string" Action="write" />
-                <RegistryValue Root="HKCR" Key="CLSID\{BBB6FB88-1270-342F-87F8-67F16EA05BE4}\InprocServer32\2.15.5968.18876" Name="RuntimeVersion" Value="v4.0.30319" Type="string" Action="write" />
-                <RegistryValue Root="HKCR" Key="CLSID\{BBB6FB88-1270-342F-87F8-67F16EA05BE4}\InprocServer32\2.15.5968.18876" Name="CodeBase" Value="file:///[#filE739E664708A94CFE7C67EC645DD0A88]" Type="string" Action="write" />
-                <RegistryValue Root="HKCR" Key="CLSID\{BBB6FB88-1270-342F-87F8-67F16EA05BE4}\InprocServer32" Name="Class" Value="NSwag.Commands.AssemblyTypeToSwaggerCommand" Type="string" Action="write" />
-                <RegistryValue Root="HKCR" Key="CLSID\{BBB6FB88-1270-342F-87F8-67F16EA05BE4}\InprocServer32" Name="Assembly" Value="NSwag, Version=2.15.5968.18876, Culture=neutral, PublicKeyToken=null" Type="string" Action="write" />
-                <RegistryValue Root="HKCR" Key="CLSID\{BBB6FB88-1270-342F-87F8-67F16EA05BE4}\InprocServer32" Name="RuntimeVersion" Value="v4.0.30319" Type="string" Action="write" />
-                <RegistryValue Root="HKCR" Key="CLSID\{BBB6FB88-1270-342F-87F8-67F16EA05BE4}\InprocServer32" Name="CodeBase" Value="file:///[#filE739E664708A94CFE7C67EC645DD0A88]" Type="string" Action="write" />
-                <RegistryValue Root="HKCR" Key="CLSID\{D91B1315-2F42-3375-9A03-925CDE6AEEC0}\Implemented Categories\{62C8FE65-4EBB-45e7-B440-6E39B2CDBF29}" Value="" Type="string" Action="write" />
-                <RegistryValue Root="HKCR" Key="CLSID\{D91B1315-2F42-3375-9A03-925CDE6AEEC0}\InprocServer32\2.15.5968.18876" Name="Class" Value="NSwag.Commands.SwaggerToCSharpWebApiControllerCommand" Type="string" Action="write" />
-                <RegistryValue Root="HKCR" Key="CLSID\{D91B1315-2F42-3375-9A03-925CDE6AEEC0}\InprocServer32\2.15.5968.18876" Name="Assembly" Value="NSwag, Version=2.15.5968.18876, Culture=neutral, PublicKeyToken=null" Type="string" Action="write" />
-                <RegistryValue Root="HKCR" Key="CLSID\{D91B1315-2F42-3375-9A03-925CDE6AEEC0}\InprocServer32\2.15.5968.18876" Name="RuntimeVersion" Value="v4.0.30319" Type="string" Action="write" />
-                <RegistryValue Root="HKCR" Key="CLSID\{D91B1315-2F42-3375-9A03-925CDE6AEEC0}\InprocServer32\2.15.5968.18876" Name="CodeBase" Value="file:///[#filE739E664708A94CFE7C67EC645DD0A88]" Type="string" Action="write" />
-                <RegistryValue Root="HKCR" Key="CLSID\{D91B1315-2F42-3375-9A03-925CDE6AEEC0}\InprocServer32" Name="Class" Value="NSwag.Commands.SwaggerToCSharpWebApiControllerCommand" Type="string" Action="write" />
-                <RegistryValue Root="HKCR" Key="CLSID\{D91B1315-2F42-3375-9A03-925CDE6AEEC0}\InprocServer32" Name="Assembly" Value="NSwag, Version=2.15.5968.18876, Culture=neutral, PublicKeyToken=null" Type="string" Action="write" />
-                <RegistryValue Root="HKCR" Key="CLSID\{D91B1315-2F42-3375-9A03-925CDE6AEEC0}\InprocServer32" Name="RuntimeVersion" Value="v4.0.30319" Type="string" Action="write" />
-                <RegistryValue Root="HKCR" Key="CLSID\{D91B1315-2F42-3375-9A03-925CDE6AEEC0}\InprocServer32" Name="CodeBase" Value="file:///[#filE739E664708A94CFE7C67EC645DD0A88]" Type="string" Action="write" />
-                <RegistryValue Root="HKCR" Key="CLSID\{EB8FF01B-A9CD-3144-83A4-4459515F7B01}\Implemented Categories\{62C8FE65-4EBB-45e7-B440-6E39B2CDBF29}" Value="" Type="string" Action="write" />
-                <RegistryValue Root="HKCR" Key="CLSID\{EB8FF01B-A9CD-3144-83A4-4459515F7B01}\InprocServer32\2.15.5968.18876" Name="Class" Value="NSwag.Commands.JsonSchemaToCSharpCommand" Type="string" Action="write" />
-                <RegistryValue Root="HKCR" Key="CLSID\{EB8FF01B-A9CD-3144-83A4-4459515F7B01}\InprocServer32\2.15.5968.18876" Name="Assembly" Value="NSwag, Version=2.15.5968.18876, Culture=neutral, PublicKeyToken=null" Type="string" Action="write" />
-                <RegistryValue Root="HKCR" Key="CLSID\{EB8FF01B-A9CD-3144-83A4-4459515F7B01}\InprocServer32\2.15.5968.18876" Name="RuntimeVersion" Value="v4.0.30319" Type="string" Action="write" />
-                <RegistryValue Root="HKCR" Key="CLSID\{EB8FF01B-A9CD-3144-83A4-4459515F7B01}\InprocServer32\2.15.5968.18876" Name="CodeBase" Value="file:///[#filE739E664708A94CFE7C67EC645DD0A88]" Type="string" Action="write" />
-                <RegistryValue Root="HKCR" Key="CLSID\{EB8FF01B-A9CD-3144-83A4-4459515F7B01}\InprocServer32" Name="Class" Value="NSwag.Commands.JsonSchemaToCSharpCommand" Type="string" Action="write" />
-                <RegistryValue Root="HKCR" Key="CLSID\{EB8FF01B-A9CD-3144-83A4-4459515F7B01}\InprocServer32" Name="Assembly" Value="NSwag, Version=2.15.5968.18876, Culture=neutral, PublicKeyToken=null" Type="string" Action="write" />
-                <RegistryValue Root="HKCR" Key="CLSID\{EB8FF01B-A9CD-3144-83A4-4459515F7B01}\InprocServer32" Name="RuntimeVersion" Value="v4.0.30319" Type="string" Action="write" />
-                <RegistryValue Root="HKCR" Key="CLSID\{EB8FF01B-A9CD-3144-83A4-4459515F7B01}\InprocServer32" Name="CodeBase" Value="file:///[#filE739E664708A94CFE7C67EC645DD0A88]" Type="string" Action="write" />
->>>>>>> b11ecb4d
-            </Component>
-            <Component Id="cmpB27D53834FD85E29FA7563BC334D554C" Directory="RootDirectory" Guid="*">
-                <File Id="filB160E459611A55BD812888E001FF740C" KeyPath="yes" Source="$(var.SourcePath)\NSwag.pdb" />
-            </Component>
-            <Component Id="cmp52D2A30100C72AAC8F61B78E109361CE" Directory="RootDirectory" Guid="*">
-<<<<<<< HEAD
-                <Class Id="{0F456803-FDFE-36C6-AE0C-9CE141D01FC6}" Context="InprocServer32" Description="NSwagStudio.ViewModels.CodeGenerators.CSharpWebApiControllerGeneratorViewModel" ThreadingModel="both" ForeignServer="mscoree.dll">
-                    <ProgId Id="NSwagStudio.ViewModels.CodeGenerators.CSharpWebApiControllerGeneratorViewModel" Description="NSwagStudio.ViewModels.CodeGenerators.CSharpWebApiControllerGeneratorViewModel" />
-                </Class>
-                <Class Id="{1B87ABD8-11E1-3C56-A070-AEA50D881E21}" Context="InprocServer32" Description="NSwagStudio.Views.DocumentView" ThreadingModel="both" ForeignServer="mscoree.dll">
-                    <ProgId Id="NSwagStudio.Views.DocumentView" Description="NSwagStudio.Views.DocumentView" />
-                </Class>
-                <Class Id="{1D348CEF-237A-344E-981D-50A98D2C50D7}" Context="InprocServer32" Description="NSwagStudio.ViewModels.CodeGenerators.CSharpClientGeneratorViewModel" ThreadingModel="both" ForeignServer="mscoree.dll">
-                    <ProgId Id="NSwagStudio.ViewModels.CodeGenerators.CSharpClientGeneratorViewModel" Description="NSwagStudio.ViewModels.CodeGenerators.CSharpClientGeneratorViewModel" />
-                </Class>
-                <Class Id="{2D56DAD3-9516-3C19-A190-1044A751FCEE}" Context="InprocServer32" Description="NSwagStudio.Views.CodeGenerators.SwaggerGeneratorView" ThreadingModel="both" ForeignServer="mscoree.dll">
-                    <ProgId Id="NSwagStudio.Views.CodeGenerators.SwaggerGeneratorView" Description="NSwagStudio.Views.CodeGenerators.SwaggerGeneratorView" />
-                </Class>
-                <Class Id="{37E5BEB3-D885-3F91-A08E-3C981A6ADBF6}" Context="InprocServer32" Description="NSwagStudio.ViewModels.CodeGenerators.SwaggerGeneratorViewModel" ThreadingModel="both" ForeignServer="mscoree.dll">
-                    <ProgId Id="NSwagStudio.ViewModels.CodeGenerators.SwaggerGeneratorViewModel" Description="NSwagStudio.ViewModels.CodeGenerators.SwaggerGeneratorViewModel" />
-                </Class>
-                <Class Id="{3C69BAA4-21C5-36FD-BC0B-7D76EF866A11}" Context="InprocServer32" Description="NSwagStudio.ViewModels.ViewModelBase" ThreadingModel="both" ForeignServer="mscoree.dll">
-                    <ProgId Id="NSwagStudio.ViewModels.ViewModelBase" Description="NSwagStudio.ViewModels.ViewModelBase" />
-                </Class>
-                <Class Id="{4E8E89CE-161A-3FCA-B169-EFB9D7BB30DF}" Context="InprocServer32" Description="NSwagStudio.ViewModels.DocumentViewModel" ThreadingModel="both" ForeignServer="mscoree.dll">
-                    <ProgId Id="NSwagStudio.ViewModels.DocumentViewModel" Description="NSwagStudio.ViewModels.DocumentViewModel" />
-                </Class>
-                <Class Id="{5DC0B6D4-AA36-3344-98FE-FF6DB44E5488}" Context="InprocServer32" Description="NSwagStudio.ViewModels.MainWindowModel" ThreadingModel="both" ForeignServer="mscoree.dll">
-                    <ProgId Id="NSwagStudio.ViewModels.MainWindowModel" Description="NSwagStudio.ViewModels.MainWindowModel" />
-                </Class>
-                <Class Id="{8337B034-BBAC-353D-A7C3-A9F191754F98}" Context="InprocServer32" Description="NSwagStudio.ViewModels.SwaggerGenerators.AssemblySwaggerGeneratorViewModel" ThreadingModel="both" ForeignServer="mscoree.dll">
-                    <ProgId Id="NSwagStudio.ViewModels.SwaggerGenerators.AssemblySwaggerGeneratorViewModel" Description="NSwagStudio.ViewModels.SwaggerGenerators.AssemblySwaggerGeneratorViewModel" />
-                </Class>
-                <Class Id="{933437CB-4448-392C-ACB2-BC809C05D335}" Context="InprocServer32" Description="NSwagStudio.Views.MainWindow" ThreadingModel="both" ForeignServer="mscoree.dll">
-                    <ProgId Id="NSwagStudio.Views.MainWindow" Description="NSwagStudio.Views.MainWindow" />
-                </Class>
-                <Class Id="{BD300C46-4DA5-3979-A633-5BBC909043AE}" Context="InprocServer32" Description="NSwagStudio.ViewModels.SwaggerGenerators.SwaggerInputGeneratorViewModel" ThreadingModel="both" ForeignServer="mscoree.dll">
-                    <ProgId Id="NSwagStudio.ViewModels.SwaggerGenerators.SwaggerInputGeneratorViewModel" Description="NSwagStudio.ViewModels.SwaggerGenerators.SwaggerInputGeneratorViewModel" />
-                </Class>
-                <Class Id="{D22C3EF9-A3A4-3586-8D1A-D2BF6F1A8622}" Context="InprocServer32" Description="NSwagStudio.ViewModels.SwaggerGenerators.WebApiSwaggerGeneratorViewModel" ThreadingModel="both" ForeignServer="mscoree.dll">
-                    <ProgId Id="NSwagStudio.ViewModels.SwaggerGenerators.WebApiSwaggerGeneratorViewModel" Description="NSwagStudio.ViewModels.SwaggerGenerators.WebApiSwaggerGeneratorViewModel" />
-                </Class>
-                <Class Id="{DC8DF3EE-EE7C-344C-A6DB-1E9D3ED1BADE}" Context="InprocServer32" Description="NSwagStudio.Views.AvalonEditBehavior" ThreadingModel="both" ForeignServer="mscoree.dll">
-                    <ProgId Id="NSwagStudio.Views.AvalonEditBehavior" Description="NSwagStudio.Views.AvalonEditBehavior" />
-                </Class>
-                <Class Id="{E139D7D3-1A5D-3B70-8E40-D6469C67397F}" Context="InprocServer32" Description="NSwagStudio.ViewModels.CodeGenerators.TypeScriptClientGeneratorViewModel" ThreadingModel="both" ForeignServer="mscoree.dll">
-                    <ProgId Id="NSwagStudio.ViewModels.CodeGenerators.TypeScriptClientGeneratorViewModel" Description="NSwagStudio.ViewModels.CodeGenerators.TypeScriptClientGeneratorViewModel" />
-                </Class>
-                <Class Id="{E2A7AE47-26BA-3EFE-A2B3-BF4180FC2ADD}" Context="InprocServer32" Description="NSwagStudio.NSwagDocument" ThreadingModel="both" ForeignServer="mscoree.dll">
-                    <ProgId Id="NSwagStudio.NSwagDocument" Description="NSwagStudio.NSwagDocument" />
-                </Class>
-                <Class Id="{F12B048E-5BB0-37A3-BBE1-6B0341EBA0DE}" Context="InprocServer32" Description="NSwagStudio.App" ThreadingModel="both" ForeignServer="mscoree.dll">
-                    <ProgId Id="NSwagStudio.App" Description="NSwagStudio.App" />
-                </Class>
-                <File Id="filF3BD24AA0D122986D3F6250EA6C47D5B" KeyPath="yes" Source="$(var.SourcePath)\NSwagStudio.exe" />
-                <RegistryValue Root="HKCR" Key="CLSID\{0F456803-FDFE-36C6-AE0C-9CE141D01FC6}\Implemented Categories\{62C8FE65-4EBB-45e7-B440-6E39B2CDBF29}" Value="" Type="string" Action="write" />
-                <RegistryValue Root="HKCR" Key="CLSID\{0F456803-FDFE-36C6-AE0C-9CE141D01FC6}\InprocServer32\2.15.5967.40557" Name="Class" Value="NSwagStudio.ViewModels.CodeGenerators.CSharpWebApiControllerGeneratorViewModel" Type="string" Action="write" />
-                <RegistryValue Root="HKCR" Key="CLSID\{0F456803-FDFE-36C6-AE0C-9CE141D01FC6}\InprocServer32\2.15.5967.40557" Name="Assembly" Value="NSwagStudio, Version=2.15.5967.40557, Culture=neutral, PublicKeyToken=null" Type="string" Action="write" />
-                <RegistryValue Root="HKCR" Key="CLSID\{0F456803-FDFE-36C6-AE0C-9CE141D01FC6}\InprocServer32\2.15.5967.40557" Name="RuntimeVersion" Value="v4.0.30319" Type="string" Action="write" />
-                <RegistryValue Root="HKCR" Key="CLSID\{0F456803-FDFE-36C6-AE0C-9CE141D01FC6}\InprocServer32\2.15.5967.40557" Name="CodeBase" Value="file:///[#filF3BD24AA0D122986D3F6250EA6C47D5B]" Type="string" Action="write" />
-                <RegistryValue Root="HKCR" Key="CLSID\{0F456803-FDFE-36C6-AE0C-9CE141D01FC6}\InprocServer32" Name="Class" Value="NSwagStudio.ViewModels.CodeGenerators.CSharpWebApiControllerGeneratorViewModel" Type="string" Action="write" />
-                <RegistryValue Root="HKCR" Key="CLSID\{0F456803-FDFE-36C6-AE0C-9CE141D01FC6}\InprocServer32" Name="Assembly" Value="NSwagStudio, Version=2.15.5967.40557, Culture=neutral, PublicKeyToken=null" Type="string" Action="write" />
-                <RegistryValue Root="HKCR" Key="CLSID\{0F456803-FDFE-36C6-AE0C-9CE141D01FC6}\InprocServer32" Name="RuntimeVersion" Value="v4.0.30319" Type="string" Action="write" />
-                <RegistryValue Root="HKCR" Key="CLSID\{0F456803-FDFE-36C6-AE0C-9CE141D01FC6}\InprocServer32" Name="CodeBase" Value="file:///[#filF3BD24AA0D122986D3F6250EA6C47D5B]" Type="string" Action="write" />
-                <RegistryValue Root="HKCR" Key="CLSID\{1B87ABD8-11E1-3C56-A070-AEA50D881E21}\Implemented Categories\{62C8FE65-4EBB-45e7-B440-6E39B2CDBF29}" Value="" Type="string" Action="write" />
-                <RegistryValue Root="HKCR" Key="CLSID\{1B87ABD8-11E1-3C56-A070-AEA50D881E21}\InprocServer32\2.15.5967.40557" Name="Class" Value="NSwagStudio.Views.DocumentView" Type="string" Action="write" />
-                <RegistryValue Root="HKCR" Key="CLSID\{1B87ABD8-11E1-3C56-A070-AEA50D881E21}\InprocServer32\2.15.5967.40557" Name="Assembly" Value="NSwagStudio, Version=2.15.5967.40557, Culture=neutral, PublicKeyToken=null" Type="string" Action="write" />
-                <RegistryValue Root="HKCR" Key="CLSID\{1B87ABD8-11E1-3C56-A070-AEA50D881E21}\InprocServer32\2.15.5967.40557" Name="RuntimeVersion" Value="v4.0.30319" Type="string" Action="write" />
-                <RegistryValue Root="HKCR" Key="CLSID\{1B87ABD8-11E1-3C56-A070-AEA50D881E21}\InprocServer32\2.15.5967.40557" Name="CodeBase" Value="file:///[#filF3BD24AA0D122986D3F6250EA6C47D5B]" Type="string" Action="write" />
-                <RegistryValue Root="HKCR" Key="CLSID\{1B87ABD8-11E1-3C56-A070-AEA50D881E21}\InprocServer32" Name="Class" Value="NSwagStudio.Views.DocumentView" Type="string" Action="write" />
-                <RegistryValue Root="HKCR" Key="CLSID\{1B87ABD8-11E1-3C56-A070-AEA50D881E21}\InprocServer32" Name="Assembly" Value="NSwagStudio, Version=2.15.5967.40557, Culture=neutral, PublicKeyToken=null" Type="string" Action="write" />
-                <RegistryValue Root="HKCR" Key="CLSID\{1B87ABD8-11E1-3C56-A070-AEA50D881E21}\InprocServer32" Name="RuntimeVersion" Value="v4.0.30319" Type="string" Action="write" />
-                <RegistryValue Root="HKCR" Key="CLSID\{1B87ABD8-11E1-3C56-A070-AEA50D881E21}\InprocServer32" Name="CodeBase" Value="file:///[#filF3BD24AA0D122986D3F6250EA6C47D5B]" Type="string" Action="write" />
-                <RegistryValue Root="HKCR" Key="CLSID\{1D348CEF-237A-344E-981D-50A98D2C50D7}\Implemented Categories\{62C8FE65-4EBB-45e7-B440-6E39B2CDBF29}" Value="" Type="string" Action="write" />
-                <RegistryValue Root="HKCR" Key="CLSID\{1D348CEF-237A-344E-981D-50A98D2C50D7}\InprocServer32\2.15.5967.40557" Name="Class" Value="NSwagStudio.ViewModels.CodeGenerators.CSharpClientGeneratorViewModel" Type="string" Action="write" />
-                <RegistryValue Root="HKCR" Key="CLSID\{1D348CEF-237A-344E-981D-50A98D2C50D7}\InprocServer32\2.15.5967.40557" Name="Assembly" Value="NSwagStudio, Version=2.15.5967.40557, Culture=neutral, PublicKeyToken=null" Type="string" Action="write" />
-                <RegistryValue Root="HKCR" Key="CLSID\{1D348CEF-237A-344E-981D-50A98D2C50D7}\InprocServer32\2.15.5967.40557" Name="RuntimeVersion" Value="v4.0.30319" Type="string" Action="write" />
-                <RegistryValue Root="HKCR" Key="CLSID\{1D348CEF-237A-344E-981D-50A98D2C50D7}\InprocServer32\2.15.5967.40557" Name="CodeBase" Value="file:///[#filF3BD24AA0D122986D3F6250EA6C47D5B]" Type="string" Action="write" />
-                <RegistryValue Root="HKCR" Key="CLSID\{1D348CEF-237A-344E-981D-50A98D2C50D7}\InprocServer32" Name="Class" Value="NSwagStudio.ViewModels.CodeGenerators.CSharpClientGeneratorViewModel" Type="string" Action="write" />
-                <RegistryValue Root="HKCR" Key="CLSID\{1D348CEF-237A-344E-981D-50A98D2C50D7}\InprocServer32" Name="Assembly" Value="NSwagStudio, Version=2.15.5967.40557, Culture=neutral, PublicKeyToken=null" Type="string" Action="write" />
-                <RegistryValue Root="HKCR" Key="CLSID\{1D348CEF-237A-344E-981D-50A98D2C50D7}\InprocServer32" Name="RuntimeVersion" Value="v4.0.30319" Type="string" Action="write" />
-                <RegistryValue Root="HKCR" Key="CLSID\{1D348CEF-237A-344E-981D-50A98D2C50D7}\InprocServer32" Name="CodeBase" Value="file:///[#filF3BD24AA0D122986D3F6250EA6C47D5B]" Type="string" Action="write" />
-                <RegistryValue Root="HKCR" Key="CLSID\{2D56DAD3-9516-3C19-A190-1044A751FCEE}\Implemented Categories\{62C8FE65-4EBB-45e7-B440-6E39B2CDBF29}" Value="" Type="string" Action="write" />
-                <RegistryValue Root="HKCR" Key="CLSID\{2D56DAD3-9516-3C19-A190-1044A751FCEE}\InprocServer32\2.15.5967.40557" Name="Class" Value="NSwagStudio.Views.CodeGenerators.SwaggerGeneratorView" Type="string" Action="write" />
-                <RegistryValue Root="HKCR" Key="CLSID\{2D56DAD3-9516-3C19-A190-1044A751FCEE}\InprocServer32\2.15.5967.40557" Name="Assembly" Value="NSwagStudio, Version=2.15.5967.40557, Culture=neutral, PublicKeyToken=null" Type="string" Action="write" />
-                <RegistryValue Root="HKCR" Key="CLSID\{2D56DAD3-9516-3C19-A190-1044A751FCEE}\InprocServer32\2.15.5967.40557" Name="RuntimeVersion" Value="v4.0.30319" Type="string" Action="write" />
-                <RegistryValue Root="HKCR" Key="CLSID\{2D56DAD3-9516-3C19-A190-1044A751FCEE}\InprocServer32\2.15.5967.40557" Name="CodeBase" Value="file:///[#filF3BD24AA0D122986D3F6250EA6C47D5B]" Type="string" Action="write" />
-                <RegistryValue Root="HKCR" Key="CLSID\{2D56DAD3-9516-3C19-A190-1044A751FCEE}\InprocServer32" Name="Class" Value="NSwagStudio.Views.CodeGenerators.SwaggerGeneratorView" Type="string" Action="write" />
-                <RegistryValue Root="HKCR" Key="CLSID\{2D56DAD3-9516-3C19-A190-1044A751FCEE}\InprocServer32" Name="Assembly" Value="NSwagStudio, Version=2.15.5967.40557, Culture=neutral, PublicKeyToken=null" Type="string" Action="write" />
-                <RegistryValue Root="HKCR" Key="CLSID\{2D56DAD3-9516-3C19-A190-1044A751FCEE}\InprocServer32" Name="RuntimeVersion" Value="v4.0.30319" Type="string" Action="write" />
-                <RegistryValue Root="HKCR" Key="CLSID\{2D56DAD3-9516-3C19-A190-1044A751FCEE}\InprocServer32" Name="CodeBase" Value="file:///[#filF3BD24AA0D122986D3F6250EA6C47D5B]" Type="string" Action="write" />
-                <RegistryValue Root="HKCR" Key="CLSID\{37E5BEB3-D885-3F91-A08E-3C981A6ADBF6}\Implemented Categories\{62C8FE65-4EBB-45e7-B440-6E39B2CDBF29}" Value="" Type="string" Action="write" />
-                <RegistryValue Root="HKCR" Key="CLSID\{37E5BEB3-D885-3F91-A08E-3C981A6ADBF6}\InprocServer32\2.15.5967.40557" Name="Class" Value="NSwagStudio.ViewModels.CodeGenerators.SwaggerGeneratorViewModel" Type="string" Action="write" />
-                <RegistryValue Root="HKCR" Key="CLSID\{37E5BEB3-D885-3F91-A08E-3C981A6ADBF6}\InprocServer32\2.15.5967.40557" Name="Assembly" Value="NSwagStudio, Version=2.15.5967.40557, Culture=neutral, PublicKeyToken=null" Type="string" Action="write" />
-                <RegistryValue Root="HKCR" Key="CLSID\{37E5BEB3-D885-3F91-A08E-3C981A6ADBF6}\InprocServer32\2.15.5967.40557" Name="RuntimeVersion" Value="v4.0.30319" Type="string" Action="write" />
-                <RegistryValue Root="HKCR" Key="CLSID\{37E5BEB3-D885-3F91-A08E-3C981A6ADBF6}\InprocServer32\2.15.5967.40557" Name="CodeBase" Value="file:///[#filF3BD24AA0D122986D3F6250EA6C47D5B]" Type="string" Action="write" />
-                <RegistryValue Root="HKCR" Key="CLSID\{37E5BEB3-D885-3F91-A08E-3C981A6ADBF6}\InprocServer32" Name="Class" Value="NSwagStudio.ViewModels.CodeGenerators.SwaggerGeneratorViewModel" Type="string" Action="write" />
-                <RegistryValue Root="HKCR" Key="CLSID\{37E5BEB3-D885-3F91-A08E-3C981A6ADBF6}\InprocServer32" Name="Assembly" Value="NSwagStudio, Version=2.15.5967.40557, Culture=neutral, PublicKeyToken=null" Type="string" Action="write" />
-                <RegistryValue Root="HKCR" Key="CLSID\{37E5BEB3-D885-3F91-A08E-3C981A6ADBF6}\InprocServer32" Name="RuntimeVersion" Value="v4.0.30319" Type="string" Action="write" />
-                <RegistryValue Root="HKCR" Key="CLSID\{37E5BEB3-D885-3F91-A08E-3C981A6ADBF6}\InprocServer32" Name="CodeBase" Value="file:///[#filF3BD24AA0D122986D3F6250EA6C47D5B]" Type="string" Action="write" />
-                <RegistryValue Root="HKCR" Key="CLSID\{3C69BAA4-21C5-36FD-BC0B-7D76EF866A11}\Implemented Categories\{62C8FE65-4EBB-45e7-B440-6E39B2CDBF29}" Value="" Type="string" Action="write" />
-                <RegistryValue Root="HKCR" Key="CLSID\{3C69BAA4-21C5-36FD-BC0B-7D76EF866A11}\InprocServer32\2.15.5967.40557" Name="Class" Value="NSwagStudio.ViewModels.ViewModelBase" Type="string" Action="write" />
-                <RegistryValue Root="HKCR" Key="CLSID\{3C69BAA4-21C5-36FD-BC0B-7D76EF866A11}\InprocServer32\2.15.5967.40557" Name="Assembly" Value="NSwagStudio, Version=2.15.5967.40557, Culture=neutral, PublicKeyToken=null" Type="string" Action="write" />
-                <RegistryValue Root="HKCR" Key="CLSID\{3C69BAA4-21C5-36FD-BC0B-7D76EF866A11}\InprocServer32\2.15.5967.40557" Name="RuntimeVersion" Value="v4.0.30319" Type="string" Action="write" />
-                <RegistryValue Root="HKCR" Key="CLSID\{3C69BAA4-21C5-36FD-BC0B-7D76EF866A11}\InprocServer32\2.15.5967.40557" Name="CodeBase" Value="file:///[#filF3BD24AA0D122986D3F6250EA6C47D5B]" Type="string" Action="write" />
-                <RegistryValue Root="HKCR" Key="CLSID\{3C69BAA4-21C5-36FD-BC0B-7D76EF866A11}\InprocServer32" Name="Class" Value="NSwagStudio.ViewModels.ViewModelBase" Type="string" Action="write" />
-                <RegistryValue Root="HKCR" Key="CLSID\{3C69BAA4-21C5-36FD-BC0B-7D76EF866A11}\InprocServer32" Name="Assembly" Value="NSwagStudio, Version=2.15.5967.40557, Culture=neutral, PublicKeyToken=null" Type="string" Action="write" />
-                <RegistryValue Root="HKCR" Key="CLSID\{3C69BAA4-21C5-36FD-BC0B-7D76EF866A11}\InprocServer32" Name="RuntimeVersion" Value="v4.0.30319" Type="string" Action="write" />
-                <RegistryValue Root="HKCR" Key="CLSID\{3C69BAA4-21C5-36FD-BC0B-7D76EF866A11}\InprocServer32" Name="CodeBase" Value="file:///[#filF3BD24AA0D122986D3F6250EA6C47D5B]" Type="string" Action="write" />
-                <RegistryValue Root="HKCR" Key="CLSID\{4E8E89CE-161A-3FCA-B169-EFB9D7BB30DF}\Implemented Categories\{62C8FE65-4EBB-45e7-B440-6E39B2CDBF29}" Value="" Type="string" Action="write" />
-                <RegistryValue Root="HKCR" Key="CLSID\{4E8E89CE-161A-3FCA-B169-EFB9D7BB30DF}\InprocServer32\2.15.5967.40557" Name="Class" Value="NSwagStudio.ViewModels.DocumentViewModel" Type="string" Action="write" />
-                <RegistryValue Root="HKCR" Key="CLSID\{4E8E89CE-161A-3FCA-B169-EFB9D7BB30DF}\InprocServer32\2.15.5967.40557" Name="Assembly" Value="NSwagStudio, Version=2.15.5967.40557, Culture=neutral, PublicKeyToken=null" Type="string" Action="write" />
-                <RegistryValue Root="HKCR" Key="CLSID\{4E8E89CE-161A-3FCA-B169-EFB9D7BB30DF}\InprocServer32\2.15.5967.40557" Name="RuntimeVersion" Value="v4.0.30319" Type="string" Action="write" />
-                <RegistryValue Root="HKCR" Key="CLSID\{4E8E89CE-161A-3FCA-B169-EFB9D7BB30DF}\InprocServer32\2.15.5967.40557" Name="CodeBase" Value="file:///[#filF3BD24AA0D122986D3F6250EA6C47D5B]" Type="string" Action="write" />
-                <RegistryValue Root="HKCR" Key="CLSID\{4E8E89CE-161A-3FCA-B169-EFB9D7BB30DF}\InprocServer32" Name="Class" Value="NSwagStudio.ViewModels.DocumentViewModel" Type="string" Action="write" />
-                <RegistryValue Root="HKCR" Key="CLSID\{4E8E89CE-161A-3FCA-B169-EFB9D7BB30DF}\InprocServer32" Name="Assembly" Value="NSwagStudio, Version=2.15.5967.40557, Culture=neutral, PublicKeyToken=null" Type="string" Action="write" />
-                <RegistryValue Root="HKCR" Key="CLSID\{4E8E89CE-161A-3FCA-B169-EFB9D7BB30DF}\InprocServer32" Name="RuntimeVersion" Value="v4.0.30319" Type="string" Action="write" />
-                <RegistryValue Root="HKCR" Key="CLSID\{4E8E89CE-161A-3FCA-B169-EFB9D7BB30DF}\InprocServer32" Name="CodeBase" Value="file:///[#filF3BD24AA0D122986D3F6250EA6C47D5B]" Type="string" Action="write" />
-                <RegistryValue Root="HKCR" Key="CLSID\{5DC0B6D4-AA36-3344-98FE-FF6DB44E5488}\Implemented Categories\{62C8FE65-4EBB-45e7-B440-6E39B2CDBF29}" Value="" Type="string" Action="write" />
-                <RegistryValue Root="HKCR" Key="CLSID\{5DC0B6D4-AA36-3344-98FE-FF6DB44E5488}\InprocServer32\2.15.5967.40557" Name="Class" Value="NSwagStudio.ViewModels.MainWindowModel" Type="string" Action="write" />
-                <RegistryValue Root="HKCR" Key="CLSID\{5DC0B6D4-AA36-3344-98FE-FF6DB44E5488}\InprocServer32\2.15.5967.40557" Name="Assembly" Value="NSwagStudio, Version=2.15.5967.40557, Culture=neutral, PublicKeyToken=null" Type="string" Action="write" />
-                <RegistryValue Root="HKCR" Key="CLSID\{5DC0B6D4-AA36-3344-98FE-FF6DB44E5488}\InprocServer32\2.15.5967.40557" Name="RuntimeVersion" Value="v4.0.30319" Type="string" Action="write" />
-                <RegistryValue Root="HKCR" Key="CLSID\{5DC0B6D4-AA36-3344-98FE-FF6DB44E5488}\InprocServer32\2.15.5967.40557" Name="CodeBase" Value="file:///[#filF3BD24AA0D122986D3F6250EA6C47D5B]" Type="string" Action="write" />
-                <RegistryValue Root="HKCR" Key="CLSID\{5DC0B6D4-AA36-3344-98FE-FF6DB44E5488}\InprocServer32" Name="Class" Value="NSwagStudio.ViewModels.MainWindowModel" Type="string" Action="write" />
-                <RegistryValue Root="HKCR" Key="CLSID\{5DC0B6D4-AA36-3344-98FE-FF6DB44E5488}\InprocServer32" Name="Assembly" Value="NSwagStudio, Version=2.15.5967.40557, Culture=neutral, PublicKeyToken=null" Type="string" Action="write" />
-                <RegistryValue Root="HKCR" Key="CLSID\{5DC0B6D4-AA36-3344-98FE-FF6DB44E5488}\InprocServer32" Name="RuntimeVersion" Value="v4.0.30319" Type="string" Action="write" />
-                <RegistryValue Root="HKCR" Key="CLSID\{5DC0B6D4-AA36-3344-98FE-FF6DB44E5488}\InprocServer32" Name="CodeBase" Value="file:///[#filF3BD24AA0D122986D3F6250EA6C47D5B]" Type="string" Action="write" />
-                <RegistryValue Root="HKCR" Key="CLSID\{8337B034-BBAC-353D-A7C3-A9F191754F98}\Implemented Categories\{62C8FE65-4EBB-45e7-B440-6E39B2CDBF29}" Value="" Type="string" Action="write" />
-                <RegistryValue Root="HKCR" Key="CLSID\{8337B034-BBAC-353D-A7C3-A9F191754F98}\InprocServer32\2.15.5967.40557" Name="Class" Value="NSwagStudio.ViewModels.SwaggerGenerators.AssemblySwaggerGeneratorViewModel" Type="string" Action="write" />
-                <RegistryValue Root="HKCR" Key="CLSID\{8337B034-BBAC-353D-A7C3-A9F191754F98}\InprocServer32\2.15.5967.40557" Name="Assembly" Value="NSwagStudio, Version=2.15.5967.40557, Culture=neutral, PublicKeyToken=null" Type="string" Action="write" />
-                <RegistryValue Root="HKCR" Key="CLSID\{8337B034-BBAC-353D-A7C3-A9F191754F98}\InprocServer32\2.15.5967.40557" Name="RuntimeVersion" Value="v4.0.30319" Type="string" Action="write" />
-                <RegistryValue Root="HKCR" Key="CLSID\{8337B034-BBAC-353D-A7C3-A9F191754F98}\InprocServer32\2.15.5967.40557" Name="CodeBase" Value="file:///[#filF3BD24AA0D122986D3F6250EA6C47D5B]" Type="string" Action="write" />
-                <RegistryValue Root="HKCR" Key="CLSID\{8337B034-BBAC-353D-A7C3-A9F191754F98}\InprocServer32" Name="Class" Value="NSwagStudio.ViewModels.SwaggerGenerators.AssemblySwaggerGeneratorViewModel" Type="string" Action="write" />
-                <RegistryValue Root="HKCR" Key="CLSID\{8337B034-BBAC-353D-A7C3-A9F191754F98}\InprocServer32" Name="Assembly" Value="NSwagStudio, Version=2.15.5967.40557, Culture=neutral, PublicKeyToken=null" Type="string" Action="write" />
-                <RegistryValue Root="HKCR" Key="CLSID\{8337B034-BBAC-353D-A7C3-A9F191754F98}\InprocServer32" Name="RuntimeVersion" Value="v4.0.30319" Type="string" Action="write" />
-                <RegistryValue Root="HKCR" Key="CLSID\{8337B034-BBAC-353D-A7C3-A9F191754F98}\InprocServer32" Name="CodeBase" Value="file:///[#filF3BD24AA0D122986D3F6250EA6C47D5B]" Type="string" Action="write" />
-                <RegistryValue Root="HKCR" Key="CLSID\{933437CB-4448-392C-ACB2-BC809C05D335}\Implemented Categories\{62C8FE65-4EBB-45e7-B440-6E39B2CDBF29}" Value="" Type="string" Action="write" />
-                <RegistryValue Root="HKCR" Key="CLSID\{933437CB-4448-392C-ACB2-BC809C05D335}\InprocServer32\2.15.5967.40557" Name="Class" Value="NSwagStudio.Views.MainWindow" Type="string" Action="write" />
-                <RegistryValue Root="HKCR" Key="CLSID\{933437CB-4448-392C-ACB2-BC809C05D335}\InprocServer32\2.15.5967.40557" Name="Assembly" Value="NSwagStudio, Version=2.15.5967.40557, Culture=neutral, PublicKeyToken=null" Type="string" Action="write" />
-                <RegistryValue Root="HKCR" Key="CLSID\{933437CB-4448-392C-ACB2-BC809C05D335}\InprocServer32\2.15.5967.40557" Name="RuntimeVersion" Value="v4.0.30319" Type="string" Action="write" />
-                <RegistryValue Root="HKCR" Key="CLSID\{933437CB-4448-392C-ACB2-BC809C05D335}\InprocServer32\2.15.5967.40557" Name="CodeBase" Value="file:///[#filF3BD24AA0D122986D3F6250EA6C47D5B]" Type="string" Action="write" />
-                <RegistryValue Root="HKCR" Key="CLSID\{933437CB-4448-392C-ACB2-BC809C05D335}\InprocServer32" Name="Class" Value="NSwagStudio.Views.MainWindow" Type="string" Action="write" />
-                <RegistryValue Root="HKCR" Key="CLSID\{933437CB-4448-392C-ACB2-BC809C05D335}\InprocServer32" Name="Assembly" Value="NSwagStudio, Version=2.15.5967.40557, Culture=neutral, PublicKeyToken=null" Type="string" Action="write" />
-                <RegistryValue Root="HKCR" Key="CLSID\{933437CB-4448-392C-ACB2-BC809C05D335}\InprocServer32" Name="RuntimeVersion" Value="v4.0.30319" Type="string" Action="write" />
-                <RegistryValue Root="HKCR" Key="CLSID\{933437CB-4448-392C-ACB2-BC809C05D335}\InprocServer32" Name="CodeBase" Value="file:///[#filF3BD24AA0D122986D3F6250EA6C47D5B]" Type="string" Action="write" />
-                <RegistryValue Root="HKCR" Key="CLSID\{BD300C46-4DA5-3979-A633-5BBC909043AE}\Implemented Categories\{62C8FE65-4EBB-45e7-B440-6E39B2CDBF29}" Value="" Type="string" Action="write" />
-                <RegistryValue Root="HKCR" Key="CLSID\{BD300C46-4DA5-3979-A633-5BBC909043AE}\InprocServer32\2.15.5967.40557" Name="Class" Value="NSwagStudio.ViewModels.SwaggerGenerators.SwaggerInputGeneratorViewModel" Type="string" Action="write" />
-                <RegistryValue Root="HKCR" Key="CLSID\{BD300C46-4DA5-3979-A633-5BBC909043AE}\InprocServer32\2.15.5967.40557" Name="Assembly" Value="NSwagStudio, Version=2.15.5967.40557, Culture=neutral, PublicKeyToken=null" Type="string" Action="write" />
-                <RegistryValue Root="HKCR" Key="CLSID\{BD300C46-4DA5-3979-A633-5BBC909043AE}\InprocServer32\2.15.5967.40557" Name="RuntimeVersion" Value="v4.0.30319" Type="string" Action="write" />
-                <RegistryValue Root="HKCR" Key="CLSID\{BD300C46-4DA5-3979-A633-5BBC909043AE}\InprocServer32\2.15.5967.40557" Name="CodeBase" Value="file:///[#filF3BD24AA0D122986D3F6250EA6C47D5B]" Type="string" Action="write" />
-                <RegistryValue Root="HKCR" Key="CLSID\{BD300C46-4DA5-3979-A633-5BBC909043AE}\InprocServer32" Name="Class" Value="NSwagStudio.ViewModels.SwaggerGenerators.SwaggerInputGeneratorViewModel" Type="string" Action="write" />
-                <RegistryValue Root="HKCR" Key="CLSID\{BD300C46-4DA5-3979-A633-5BBC909043AE}\InprocServer32" Name="Assembly" Value="NSwagStudio, Version=2.15.5967.40557, Culture=neutral, PublicKeyToken=null" Type="string" Action="write" />
-                <RegistryValue Root="HKCR" Key="CLSID\{BD300C46-4DA5-3979-A633-5BBC909043AE}\InprocServer32" Name="RuntimeVersion" Value="v4.0.30319" Type="string" Action="write" />
-                <RegistryValue Root="HKCR" Key="CLSID\{BD300C46-4DA5-3979-A633-5BBC909043AE}\InprocServer32" Name="CodeBase" Value="file:///[#filF3BD24AA0D122986D3F6250EA6C47D5B]" Type="string" Action="write" />
-                <RegistryValue Root="HKCR" Key="CLSID\{D22C3EF9-A3A4-3586-8D1A-D2BF6F1A8622}\Implemented Categories\{62C8FE65-4EBB-45e7-B440-6E39B2CDBF29}" Value="" Type="string" Action="write" />
-                <RegistryValue Root="HKCR" Key="CLSID\{D22C3EF9-A3A4-3586-8D1A-D2BF6F1A8622}\InprocServer32\2.15.5967.40557" Name="Class" Value="NSwagStudio.ViewModels.SwaggerGenerators.WebApiSwaggerGeneratorViewModel" Type="string" Action="write" />
-                <RegistryValue Root="HKCR" Key="CLSID\{D22C3EF9-A3A4-3586-8D1A-D2BF6F1A8622}\InprocServer32\2.15.5967.40557" Name="Assembly" Value="NSwagStudio, Version=2.15.5967.40557, Culture=neutral, PublicKeyToken=null" Type="string" Action="write" />
-                <RegistryValue Root="HKCR" Key="CLSID\{D22C3EF9-A3A4-3586-8D1A-D2BF6F1A8622}\InprocServer32\2.15.5967.40557" Name="RuntimeVersion" Value="v4.0.30319" Type="string" Action="write" />
-                <RegistryValue Root="HKCR" Key="CLSID\{D22C3EF9-A3A4-3586-8D1A-D2BF6F1A8622}\InprocServer32\2.15.5967.40557" Name="CodeBase" Value="file:///[#filF3BD24AA0D122986D3F6250EA6C47D5B]" Type="string" Action="write" />
-                <RegistryValue Root="HKCR" Key="CLSID\{D22C3EF9-A3A4-3586-8D1A-D2BF6F1A8622}\InprocServer32" Name="Class" Value="NSwagStudio.ViewModels.SwaggerGenerators.WebApiSwaggerGeneratorViewModel" Type="string" Action="write" />
-                <RegistryValue Root="HKCR" Key="CLSID\{D22C3EF9-A3A4-3586-8D1A-D2BF6F1A8622}\InprocServer32" Name="Assembly" Value="NSwagStudio, Version=2.15.5967.40557, Culture=neutral, PublicKeyToken=null" Type="string" Action="write" />
-                <RegistryValue Root="HKCR" Key="CLSID\{D22C3EF9-A3A4-3586-8D1A-D2BF6F1A8622}\InprocServer32" Name="RuntimeVersion" Value="v4.0.30319" Type="string" Action="write" />
-                <RegistryValue Root="HKCR" Key="CLSID\{D22C3EF9-A3A4-3586-8D1A-D2BF6F1A8622}\InprocServer32" Name="CodeBase" Value="file:///[#filF3BD24AA0D122986D3F6250EA6C47D5B]" Type="string" Action="write" />
-                <RegistryValue Root="HKCR" Key="CLSID\{DC8DF3EE-EE7C-344C-A6DB-1E9D3ED1BADE}\Implemented Categories\{62C8FE65-4EBB-45e7-B440-6E39B2CDBF29}" Value="" Type="string" Action="write" />
-                <RegistryValue Root="HKCR" Key="CLSID\{DC8DF3EE-EE7C-344C-A6DB-1E9D3ED1BADE}\InprocServer32\2.15.5967.40557" Name="Class" Value="NSwagStudio.Views.AvalonEditBehavior" Type="string" Action="write" />
-                <RegistryValue Root="HKCR" Key="CLSID\{DC8DF3EE-EE7C-344C-A6DB-1E9D3ED1BADE}\InprocServer32\2.15.5967.40557" Name="Assembly" Value="NSwagStudio, Version=2.15.5967.40557, Culture=neutral, PublicKeyToken=null" Type="string" Action="write" />
-                <RegistryValue Root="HKCR" Key="CLSID\{DC8DF3EE-EE7C-344C-A6DB-1E9D3ED1BADE}\InprocServer32\2.15.5967.40557" Name="RuntimeVersion" Value="v4.0.30319" Type="string" Action="write" />
-                <RegistryValue Root="HKCR" Key="CLSID\{DC8DF3EE-EE7C-344C-A6DB-1E9D3ED1BADE}\InprocServer32\2.15.5967.40557" Name="CodeBase" Value="file:///[#filF3BD24AA0D122986D3F6250EA6C47D5B]" Type="string" Action="write" />
-                <RegistryValue Root="HKCR" Key="CLSID\{DC8DF3EE-EE7C-344C-A6DB-1E9D3ED1BADE}\InprocServer32" Name="Class" Value="NSwagStudio.Views.AvalonEditBehavior" Type="string" Action="write" />
-                <RegistryValue Root="HKCR" Key="CLSID\{DC8DF3EE-EE7C-344C-A6DB-1E9D3ED1BADE}\InprocServer32" Name="Assembly" Value="NSwagStudio, Version=2.15.5967.40557, Culture=neutral, PublicKeyToken=null" Type="string" Action="write" />
-                <RegistryValue Root="HKCR" Key="CLSID\{DC8DF3EE-EE7C-344C-A6DB-1E9D3ED1BADE}\InprocServer32" Name="RuntimeVersion" Value="v4.0.30319" Type="string" Action="write" />
-                <RegistryValue Root="HKCR" Key="CLSID\{DC8DF3EE-EE7C-344C-A6DB-1E9D3ED1BADE}\InprocServer32" Name="CodeBase" Value="file:///[#filF3BD24AA0D122986D3F6250EA6C47D5B]" Type="string" Action="write" />
-                <RegistryValue Root="HKCR" Key="CLSID\{E139D7D3-1A5D-3B70-8E40-D6469C67397F}\Implemented Categories\{62C8FE65-4EBB-45e7-B440-6E39B2CDBF29}" Value="" Type="string" Action="write" />
-                <RegistryValue Root="HKCR" Key="CLSID\{E139D7D3-1A5D-3B70-8E40-D6469C67397F}\InprocServer32\2.15.5967.40557" Name="Class" Value="NSwagStudio.ViewModels.CodeGenerators.TypeScriptClientGeneratorViewModel" Type="string" Action="write" />
-                <RegistryValue Root="HKCR" Key="CLSID\{E139D7D3-1A5D-3B70-8E40-D6469C67397F}\InprocServer32\2.15.5967.40557" Name="Assembly" Value="NSwagStudio, Version=2.15.5967.40557, Culture=neutral, PublicKeyToken=null" Type="string" Action="write" />
-                <RegistryValue Root="HKCR" Key="CLSID\{E139D7D3-1A5D-3B70-8E40-D6469C67397F}\InprocServer32\2.15.5967.40557" Name="RuntimeVersion" Value="v4.0.30319" Type="string" Action="write" />
-                <RegistryValue Root="HKCR" Key="CLSID\{E139D7D3-1A5D-3B70-8E40-D6469C67397F}\InprocServer32\2.15.5967.40557" Name="CodeBase" Value="file:///[#filF3BD24AA0D122986D3F6250EA6C47D5B]" Type="string" Action="write" />
-                <RegistryValue Root="HKCR" Key="CLSID\{E139D7D3-1A5D-3B70-8E40-D6469C67397F}\InprocServer32" Name="Class" Value="NSwagStudio.ViewModels.CodeGenerators.TypeScriptClientGeneratorViewModel" Type="string" Action="write" />
-                <RegistryValue Root="HKCR" Key="CLSID\{E139D7D3-1A5D-3B70-8E40-D6469C67397F}\InprocServer32" Name="Assembly" Value="NSwagStudio, Version=2.15.5967.40557, Culture=neutral, PublicKeyToken=null" Type="string" Action="write" />
-                <RegistryValue Root="HKCR" Key="CLSID\{E139D7D3-1A5D-3B70-8E40-D6469C67397F}\InprocServer32" Name="RuntimeVersion" Value="v4.0.30319" Type="string" Action="write" />
-                <RegistryValue Root="HKCR" Key="CLSID\{E139D7D3-1A5D-3B70-8E40-D6469C67397F}\InprocServer32" Name="CodeBase" Value="file:///[#filF3BD24AA0D122986D3F6250EA6C47D5B]" Type="string" Action="write" />
-                <RegistryValue Root="HKCR" Key="CLSID\{E2A7AE47-26BA-3EFE-A2B3-BF4180FC2ADD}\Implemented Categories\{62C8FE65-4EBB-45e7-B440-6E39B2CDBF29}" Value="" Type="string" Action="write" />
-                <RegistryValue Root="HKCR" Key="CLSID\{E2A7AE47-26BA-3EFE-A2B3-BF4180FC2ADD}\InprocServer32\2.15.5967.40557" Name="Class" Value="NSwagStudio.NSwagDocument" Type="string" Action="write" />
-                <RegistryValue Root="HKCR" Key="CLSID\{E2A7AE47-26BA-3EFE-A2B3-BF4180FC2ADD}\InprocServer32\2.15.5967.40557" Name="Assembly" Value="NSwagStudio, Version=2.15.5967.40557, Culture=neutral, PublicKeyToken=null" Type="string" Action="write" />
-                <RegistryValue Root="HKCR" Key="CLSID\{E2A7AE47-26BA-3EFE-A2B3-BF4180FC2ADD}\InprocServer32\2.15.5967.40557" Name="RuntimeVersion" Value="v4.0.30319" Type="string" Action="write" />
-                <RegistryValue Root="HKCR" Key="CLSID\{E2A7AE47-26BA-3EFE-A2B3-BF4180FC2ADD}\InprocServer32\2.15.5967.40557" Name="CodeBase" Value="file:///[#filF3BD24AA0D122986D3F6250EA6C47D5B]" Type="string" Action="write" />
-                <RegistryValue Root="HKCR" Key="CLSID\{E2A7AE47-26BA-3EFE-A2B3-BF4180FC2ADD}\InprocServer32" Name="Class" Value="NSwagStudio.NSwagDocument" Type="string" Action="write" />
-                <RegistryValue Root="HKCR" Key="CLSID\{E2A7AE47-26BA-3EFE-A2B3-BF4180FC2ADD}\InprocServer32" Name="Assembly" Value="NSwagStudio, Version=2.15.5967.40557, Culture=neutral, PublicKeyToken=null" Type="string" Action="write" />
-                <RegistryValue Root="HKCR" Key="CLSID\{E2A7AE47-26BA-3EFE-A2B3-BF4180FC2ADD}\InprocServer32" Name="RuntimeVersion" Value="v4.0.30319" Type="string" Action="write" />
-                <RegistryValue Root="HKCR" Key="CLSID\{E2A7AE47-26BA-3EFE-A2B3-BF4180FC2ADD}\InprocServer32" Name="CodeBase" Value="file:///[#filF3BD24AA0D122986D3F6250EA6C47D5B]" Type="string" Action="write" />
-                <RegistryValue Root="HKCR" Key="CLSID\{F12B048E-5BB0-37A3-BBE1-6B0341EBA0DE}\Implemented Categories\{62C8FE65-4EBB-45e7-B440-6E39B2CDBF29}" Value="" Type="string" Action="write" />
-                <RegistryValue Root="HKCR" Key="CLSID\{F12B048E-5BB0-37A3-BBE1-6B0341EBA0DE}\InprocServer32\2.15.5967.40557" Name="Class" Value="NSwagStudio.App" Type="string" Action="write" />
-                <RegistryValue Root="HKCR" Key="CLSID\{F12B048E-5BB0-37A3-BBE1-6B0341EBA0DE}\InprocServer32\2.15.5967.40557" Name="Assembly" Value="NSwagStudio, Version=2.15.5967.40557, Culture=neutral, PublicKeyToken=null" Type="string" Action="write" />
-                <RegistryValue Root="HKCR" Key="CLSID\{F12B048E-5BB0-37A3-BBE1-6B0341EBA0DE}\InprocServer32\2.15.5967.40557" Name="RuntimeVersion" Value="v4.0.30319" Type="string" Action="write" />
-                <RegistryValue Root="HKCR" Key="CLSID\{F12B048E-5BB0-37A3-BBE1-6B0341EBA0DE}\InprocServer32\2.15.5967.40557" Name="CodeBase" Value="file:///[#filF3BD24AA0D122986D3F6250EA6C47D5B]" Type="string" Action="write" />
-                <RegistryValue Root="HKCR" Key="CLSID\{F12B048E-5BB0-37A3-BBE1-6B0341EBA0DE}\InprocServer32" Name="Class" Value="NSwagStudio.App" Type="string" Action="write" />
-                <RegistryValue Root="HKCR" Key="CLSID\{F12B048E-5BB0-37A3-BBE1-6B0341EBA0DE}\InprocServer32" Name="Assembly" Value="NSwagStudio, Version=2.15.5967.40557, Culture=neutral, PublicKeyToken=null" Type="string" Action="write" />
-                <RegistryValue Root="HKCR" Key="CLSID\{F12B048E-5BB0-37A3-BBE1-6B0341EBA0DE}\InprocServer32" Name="RuntimeVersion" Value="v4.0.30319" Type="string" Action="write" />
-                <RegistryValue Root="HKCR" Key="CLSID\{F12B048E-5BB0-37A3-BBE1-6B0341EBA0DE}\InprocServer32" Name="CodeBase" Value="file:///[#filF3BD24AA0D122986D3F6250EA6C47D5B]" Type="string" Action="write" />
-=======
-                <Class Id="{01259F22-889A-34D8-8629-B5EDD9B62C7D}" Context="InprocServer32" Description="NSwagStudio.ViewModels.CodeGenerators.CSharpClientGeneratorViewModel" ThreadingModel="both" ForeignServer="mscoree.dll">
-                    <ProgId Id="NSwagStudio.ViewModels.CodeGenerators.CSharpClientGeneratorViewModel" Description="NSwagStudio.ViewModels.CodeGenerators.CSharpClientGeneratorViewModel" />
-                </Class>
-                <Class Id="{08AECB9E-806B-3171-9192-EB4564E312F0}" Context="InprocServer32" Description="NSwagStudio.App" ThreadingModel="both" ForeignServer="mscoree.dll">
-                    <ProgId Id="NSwagStudio.App" Description="NSwagStudio.App" />
-                </Class>
-                <Class Id="{24EE073D-B62C-3E50-AC9C-9C4D0C68E834}" Context="InprocServer32" Description="NSwagStudio.ViewModels.MainWindowModel" ThreadingModel="both" ForeignServer="mscoree.dll">
-                    <ProgId Id="NSwagStudio.ViewModels.MainWindowModel" Description="NSwagStudio.ViewModels.MainWindowModel" />
-                </Class>
-                <Class Id="{3BE65226-B91A-3D89-AA86-FB33EF4CAE9F}" Context="InprocServer32" Description="NSwagStudio.ViewModels.DocumentViewModel" ThreadingModel="both" ForeignServer="mscoree.dll">
-                    <ProgId Id="NSwagStudio.ViewModels.DocumentViewModel" Description="NSwagStudio.ViewModels.DocumentViewModel" />
-                </Class>
-                <Class Id="{7A3A6CDD-56AE-3FA0-B8C0-FF1116B9454F}" Context="InprocServer32" Description="NSwagStudio.Views.AvalonEditBehavior" ThreadingModel="both" ForeignServer="mscoree.dll">
-                    <ProgId Id="NSwagStudio.Views.AvalonEditBehavior" Description="NSwagStudio.Views.AvalonEditBehavior" />
-                </Class>
-                <Class Id="{9963271A-046A-354C-8CE9-DFCF12A60B5A}" Context="InprocServer32" Description="NSwagStudio.ViewModels.CodeGenerators.CSharpWebApiControllerGeneratorViewModel" ThreadingModel="both" ForeignServer="mscoree.dll">
-                    <ProgId Id="NSwagStudio.ViewModels.CodeGenerators.CSharpWebApiControllerGeneratorViewModel" Description="NSwagStudio.ViewModels.CodeGenerators.CSharpWebApiControllerGeneratorViewModel" />
-                </Class>
-                <Class Id="{9FDEFE4B-250D-3B81-ACF6-0B730E0C913D}" Context="InprocServer32" Description="NSwagStudio.ViewModels.CodeGenerators.SwaggerGeneratorViewModel" ThreadingModel="both" ForeignServer="mscoree.dll">
-                    <ProgId Id="NSwagStudio.ViewModels.CodeGenerators.SwaggerGeneratorViewModel" Description="NSwagStudio.ViewModels.CodeGenerators.SwaggerGeneratorViewModel" />
-                </Class>
-                <Class Id="{A6E9C72A-B01C-31A6-8BF3-3E2FEB0A3976}" Context="InprocServer32" Description="NSwagStudio.ViewModels.SwaggerGenerators.WebApiSwaggerGeneratorViewModel" ThreadingModel="both" ForeignServer="mscoree.dll">
-                    <ProgId Id="NSwagStudio.ViewModels.SwaggerGenerators.WebApiSwaggerGeneratorViewModel" Description="NSwagStudio.ViewModels.SwaggerGenerators.WebApiSwaggerGeneratorViewModel" />
-                </Class>
-                <Class Id="{A7B262A2-8BB3-3FE2-B330-3352691B0177}" Context="InprocServer32" Description="NSwagStudio.ViewModels.CodeGenerators.TypeScriptClientGeneratorViewModel" ThreadingModel="both" ForeignServer="mscoree.dll">
-                    <ProgId Id="NSwagStudio.ViewModels.CodeGenerators.TypeScriptClientGeneratorViewModel" Description="NSwagStudio.ViewModels.CodeGenerators.TypeScriptClientGeneratorViewModel" />
-                </Class>
-                <Class Id="{B50FEE95-FF35-37DA-A71F-197E29F7C600}" Context="InprocServer32" Description="XamlGeneratedNamespace.GeneratedInternalTypeHelper" ThreadingModel="both" ForeignServer="mscoree.dll">
-                    <ProgId Id="XamlGeneratedNamespace.GeneratedInternalTypeHelper" Description="XamlGeneratedNamespace.GeneratedInternalTypeHelper" />
-                </Class>
-                <Class Id="{DD6DF2E0-0D2C-3CEF-BFE0-22A7021C2CE5}" Context="InprocServer32" Description="NSwagStudio.ViewModels.SwaggerGenerators.AssemblySwaggerGeneratorViewModel" ThreadingModel="both" ForeignServer="mscoree.dll">
-                    <ProgId Id="NSwagStudio.ViewModels.SwaggerGenerators.AssemblySwaggerGeneratorViewModel" Description="NSwagStudio.ViewModels.SwaggerGenerators.AssemblySwaggerGeneratorViewModel" />
-                </Class>
-                <Class Id="{DFA9F17F-0B89-3969-A671-97DC26ECBF43}" Context="InprocServer32" Description="NSwagStudio.ViewModels.SwaggerGenerators.SwaggerInputGeneratorViewModel" ThreadingModel="both" ForeignServer="mscoree.dll">
-                    <ProgId Id="NSwagStudio.ViewModels.SwaggerGenerators.SwaggerInputGeneratorViewModel" Description="NSwagStudio.ViewModels.SwaggerGenerators.SwaggerInputGeneratorViewModel" />
-                </Class>
-                <Class Id="{E46B437B-CD17-3E0B-B60D-11E799287DDE}" Context="InprocServer32" Description="NSwagStudio.ViewModels.ViewModelBase" ThreadingModel="both" ForeignServer="mscoree.dll">
-                    <ProgId Id="NSwagStudio.ViewModels.ViewModelBase" Description="NSwagStudio.ViewModels.ViewModelBase" />
-                </Class>
-                <Class Id="{E7D81070-189C-3033-B1D0-DFE7726842F3}" Context="InprocServer32" Description="NSwagStudio.Views.MainWindow" ThreadingModel="both" ForeignServer="mscoree.dll">
-                    <ProgId Id="NSwagStudio.Views.MainWindow" Description="NSwagStudio.Views.MainWindow" />
-                </Class>
-                <Class Id="{F4357665-ECC2-3485-9E21-F94FC42551FA}" Context="InprocServer32" Description="NSwagStudio.Views.CodeGenerators.SwaggerGeneratorView" ThreadingModel="both" ForeignServer="mscoree.dll">
-                    <ProgId Id="NSwagStudio.Views.CodeGenerators.SwaggerGeneratorView" Description="NSwagStudio.Views.CodeGenerators.SwaggerGeneratorView" />
-                </Class>
-                <Class Id="{F6F0949A-FC4D-3F87-B617-046E6888AD0D}" Context="InprocServer32" Description="NSwagStudio.Views.DocumentView" ThreadingModel="both" ForeignServer="mscoree.dll">
-                    <ProgId Id="NSwagStudio.Views.DocumentView" Description="NSwagStudio.Views.DocumentView" />
-                </Class>
-                <Class Id="{FA21E4D8-E6F6-3AAF-A3B0-6B0226C355BA}" Context="InprocServer32" Description="NSwagStudio.NSwagDocument" ThreadingModel="both" ForeignServer="mscoree.dll">
-                    <ProgId Id="NSwagStudio.NSwagDocument" Description="NSwagStudio.NSwagDocument" />
-                </Class>
-                <File Id="filF3BD24AA0D122986D3F6250EA6C47D5B" KeyPath="yes" Source="$(var.SourcePath)\NSwagStudio.exe" />
-                <RegistryValue Root="HKCR" Key="CLSID\{01259F22-889A-34D8-8629-B5EDD9B62C7D}\Implemented Categories\{62C8FE65-4EBB-45e7-B440-6E39B2CDBF29}" Value="" Type="string" Action="write" />
-                <RegistryValue Root="HKCR" Key="CLSID\{01259F22-889A-34D8-8629-B5EDD9B62C7D}\InprocServer32\2.15.5968.19048" Name="Class" Value="NSwagStudio.ViewModels.CodeGenerators.CSharpClientGeneratorViewModel" Type="string" Action="write" />
-                <RegistryValue Root="HKCR" Key="CLSID\{01259F22-889A-34D8-8629-B5EDD9B62C7D}\InprocServer32\2.15.5968.19048" Name="Assembly" Value="NSwagStudio, Version=2.15.5968.19048, Culture=neutral, PublicKeyToken=null" Type="string" Action="write" />
-                <RegistryValue Root="HKCR" Key="CLSID\{01259F22-889A-34D8-8629-B5EDD9B62C7D}\InprocServer32\2.15.5968.19048" Name="RuntimeVersion" Value="v4.0.30319" Type="string" Action="write" />
-                <RegistryValue Root="HKCR" Key="CLSID\{01259F22-889A-34D8-8629-B5EDD9B62C7D}\InprocServer32\2.15.5968.19048" Name="CodeBase" Value="file:///[#filF3BD24AA0D122986D3F6250EA6C47D5B]" Type="string" Action="write" />
-                <RegistryValue Root="HKCR" Key="CLSID\{01259F22-889A-34D8-8629-B5EDD9B62C7D}\InprocServer32" Name="Class" Value="NSwagStudio.ViewModels.CodeGenerators.CSharpClientGeneratorViewModel" Type="string" Action="write" />
-                <RegistryValue Root="HKCR" Key="CLSID\{01259F22-889A-34D8-8629-B5EDD9B62C7D}\InprocServer32" Name="Assembly" Value="NSwagStudio, Version=2.15.5968.19048, Culture=neutral, PublicKeyToken=null" Type="string" Action="write" />
-                <RegistryValue Root="HKCR" Key="CLSID\{01259F22-889A-34D8-8629-B5EDD9B62C7D}\InprocServer32" Name="RuntimeVersion" Value="v4.0.30319" Type="string" Action="write" />
-                <RegistryValue Root="HKCR" Key="CLSID\{01259F22-889A-34D8-8629-B5EDD9B62C7D}\InprocServer32" Name="CodeBase" Value="file:///[#filF3BD24AA0D122986D3F6250EA6C47D5B]" Type="string" Action="write" />
-                <RegistryValue Root="HKCR" Key="CLSID\{08AECB9E-806B-3171-9192-EB4564E312F0}\Implemented Categories\{62C8FE65-4EBB-45e7-B440-6E39B2CDBF29}" Value="" Type="string" Action="write" />
-                <RegistryValue Root="HKCR" Key="CLSID\{08AECB9E-806B-3171-9192-EB4564E312F0}\InprocServer32\2.15.5968.19048" Name="Class" Value="NSwagStudio.App" Type="string" Action="write" />
-                <RegistryValue Root="HKCR" Key="CLSID\{08AECB9E-806B-3171-9192-EB4564E312F0}\InprocServer32\2.15.5968.19048" Name="Assembly" Value="NSwagStudio, Version=2.15.5968.19048, Culture=neutral, PublicKeyToken=null" Type="string" Action="write" />
-                <RegistryValue Root="HKCR" Key="CLSID\{08AECB9E-806B-3171-9192-EB4564E312F0}\InprocServer32\2.15.5968.19048" Name="RuntimeVersion" Value="v4.0.30319" Type="string" Action="write" />
-                <RegistryValue Root="HKCR" Key="CLSID\{08AECB9E-806B-3171-9192-EB4564E312F0}\InprocServer32\2.15.5968.19048" Name="CodeBase" Value="file:///[#filF3BD24AA0D122986D3F6250EA6C47D5B]" Type="string" Action="write" />
-                <RegistryValue Root="HKCR" Key="CLSID\{08AECB9E-806B-3171-9192-EB4564E312F0}\InprocServer32" Name="Class" Value="NSwagStudio.App" Type="string" Action="write" />
-                <RegistryValue Root="HKCR" Key="CLSID\{08AECB9E-806B-3171-9192-EB4564E312F0}\InprocServer32" Name="Assembly" Value="NSwagStudio, Version=2.15.5968.19048, Culture=neutral, PublicKeyToken=null" Type="string" Action="write" />
-                <RegistryValue Root="HKCR" Key="CLSID\{08AECB9E-806B-3171-9192-EB4564E312F0}\InprocServer32" Name="RuntimeVersion" Value="v4.0.30319" Type="string" Action="write" />
-                <RegistryValue Root="HKCR" Key="CLSID\{08AECB9E-806B-3171-9192-EB4564E312F0}\InprocServer32" Name="CodeBase" Value="file:///[#filF3BD24AA0D122986D3F6250EA6C47D5B]" Type="string" Action="write" />
-                <RegistryValue Root="HKCR" Key="CLSID\{24EE073D-B62C-3E50-AC9C-9C4D0C68E834}\Implemented Categories\{62C8FE65-4EBB-45e7-B440-6E39B2CDBF29}" Value="" Type="string" Action="write" />
-                <RegistryValue Root="HKCR" Key="CLSID\{24EE073D-B62C-3E50-AC9C-9C4D0C68E834}\InprocServer32\2.15.5968.19048" Name="Class" Value="NSwagStudio.ViewModels.MainWindowModel" Type="string" Action="write" />
-                <RegistryValue Root="HKCR" Key="CLSID\{24EE073D-B62C-3E50-AC9C-9C4D0C68E834}\InprocServer32\2.15.5968.19048" Name="Assembly" Value="NSwagStudio, Version=2.15.5968.19048, Culture=neutral, PublicKeyToken=null" Type="string" Action="write" />
-                <RegistryValue Root="HKCR" Key="CLSID\{24EE073D-B62C-3E50-AC9C-9C4D0C68E834}\InprocServer32\2.15.5968.19048" Name="RuntimeVersion" Value="v4.0.30319" Type="string" Action="write" />
-                <RegistryValue Root="HKCR" Key="CLSID\{24EE073D-B62C-3E50-AC9C-9C4D0C68E834}\InprocServer32\2.15.5968.19048" Name="CodeBase" Value="file:///[#filF3BD24AA0D122986D3F6250EA6C47D5B]" Type="string" Action="write" />
-                <RegistryValue Root="HKCR" Key="CLSID\{24EE073D-B62C-3E50-AC9C-9C4D0C68E834}\InprocServer32" Name="Class" Value="NSwagStudio.ViewModels.MainWindowModel" Type="string" Action="write" />
-                <RegistryValue Root="HKCR" Key="CLSID\{24EE073D-B62C-3E50-AC9C-9C4D0C68E834}\InprocServer32" Name="Assembly" Value="NSwagStudio, Version=2.15.5968.19048, Culture=neutral, PublicKeyToken=null" Type="string" Action="write" />
-                <RegistryValue Root="HKCR" Key="CLSID\{24EE073D-B62C-3E50-AC9C-9C4D0C68E834}\InprocServer32" Name="RuntimeVersion" Value="v4.0.30319" Type="string" Action="write" />
-                <RegistryValue Root="HKCR" Key="CLSID\{24EE073D-B62C-3E50-AC9C-9C4D0C68E834}\InprocServer32" Name="CodeBase" Value="file:///[#filF3BD24AA0D122986D3F6250EA6C47D5B]" Type="string" Action="write" />
-                <RegistryValue Root="HKCR" Key="CLSID\{3BE65226-B91A-3D89-AA86-FB33EF4CAE9F}\Implemented Categories\{62C8FE65-4EBB-45e7-B440-6E39B2CDBF29}" Value="" Type="string" Action="write" />
-                <RegistryValue Root="HKCR" Key="CLSID\{3BE65226-B91A-3D89-AA86-FB33EF4CAE9F}\InprocServer32\2.15.5968.19048" Name="Class" Value="NSwagStudio.ViewModels.DocumentViewModel" Type="string" Action="write" />
-                <RegistryValue Root="HKCR" Key="CLSID\{3BE65226-B91A-3D89-AA86-FB33EF4CAE9F}\InprocServer32\2.15.5968.19048" Name="Assembly" Value="NSwagStudio, Version=2.15.5968.19048, Culture=neutral, PublicKeyToken=null" Type="string" Action="write" />
-                <RegistryValue Root="HKCR" Key="CLSID\{3BE65226-B91A-3D89-AA86-FB33EF4CAE9F}\InprocServer32\2.15.5968.19048" Name="RuntimeVersion" Value="v4.0.30319" Type="string" Action="write" />
-                <RegistryValue Root="HKCR" Key="CLSID\{3BE65226-B91A-3D89-AA86-FB33EF4CAE9F}\InprocServer32\2.15.5968.19048" Name="CodeBase" Value="file:///[#filF3BD24AA0D122986D3F6250EA6C47D5B]" Type="string" Action="write" />
-                <RegistryValue Root="HKCR" Key="CLSID\{3BE65226-B91A-3D89-AA86-FB33EF4CAE9F}\InprocServer32" Name="Class" Value="NSwagStudio.ViewModels.DocumentViewModel" Type="string" Action="write" />
-                <RegistryValue Root="HKCR" Key="CLSID\{3BE65226-B91A-3D89-AA86-FB33EF4CAE9F}\InprocServer32" Name="Assembly" Value="NSwagStudio, Version=2.15.5968.19048, Culture=neutral, PublicKeyToken=null" Type="string" Action="write" />
-                <RegistryValue Root="HKCR" Key="CLSID\{3BE65226-B91A-3D89-AA86-FB33EF4CAE9F}\InprocServer32" Name="RuntimeVersion" Value="v4.0.30319" Type="string" Action="write" />
-                <RegistryValue Root="HKCR" Key="CLSID\{3BE65226-B91A-3D89-AA86-FB33EF4CAE9F}\InprocServer32" Name="CodeBase" Value="file:///[#filF3BD24AA0D122986D3F6250EA6C47D5B]" Type="string" Action="write" />
-                <RegistryValue Root="HKCR" Key="CLSID\{7A3A6CDD-56AE-3FA0-B8C0-FF1116B9454F}\Implemented Categories\{62C8FE65-4EBB-45e7-B440-6E39B2CDBF29}" Value="" Type="string" Action="write" />
-                <RegistryValue Root="HKCR" Key="CLSID\{7A3A6CDD-56AE-3FA0-B8C0-FF1116B9454F}\InprocServer32\2.15.5968.19048" Name="Class" Value="NSwagStudio.Views.AvalonEditBehavior" Type="string" Action="write" />
-                <RegistryValue Root="HKCR" Key="CLSID\{7A3A6CDD-56AE-3FA0-B8C0-FF1116B9454F}\InprocServer32\2.15.5968.19048" Name="Assembly" Value="NSwagStudio, Version=2.15.5968.19048, Culture=neutral, PublicKeyToken=null" Type="string" Action="write" />
-                <RegistryValue Root="HKCR" Key="CLSID\{7A3A6CDD-56AE-3FA0-B8C0-FF1116B9454F}\InprocServer32\2.15.5968.19048" Name="RuntimeVersion" Value="v4.0.30319" Type="string" Action="write" />
-                <RegistryValue Root="HKCR" Key="CLSID\{7A3A6CDD-56AE-3FA0-B8C0-FF1116B9454F}\InprocServer32\2.15.5968.19048" Name="CodeBase" Value="file:///[#filF3BD24AA0D122986D3F6250EA6C47D5B]" Type="string" Action="write" />
-                <RegistryValue Root="HKCR" Key="CLSID\{7A3A6CDD-56AE-3FA0-B8C0-FF1116B9454F}\InprocServer32" Name="Class" Value="NSwagStudio.Views.AvalonEditBehavior" Type="string" Action="write" />
-                <RegistryValue Root="HKCR" Key="CLSID\{7A3A6CDD-56AE-3FA0-B8C0-FF1116B9454F}\InprocServer32" Name="Assembly" Value="NSwagStudio, Version=2.15.5968.19048, Culture=neutral, PublicKeyToken=null" Type="string" Action="write" />
-                <RegistryValue Root="HKCR" Key="CLSID\{7A3A6CDD-56AE-3FA0-B8C0-FF1116B9454F}\InprocServer32" Name="RuntimeVersion" Value="v4.0.30319" Type="string" Action="write" />
-                <RegistryValue Root="HKCR" Key="CLSID\{7A3A6CDD-56AE-3FA0-B8C0-FF1116B9454F}\InprocServer32" Name="CodeBase" Value="file:///[#filF3BD24AA0D122986D3F6250EA6C47D5B]" Type="string" Action="write" />
-                <RegistryValue Root="HKCR" Key="CLSID\{9963271A-046A-354C-8CE9-DFCF12A60B5A}\Implemented Categories\{62C8FE65-4EBB-45e7-B440-6E39B2CDBF29}" Value="" Type="string" Action="write" />
-                <RegistryValue Root="HKCR" Key="CLSID\{9963271A-046A-354C-8CE9-DFCF12A60B5A}\InprocServer32\2.15.5968.19048" Name="Class" Value="NSwagStudio.ViewModels.CodeGenerators.CSharpWebApiControllerGeneratorViewModel" Type="string" Action="write" />
-                <RegistryValue Root="HKCR" Key="CLSID\{9963271A-046A-354C-8CE9-DFCF12A60B5A}\InprocServer32\2.15.5968.19048" Name="Assembly" Value="NSwagStudio, Version=2.15.5968.19048, Culture=neutral, PublicKeyToken=null" Type="string" Action="write" />
-                <RegistryValue Root="HKCR" Key="CLSID\{9963271A-046A-354C-8CE9-DFCF12A60B5A}\InprocServer32\2.15.5968.19048" Name="RuntimeVersion" Value="v4.0.30319" Type="string" Action="write" />
-                <RegistryValue Root="HKCR" Key="CLSID\{9963271A-046A-354C-8CE9-DFCF12A60B5A}\InprocServer32\2.15.5968.19048" Name="CodeBase" Value="file:///[#filF3BD24AA0D122986D3F6250EA6C47D5B]" Type="string" Action="write" />
-                <RegistryValue Root="HKCR" Key="CLSID\{9963271A-046A-354C-8CE9-DFCF12A60B5A}\InprocServer32" Name="Class" Value="NSwagStudio.ViewModels.CodeGenerators.CSharpWebApiControllerGeneratorViewModel" Type="string" Action="write" />
-                <RegistryValue Root="HKCR" Key="CLSID\{9963271A-046A-354C-8CE9-DFCF12A60B5A}\InprocServer32" Name="Assembly" Value="NSwagStudio, Version=2.15.5968.19048, Culture=neutral, PublicKeyToken=null" Type="string" Action="write" />
-                <RegistryValue Root="HKCR" Key="CLSID\{9963271A-046A-354C-8CE9-DFCF12A60B5A}\InprocServer32" Name="RuntimeVersion" Value="v4.0.30319" Type="string" Action="write" />
-                <RegistryValue Root="HKCR" Key="CLSID\{9963271A-046A-354C-8CE9-DFCF12A60B5A}\InprocServer32" Name="CodeBase" Value="file:///[#filF3BD24AA0D122986D3F6250EA6C47D5B]" Type="string" Action="write" />
-                <RegistryValue Root="HKCR" Key="CLSID\{9FDEFE4B-250D-3B81-ACF6-0B730E0C913D}\Implemented Categories\{62C8FE65-4EBB-45e7-B440-6E39B2CDBF29}" Value="" Type="string" Action="write" />
-                <RegistryValue Root="HKCR" Key="CLSID\{9FDEFE4B-250D-3B81-ACF6-0B730E0C913D}\InprocServer32\2.15.5968.19048" Name="Class" Value="NSwagStudio.ViewModels.CodeGenerators.SwaggerGeneratorViewModel" Type="string" Action="write" />
-                <RegistryValue Root="HKCR" Key="CLSID\{9FDEFE4B-250D-3B81-ACF6-0B730E0C913D}\InprocServer32\2.15.5968.19048" Name="Assembly" Value="NSwagStudio, Version=2.15.5968.19048, Culture=neutral, PublicKeyToken=null" Type="string" Action="write" />
-                <RegistryValue Root="HKCR" Key="CLSID\{9FDEFE4B-250D-3B81-ACF6-0B730E0C913D}\InprocServer32\2.15.5968.19048" Name="RuntimeVersion" Value="v4.0.30319" Type="string" Action="write" />
-                <RegistryValue Root="HKCR" Key="CLSID\{9FDEFE4B-250D-3B81-ACF6-0B730E0C913D}\InprocServer32\2.15.5968.19048" Name="CodeBase" Value="file:///[#filF3BD24AA0D122986D3F6250EA6C47D5B]" Type="string" Action="write" />
-                <RegistryValue Root="HKCR" Key="CLSID\{9FDEFE4B-250D-3B81-ACF6-0B730E0C913D}\InprocServer32" Name="Class" Value="NSwagStudio.ViewModels.CodeGenerators.SwaggerGeneratorViewModel" Type="string" Action="write" />
-                <RegistryValue Root="HKCR" Key="CLSID\{9FDEFE4B-250D-3B81-ACF6-0B730E0C913D}\InprocServer32" Name="Assembly" Value="NSwagStudio, Version=2.15.5968.19048, Culture=neutral, PublicKeyToken=null" Type="string" Action="write" />
-                <RegistryValue Root="HKCR" Key="CLSID\{9FDEFE4B-250D-3B81-ACF6-0B730E0C913D}\InprocServer32" Name="RuntimeVersion" Value="v4.0.30319" Type="string" Action="write" />
-                <RegistryValue Root="HKCR" Key="CLSID\{9FDEFE4B-250D-3B81-ACF6-0B730E0C913D}\InprocServer32" Name="CodeBase" Value="file:///[#filF3BD24AA0D122986D3F6250EA6C47D5B]" Type="string" Action="write" />
-                <RegistryValue Root="HKCR" Key="CLSID\{A6E9C72A-B01C-31A6-8BF3-3E2FEB0A3976}\Implemented Categories\{62C8FE65-4EBB-45e7-B440-6E39B2CDBF29}" Value="" Type="string" Action="write" />
-                <RegistryValue Root="HKCR" Key="CLSID\{A6E9C72A-B01C-31A6-8BF3-3E2FEB0A3976}\InprocServer32\2.15.5968.19048" Name="Class" Value="NSwagStudio.ViewModels.SwaggerGenerators.WebApiSwaggerGeneratorViewModel" Type="string" Action="write" />
-                <RegistryValue Root="HKCR" Key="CLSID\{A6E9C72A-B01C-31A6-8BF3-3E2FEB0A3976}\InprocServer32\2.15.5968.19048" Name="Assembly" Value="NSwagStudio, Version=2.15.5968.19048, Culture=neutral, PublicKeyToken=null" Type="string" Action="write" />
-                <RegistryValue Root="HKCR" Key="CLSID\{A6E9C72A-B01C-31A6-8BF3-3E2FEB0A3976}\InprocServer32\2.15.5968.19048" Name="RuntimeVersion" Value="v4.0.30319" Type="string" Action="write" />
-                <RegistryValue Root="HKCR" Key="CLSID\{A6E9C72A-B01C-31A6-8BF3-3E2FEB0A3976}\InprocServer32\2.15.5968.19048" Name="CodeBase" Value="file:///[#filF3BD24AA0D122986D3F6250EA6C47D5B]" Type="string" Action="write" />
-                <RegistryValue Root="HKCR" Key="CLSID\{A6E9C72A-B01C-31A6-8BF3-3E2FEB0A3976}\InprocServer32" Name="Class" Value="NSwagStudio.ViewModels.SwaggerGenerators.WebApiSwaggerGeneratorViewModel" Type="string" Action="write" />
-                <RegistryValue Root="HKCR" Key="CLSID\{A6E9C72A-B01C-31A6-8BF3-3E2FEB0A3976}\InprocServer32" Name="Assembly" Value="NSwagStudio, Version=2.15.5968.19048, Culture=neutral, PublicKeyToken=null" Type="string" Action="write" />
-                <RegistryValue Root="HKCR" Key="CLSID\{A6E9C72A-B01C-31A6-8BF3-3E2FEB0A3976}\InprocServer32" Name="RuntimeVersion" Value="v4.0.30319" Type="string" Action="write" />
-                <RegistryValue Root="HKCR" Key="CLSID\{A6E9C72A-B01C-31A6-8BF3-3E2FEB0A3976}\InprocServer32" Name="CodeBase" Value="file:///[#filF3BD24AA0D122986D3F6250EA6C47D5B]" Type="string" Action="write" />
-                <RegistryValue Root="HKCR" Key="CLSID\{A7B262A2-8BB3-3FE2-B330-3352691B0177}\Implemented Categories\{62C8FE65-4EBB-45e7-B440-6E39B2CDBF29}" Value="" Type="string" Action="write" />
-                <RegistryValue Root="HKCR" Key="CLSID\{A7B262A2-8BB3-3FE2-B330-3352691B0177}\InprocServer32\2.15.5968.19048" Name="Class" Value="NSwagStudio.ViewModels.CodeGenerators.TypeScriptClientGeneratorViewModel" Type="string" Action="write" />
-                <RegistryValue Root="HKCR" Key="CLSID\{A7B262A2-8BB3-3FE2-B330-3352691B0177}\InprocServer32\2.15.5968.19048" Name="Assembly" Value="NSwagStudio, Version=2.15.5968.19048, Culture=neutral, PublicKeyToken=null" Type="string" Action="write" />
-                <RegistryValue Root="HKCR" Key="CLSID\{A7B262A2-8BB3-3FE2-B330-3352691B0177}\InprocServer32\2.15.5968.19048" Name="RuntimeVersion" Value="v4.0.30319" Type="string" Action="write" />
-                <RegistryValue Root="HKCR" Key="CLSID\{A7B262A2-8BB3-3FE2-B330-3352691B0177}\InprocServer32\2.15.5968.19048" Name="CodeBase" Value="file:///[#filF3BD24AA0D122986D3F6250EA6C47D5B]" Type="string" Action="write" />
-                <RegistryValue Root="HKCR" Key="CLSID\{A7B262A2-8BB3-3FE2-B330-3352691B0177}\InprocServer32" Name="Class" Value="NSwagStudio.ViewModels.CodeGenerators.TypeScriptClientGeneratorViewModel" Type="string" Action="write" />
-                <RegistryValue Root="HKCR" Key="CLSID\{A7B262A2-8BB3-3FE2-B330-3352691B0177}\InprocServer32" Name="Assembly" Value="NSwagStudio, Version=2.15.5968.19048, Culture=neutral, PublicKeyToken=null" Type="string" Action="write" />
-                <RegistryValue Root="HKCR" Key="CLSID\{A7B262A2-8BB3-3FE2-B330-3352691B0177}\InprocServer32" Name="RuntimeVersion" Value="v4.0.30319" Type="string" Action="write" />
-                <RegistryValue Root="HKCR" Key="CLSID\{A7B262A2-8BB3-3FE2-B330-3352691B0177}\InprocServer32" Name="CodeBase" Value="file:///[#filF3BD24AA0D122986D3F6250EA6C47D5B]" Type="string" Action="write" />
-                <RegistryValue Root="HKCR" Key="CLSID\{B50FEE95-FF35-37DA-A71F-197E29F7C600}\Implemented Categories\{62C8FE65-4EBB-45e7-B440-6E39B2CDBF29}" Value="" Type="string" Action="write" />
-                <RegistryValue Root="HKCR" Key="CLSID\{B50FEE95-FF35-37DA-A71F-197E29F7C600}\InprocServer32\2.15.5968.19048" Name="Class" Value="XamlGeneratedNamespace.GeneratedInternalTypeHelper" Type="string" Action="write" />
-                <RegistryValue Root="HKCR" Key="CLSID\{B50FEE95-FF35-37DA-A71F-197E29F7C600}\InprocServer32\2.15.5968.19048" Name="Assembly" Value="NSwagStudio, Version=2.15.5968.19048, Culture=neutral, PublicKeyToken=null" Type="string" Action="write" />
-                <RegistryValue Root="HKCR" Key="CLSID\{B50FEE95-FF35-37DA-A71F-197E29F7C600}\InprocServer32\2.15.5968.19048" Name="RuntimeVersion" Value="v4.0.30319" Type="string" Action="write" />
-                <RegistryValue Root="HKCR" Key="CLSID\{B50FEE95-FF35-37DA-A71F-197E29F7C600}\InprocServer32\2.15.5968.19048" Name="CodeBase" Value="file:///[#filF3BD24AA0D122986D3F6250EA6C47D5B]" Type="string" Action="write" />
-                <RegistryValue Root="HKCR" Key="CLSID\{B50FEE95-FF35-37DA-A71F-197E29F7C600}\InprocServer32" Name="Class" Value="XamlGeneratedNamespace.GeneratedInternalTypeHelper" Type="string" Action="write" />
-                <RegistryValue Root="HKCR" Key="CLSID\{B50FEE95-FF35-37DA-A71F-197E29F7C600}\InprocServer32" Name="Assembly" Value="NSwagStudio, Version=2.15.5968.19048, Culture=neutral, PublicKeyToken=null" Type="string" Action="write" />
-                <RegistryValue Root="HKCR" Key="CLSID\{B50FEE95-FF35-37DA-A71F-197E29F7C600}\InprocServer32" Name="RuntimeVersion" Value="v4.0.30319" Type="string" Action="write" />
-                <RegistryValue Root="HKCR" Key="CLSID\{B50FEE95-FF35-37DA-A71F-197E29F7C600}\InprocServer32" Name="CodeBase" Value="file:///[#filF3BD24AA0D122986D3F6250EA6C47D5B]" Type="string" Action="write" />
-                <RegistryValue Root="HKCR" Key="CLSID\{DD6DF2E0-0D2C-3CEF-BFE0-22A7021C2CE5}\Implemented Categories\{62C8FE65-4EBB-45e7-B440-6E39B2CDBF29}" Value="" Type="string" Action="write" />
-                <RegistryValue Root="HKCR" Key="CLSID\{DD6DF2E0-0D2C-3CEF-BFE0-22A7021C2CE5}\InprocServer32\2.15.5968.19048" Name="Class" Value="NSwagStudio.ViewModels.SwaggerGenerators.AssemblySwaggerGeneratorViewModel" Type="string" Action="write" />
-                <RegistryValue Root="HKCR" Key="CLSID\{DD6DF2E0-0D2C-3CEF-BFE0-22A7021C2CE5}\InprocServer32\2.15.5968.19048" Name="Assembly" Value="NSwagStudio, Version=2.15.5968.19048, Culture=neutral, PublicKeyToken=null" Type="string" Action="write" />
-                <RegistryValue Root="HKCR" Key="CLSID\{DD6DF2E0-0D2C-3CEF-BFE0-22A7021C2CE5}\InprocServer32\2.15.5968.19048" Name="RuntimeVersion" Value="v4.0.30319" Type="string" Action="write" />
-                <RegistryValue Root="HKCR" Key="CLSID\{DD6DF2E0-0D2C-3CEF-BFE0-22A7021C2CE5}\InprocServer32\2.15.5968.19048" Name="CodeBase" Value="file:///[#filF3BD24AA0D122986D3F6250EA6C47D5B]" Type="string" Action="write" />
-                <RegistryValue Root="HKCR" Key="CLSID\{DD6DF2E0-0D2C-3CEF-BFE0-22A7021C2CE5}\InprocServer32" Name="Class" Value="NSwagStudio.ViewModels.SwaggerGenerators.AssemblySwaggerGeneratorViewModel" Type="string" Action="write" />
-                <RegistryValue Root="HKCR" Key="CLSID\{DD6DF2E0-0D2C-3CEF-BFE0-22A7021C2CE5}\InprocServer32" Name="Assembly" Value="NSwagStudio, Version=2.15.5968.19048, Culture=neutral, PublicKeyToken=null" Type="string" Action="write" />
-                <RegistryValue Root="HKCR" Key="CLSID\{DD6DF2E0-0D2C-3CEF-BFE0-22A7021C2CE5}\InprocServer32" Name="RuntimeVersion" Value="v4.0.30319" Type="string" Action="write" />
-                <RegistryValue Root="HKCR" Key="CLSID\{DD6DF2E0-0D2C-3CEF-BFE0-22A7021C2CE5}\InprocServer32" Name="CodeBase" Value="file:///[#filF3BD24AA0D122986D3F6250EA6C47D5B]" Type="string" Action="write" />
-                <RegistryValue Root="HKCR" Key="CLSID\{DFA9F17F-0B89-3969-A671-97DC26ECBF43}\Implemented Categories\{62C8FE65-4EBB-45e7-B440-6E39B2CDBF29}" Value="" Type="string" Action="write" />
-                <RegistryValue Root="HKCR" Key="CLSID\{DFA9F17F-0B89-3969-A671-97DC26ECBF43}\InprocServer32\2.15.5968.19048" Name="Class" Value="NSwagStudio.ViewModels.SwaggerGenerators.SwaggerInputGeneratorViewModel" Type="string" Action="write" />
-                <RegistryValue Root="HKCR" Key="CLSID\{DFA9F17F-0B89-3969-A671-97DC26ECBF43}\InprocServer32\2.15.5968.19048" Name="Assembly" Value="NSwagStudio, Version=2.15.5968.19048, Culture=neutral, PublicKeyToken=null" Type="string" Action="write" />
-                <RegistryValue Root="HKCR" Key="CLSID\{DFA9F17F-0B89-3969-A671-97DC26ECBF43}\InprocServer32\2.15.5968.19048" Name="RuntimeVersion" Value="v4.0.30319" Type="string" Action="write" />
-                <RegistryValue Root="HKCR" Key="CLSID\{DFA9F17F-0B89-3969-A671-97DC26ECBF43}\InprocServer32\2.15.5968.19048" Name="CodeBase" Value="file:///[#filF3BD24AA0D122986D3F6250EA6C47D5B]" Type="string" Action="write" />
-                <RegistryValue Root="HKCR" Key="CLSID\{DFA9F17F-0B89-3969-A671-97DC26ECBF43}\InprocServer32" Name="Class" Value="NSwagStudio.ViewModels.SwaggerGenerators.SwaggerInputGeneratorViewModel" Type="string" Action="write" />
-                <RegistryValue Root="HKCR" Key="CLSID\{DFA9F17F-0B89-3969-A671-97DC26ECBF43}\InprocServer32" Name="Assembly" Value="NSwagStudio, Version=2.15.5968.19048, Culture=neutral, PublicKeyToken=null" Type="string" Action="write" />
-                <RegistryValue Root="HKCR" Key="CLSID\{DFA9F17F-0B89-3969-A671-97DC26ECBF43}\InprocServer32" Name="RuntimeVersion" Value="v4.0.30319" Type="string" Action="write" />
-                <RegistryValue Root="HKCR" Key="CLSID\{DFA9F17F-0B89-3969-A671-97DC26ECBF43}\InprocServer32" Name="CodeBase" Value="file:///[#filF3BD24AA0D122986D3F6250EA6C47D5B]" Type="string" Action="write" />
-                <RegistryValue Root="HKCR" Key="CLSID\{E46B437B-CD17-3E0B-B60D-11E799287DDE}\Implemented Categories\{62C8FE65-4EBB-45e7-B440-6E39B2CDBF29}" Value="" Type="string" Action="write" />
-                <RegistryValue Root="HKCR" Key="CLSID\{E46B437B-CD17-3E0B-B60D-11E799287DDE}\InprocServer32\2.15.5968.19048" Name="Class" Value="NSwagStudio.ViewModels.ViewModelBase" Type="string" Action="write" />
-                <RegistryValue Root="HKCR" Key="CLSID\{E46B437B-CD17-3E0B-B60D-11E799287DDE}\InprocServer32\2.15.5968.19048" Name="Assembly" Value="NSwagStudio, Version=2.15.5968.19048, Culture=neutral, PublicKeyToken=null" Type="string" Action="write" />
-                <RegistryValue Root="HKCR" Key="CLSID\{E46B437B-CD17-3E0B-B60D-11E799287DDE}\InprocServer32\2.15.5968.19048" Name="RuntimeVersion" Value="v4.0.30319" Type="string" Action="write" />
-                <RegistryValue Root="HKCR" Key="CLSID\{E46B437B-CD17-3E0B-B60D-11E799287DDE}\InprocServer32\2.15.5968.19048" Name="CodeBase" Value="file:///[#filF3BD24AA0D122986D3F6250EA6C47D5B]" Type="string" Action="write" />
-                <RegistryValue Root="HKCR" Key="CLSID\{E46B437B-CD17-3E0B-B60D-11E799287DDE}\InprocServer32" Name="Class" Value="NSwagStudio.ViewModels.ViewModelBase" Type="string" Action="write" />
-                <RegistryValue Root="HKCR" Key="CLSID\{E46B437B-CD17-3E0B-B60D-11E799287DDE}\InprocServer32" Name="Assembly" Value="NSwagStudio, Version=2.15.5968.19048, Culture=neutral, PublicKeyToken=null" Type="string" Action="write" />
-                <RegistryValue Root="HKCR" Key="CLSID\{E46B437B-CD17-3E0B-B60D-11E799287DDE}\InprocServer32" Name="RuntimeVersion" Value="v4.0.30319" Type="string" Action="write" />
-                <RegistryValue Root="HKCR" Key="CLSID\{E46B437B-CD17-3E0B-B60D-11E799287DDE}\InprocServer32" Name="CodeBase" Value="file:///[#filF3BD24AA0D122986D3F6250EA6C47D5B]" Type="string" Action="write" />
-                <RegistryValue Root="HKCR" Key="CLSID\{E7D81070-189C-3033-B1D0-DFE7726842F3}\Implemented Categories\{62C8FE65-4EBB-45e7-B440-6E39B2CDBF29}" Value="" Type="string" Action="write" />
-                <RegistryValue Root="HKCR" Key="CLSID\{E7D81070-189C-3033-B1D0-DFE7726842F3}\InprocServer32\2.15.5968.19048" Name="Class" Value="NSwagStudio.Views.MainWindow" Type="string" Action="write" />
-                <RegistryValue Root="HKCR" Key="CLSID\{E7D81070-189C-3033-B1D0-DFE7726842F3}\InprocServer32\2.15.5968.19048" Name="Assembly" Value="NSwagStudio, Version=2.15.5968.19048, Culture=neutral, PublicKeyToken=null" Type="string" Action="write" />
-                <RegistryValue Root="HKCR" Key="CLSID\{E7D81070-189C-3033-B1D0-DFE7726842F3}\InprocServer32\2.15.5968.19048" Name="RuntimeVersion" Value="v4.0.30319" Type="string" Action="write" />
-                <RegistryValue Root="HKCR" Key="CLSID\{E7D81070-189C-3033-B1D0-DFE7726842F3}\InprocServer32\2.15.5968.19048" Name="CodeBase" Value="file:///[#filF3BD24AA0D122986D3F6250EA6C47D5B]" Type="string" Action="write" />
-                <RegistryValue Root="HKCR" Key="CLSID\{E7D81070-189C-3033-B1D0-DFE7726842F3}\InprocServer32" Name="Class" Value="NSwagStudio.Views.MainWindow" Type="string" Action="write" />
-                <RegistryValue Root="HKCR" Key="CLSID\{E7D81070-189C-3033-B1D0-DFE7726842F3}\InprocServer32" Name="Assembly" Value="NSwagStudio, Version=2.15.5968.19048, Culture=neutral, PublicKeyToken=null" Type="string" Action="write" />
-                <RegistryValue Root="HKCR" Key="CLSID\{E7D81070-189C-3033-B1D0-DFE7726842F3}\InprocServer32" Name="RuntimeVersion" Value="v4.0.30319" Type="string" Action="write" />
-                <RegistryValue Root="HKCR" Key="CLSID\{E7D81070-189C-3033-B1D0-DFE7726842F3}\InprocServer32" Name="CodeBase" Value="file:///[#filF3BD24AA0D122986D3F6250EA6C47D5B]" Type="string" Action="write" />
-                <RegistryValue Root="HKCR" Key="CLSID\{F4357665-ECC2-3485-9E21-F94FC42551FA}\Implemented Categories\{62C8FE65-4EBB-45e7-B440-6E39B2CDBF29}" Value="" Type="string" Action="write" />
-                <RegistryValue Root="HKCR" Key="CLSID\{F4357665-ECC2-3485-9E21-F94FC42551FA}\InprocServer32\2.15.5968.19048" Name="Class" Value="NSwagStudio.Views.CodeGenerators.SwaggerGeneratorView" Type="string" Action="write" />
-                <RegistryValue Root="HKCR" Key="CLSID\{F4357665-ECC2-3485-9E21-F94FC42551FA}\InprocServer32\2.15.5968.19048" Name="Assembly" Value="NSwagStudio, Version=2.15.5968.19048, Culture=neutral, PublicKeyToken=null" Type="string" Action="write" />
-                <RegistryValue Root="HKCR" Key="CLSID\{F4357665-ECC2-3485-9E21-F94FC42551FA}\InprocServer32\2.15.5968.19048" Name="RuntimeVersion" Value="v4.0.30319" Type="string" Action="write" />
-                <RegistryValue Root="HKCR" Key="CLSID\{F4357665-ECC2-3485-9E21-F94FC42551FA}\InprocServer32\2.15.5968.19048" Name="CodeBase" Value="file:///[#filF3BD24AA0D122986D3F6250EA6C47D5B]" Type="string" Action="write" />
-                <RegistryValue Root="HKCR" Key="CLSID\{F4357665-ECC2-3485-9E21-F94FC42551FA}\InprocServer32" Name="Class" Value="NSwagStudio.Views.CodeGenerators.SwaggerGeneratorView" Type="string" Action="write" />
-                <RegistryValue Root="HKCR" Key="CLSID\{F4357665-ECC2-3485-9E21-F94FC42551FA}\InprocServer32" Name="Assembly" Value="NSwagStudio, Version=2.15.5968.19048, Culture=neutral, PublicKeyToken=null" Type="string" Action="write" />
-                <RegistryValue Root="HKCR" Key="CLSID\{F4357665-ECC2-3485-9E21-F94FC42551FA}\InprocServer32" Name="RuntimeVersion" Value="v4.0.30319" Type="string" Action="write" />
-                <RegistryValue Root="HKCR" Key="CLSID\{F4357665-ECC2-3485-9E21-F94FC42551FA}\InprocServer32" Name="CodeBase" Value="file:///[#filF3BD24AA0D122986D3F6250EA6C47D5B]" Type="string" Action="write" />
-                <RegistryValue Root="HKCR" Key="CLSID\{F6F0949A-FC4D-3F87-B617-046E6888AD0D}\Implemented Categories\{62C8FE65-4EBB-45e7-B440-6E39B2CDBF29}" Value="" Type="string" Action="write" />
-                <RegistryValue Root="HKCR" Key="CLSID\{F6F0949A-FC4D-3F87-B617-046E6888AD0D}\InprocServer32\2.15.5968.19048" Name="Class" Value="NSwagStudio.Views.DocumentView" Type="string" Action="write" />
-                <RegistryValue Root="HKCR" Key="CLSID\{F6F0949A-FC4D-3F87-B617-046E6888AD0D}\InprocServer32\2.15.5968.19048" Name="Assembly" Value="NSwagStudio, Version=2.15.5968.19048, Culture=neutral, PublicKeyToken=null" Type="string" Action="write" />
-                <RegistryValue Root="HKCR" Key="CLSID\{F6F0949A-FC4D-3F87-B617-046E6888AD0D}\InprocServer32\2.15.5968.19048" Name="RuntimeVersion" Value="v4.0.30319" Type="string" Action="write" />
-                <RegistryValue Root="HKCR" Key="CLSID\{F6F0949A-FC4D-3F87-B617-046E6888AD0D}\InprocServer32\2.15.5968.19048" Name="CodeBase" Value="file:///[#filF3BD24AA0D122986D3F6250EA6C47D5B]" Type="string" Action="write" />
-                <RegistryValue Root="HKCR" Key="CLSID\{F6F0949A-FC4D-3F87-B617-046E6888AD0D}\InprocServer32" Name="Class" Value="NSwagStudio.Views.DocumentView" Type="string" Action="write" />
-                <RegistryValue Root="HKCR" Key="CLSID\{F6F0949A-FC4D-3F87-B617-046E6888AD0D}\InprocServer32" Name="Assembly" Value="NSwagStudio, Version=2.15.5968.19048, Culture=neutral, PublicKeyToken=null" Type="string" Action="write" />
-                <RegistryValue Root="HKCR" Key="CLSID\{F6F0949A-FC4D-3F87-B617-046E6888AD0D}\InprocServer32" Name="RuntimeVersion" Value="v4.0.30319" Type="string" Action="write" />
-                <RegistryValue Root="HKCR" Key="CLSID\{F6F0949A-FC4D-3F87-B617-046E6888AD0D}\InprocServer32" Name="CodeBase" Value="file:///[#filF3BD24AA0D122986D3F6250EA6C47D5B]" Type="string" Action="write" />
-                <RegistryValue Root="HKCR" Key="CLSID\{FA21E4D8-E6F6-3AAF-A3B0-6B0226C355BA}\Implemented Categories\{62C8FE65-4EBB-45e7-B440-6E39B2CDBF29}" Value="" Type="string" Action="write" />
-                <RegistryValue Root="HKCR" Key="CLSID\{FA21E4D8-E6F6-3AAF-A3B0-6B0226C355BA}\InprocServer32\2.15.5968.19048" Name="Class" Value="NSwagStudio.NSwagDocument" Type="string" Action="write" />
-                <RegistryValue Root="HKCR" Key="CLSID\{FA21E4D8-E6F6-3AAF-A3B0-6B0226C355BA}\InprocServer32\2.15.5968.19048" Name="Assembly" Value="NSwagStudio, Version=2.15.5968.19048, Culture=neutral, PublicKeyToken=null" Type="string" Action="write" />
-                <RegistryValue Root="HKCR" Key="CLSID\{FA21E4D8-E6F6-3AAF-A3B0-6B0226C355BA}\InprocServer32\2.15.5968.19048" Name="RuntimeVersion" Value="v4.0.30319" Type="string" Action="write" />
-                <RegistryValue Root="HKCR" Key="CLSID\{FA21E4D8-E6F6-3AAF-A3B0-6B0226C355BA}\InprocServer32\2.15.5968.19048" Name="CodeBase" Value="file:///[#filF3BD24AA0D122986D3F6250EA6C47D5B]" Type="string" Action="write" />
-                <RegistryValue Root="HKCR" Key="CLSID\{FA21E4D8-E6F6-3AAF-A3B0-6B0226C355BA}\InprocServer32" Name="Class" Value="NSwagStudio.NSwagDocument" Type="string" Action="write" />
-                <RegistryValue Root="HKCR" Key="CLSID\{FA21E4D8-E6F6-3AAF-A3B0-6B0226C355BA}\InprocServer32" Name="Assembly" Value="NSwagStudio, Version=2.15.5968.19048, Culture=neutral, PublicKeyToken=null" Type="string" Action="write" />
-                <RegistryValue Root="HKCR" Key="CLSID\{FA21E4D8-E6F6-3AAF-A3B0-6B0226C355BA}\InprocServer32" Name="RuntimeVersion" Value="v4.0.30319" Type="string" Action="write" />
-                <RegistryValue Root="HKCR" Key="CLSID\{FA21E4D8-E6F6-3AAF-A3B0-6B0226C355BA}\InprocServer32" Name="CodeBase" Value="file:///[#filF3BD24AA0D122986D3F6250EA6C47D5B]" Type="string" Action="write" />
->>>>>>> b11ecb4d
-            </Component>
-            <Component Id="cmpE1AD57291ECD76446C08E80324E18C52" Directory="RootDirectory" Guid="*">
-                <File Id="fil3D998DFDF0171F45FA4994B3076A1BE3" KeyPath="yes" Source="$(var.SourcePath)\NSwagStudio.exe.config" />
-            </Component>
-            <Component Id="cmpAF99E5EDE3366C322A0C4A1D460F492A" Directory="RootDirectory" Guid="*">
-                <File Id="fil7363F15332F1A0AE5B714E0BDBE8069F" KeyPath="yes" Source="$(var.SourcePath)\NSwagStudio.pdb" />
-            </Component>
-            <Component Id="cmp32C1339D08859DC7796F4EE23E0819F0" Directory="RootDirectory" Guid="*">
-                <File Id="fil72A10A3701F72ECAD8968E45C6295B9D" KeyPath="yes" Source="$(var.SourcePath)\NSwagStudio.vshost.exe" />
-            </Component>
-            <Component Id="cmp474BA1F5E4041B6B55B1AA38BE12A2E5" Directory="RootDirectory" Guid="*">
-                <File Id="filFA7E5A03A21F54B9AD53663AF2F9AB79" KeyPath="yes" Source="$(var.SourcePath)\NSwagStudio.vshost.exe.config" />
-            </Component>
-            <Component Id="cmp334374A35F014DC08C6313E21E5B8115" Directory="RootDirectory" Guid="*">
-                <File Id="fil7F9F68A04E297D87BF9A84D800D82940" KeyPath="yes" Source="$(var.SourcePath)\NSwagStudio.vshost.exe.manifest" />
-            </Component>
-            <Component Id="cmp26A1D29B3B042D7131AB32968AD148D6" Directory="RootDirectory" Guid="*">
-                <File Id="filD115E07DAB15EABAE3C6FDB271DD9321" KeyPath="yes" Source="$(var.SourcePath)\System.Windows.Interactivity.dll" />
-            </Component>
-        </ComponentGroup>
-    </Fragment>
+﻿<?xml version="1.0" encoding="utf-8"?>
+<Wix xmlns="http://schemas.microsoft.com/wix/2006/wi">
+    <Fragment>
+        <DirectoryRef Id="RootDirectory" />
+    </Fragment>
+    <Fragment>
+        <ComponentGroup Id="SourceComponentGroup">
+            <Component Id="cmp176A2E239A34C8C385636B4CB874ED08" Directory="RootDirectory" Guid="*">
+                <File Id="fil25B5FD11D857CE5AD4B27C65FE0D4AFC" KeyPath="yes" Source="$(var.SourcePath)\Antlr4.StringTemplate.dll" />
+            </Component>
+            <Component Id="cmpF050811B3510C3795202BC265FF9BFE6" Directory="RootDirectory" Guid="*">
+                <File Id="fil3BA9517E5091439B691BC6A1A7363DA8" KeyPath="yes" Source="$(var.SourcePath)\Antlr4.StringTemplate.pdb" />
+            </Component>
+            <Component Id="cmp7E3B9B005918C3ECB05A3827727E17C4" Directory="RootDirectory" Guid="*">
+                <File Id="filBF7337672EF5ABE39C8C47214E447F3C" KeyPath="yes" Source="$(var.SourcePath)\App.config" />
+            </Component>
+            <Component Id="cmp87CFDEF2C1748359777E98EF2DE59090" Directory="RootDirectory" Guid="*">
+                <File Id="filBB90AF377506520F6D8B60A0568383B4" KeyPath="yes" Source="$(var.SourcePath)\ApplicationIcon.ico" />
+            </Component>
+            <Component Id="cmp4D66ABD9458FA3F74D17248FA70FE3F0" Directory="RootDirectory" Guid="*">
+                <File Id="fil67E9EE80C5780CE38BBEF04A02F79801" KeyPath="yes" Source="$(var.SourcePath)\ICSharpCode.AvalonEdit.dll" />
+            </Component>
+            <Component Id="cmpA7B1725CF32ED229E4CF0FE3D1E979B6" Directory="RootDirectory" Guid="*">
+                <File Id="filE1C7F6D286E376FBABA89D9BE5153B85" KeyPath="yes" Source="$(var.SourcePath)\ICSharpCode.AvalonEdit.xml" />
+            </Component>
+            <Component Id="cmp47425D20B2F391879642B80A90278AAC" Directory="RootDirectory" Guid="*">
+                <File Id="fil8C2DCF70057F8D63A2AB43A9F8CDF0BD" KeyPath="yes" Source="$(var.SourcePath)\Microsoft.ApplicationInsights.dll" />
+            </Component>
+            <Component Id="cmp22963C55268924B7FEB12573FA62BD93" Directory="RootDirectory" Guid="*">
+                <File Id="fil21E58DDA50D7E6ADFBE0F2991B2A28F1" KeyPath="yes" Source="$(var.SourcePath)\Microsoft.ApplicationInsights.xml" />
+            </Component>
+            <Component Id="cmp0701F40503CDF6E0F6226986B71FF5A2" Directory="RootDirectory" Guid="*">
+                <File Id="fil4C93063E927B0D842B25B28F599E85B5" KeyPath="yes" Source="$(var.SourcePath)\Microsoft.Expression.Interactions.dll" />
+            </Component>
+            <Component Id="cmp0AD7778AC85723AB7C1079D0D66319E0" Directory="RootDirectory" Guid="*">
+                <Class Id="{05CD8265-FC45-3D74-B106-B5231D2BA1D4}" Context="InprocServer32" Description="MyToolkit.MVVM.BaseViewModel" ThreadingModel="both" ForeignServer="mscoree.dll">
+                    <ProgId Id="MyToolkit.MVVM.BaseViewModel" Description="MyToolkit.MVVM.BaseViewModel" />
+                </Class>
+                <Class Id="{07268E7D-F4B2-3209-A664-D71F4E10867B}" Context="InprocServer32" Description="MyToolkit.IO.Utf8StringWriter" ThreadingModel="both" ForeignServer="mscoree.dll">
+                    <ProgId Id="MyToolkit.IO.Utf8StringWriter" Description="MyToolkit.IO.Utf8StringWriter" />
+                </Class>
+                <Class Id="{21E1DEDB-740D-3C7C-8DFA-D9C8ABCD20CF}" Context="InprocServer32" Description="MyToolkit.Utilities.CodeContractExtensions+ValidatedNotNullAttribute" ThreadingModel="both" ForeignServer="mscoree.dll">
+                    <ProgId Id="MyToolkit.Utilities.CodeContractExtensions+ValidatedNotNullAttribute" Description="MyToolkit.Utilities.CodeContractExtensions+ValidatedNotNullAttribute" />
+                </Class>
+                <Class Id="{2226E9A8-7B59-340B-B3C8-B20A429612CC}" Context="InprocServer32" Description="MyToolkit.Model.AsyncValidatedObservableObject" ThreadingModel="both" ForeignServer="mscoree.dll">
+                    <ProgId Id="MyToolkit.Model.AsyncValidatedObservableObject" Description="MyToolkit.Model.AsyncValidatedObservableObject" />
+                </Class>
+                <Class Id="{2B4E7FF0-8929-3732-91B9-B0BDB77C4BAB}" Context="InprocServer32" Description="MyToolkit.Utilities.ExpressionUtilities" ThreadingModel="both" ForeignServer="mscoree.dll">
+                    <ProgId Id="MyToolkit.Utilities.ExpressionUtilities" Description="MyToolkit.Utilities.ExpressionUtilities" />
+                </Class>
+                <Class Id="{37ED386E-3483-3B50-8B5F-1B9FAABC02D2}" Context="InprocServer32" Description="MyToolkit.Messaging.Messenger" ThreadingModel="both" ForeignServer="mscoree.dll">
+                    <ProgId Id="MyToolkit.Messaging.Messenger" Description="MyToolkit.Messaging.Messenger" />
+                </Class>
+                <Class Id="{393150D2-6F4D-3539-BD7C-B10CDC855DDB}" Context="InprocServer32" Description="MyToolkit.WorkflowEngine.Activities.EmptyAutomaticActivity" ThreadingModel="both" ForeignServer="mscoree.dll">
+                    <ProgId Id="MyToolkit.WorkflowEngine.Activities.EmptyAutomaticActivity" Description="MyToolkit.WorkflowEngine.Activities.EmptyAutomaticActivity" />
+                </Class>
+                <Class Id="{3ED8B2B5-8040-325F-B538-F780C4117F5E}" Context="InprocServer32" Description="MyToolkit.Model.ExtendedObservableObject" ThreadingModel="both" ForeignServer="mscoree.dll">
+                    <ProgId Id="MyToolkit.Model.ExtendedObservableObject" Description="MyToolkit.Model.ExtendedObservableObject" />
+                </Class>
+                <Class Id="{4008E0CE-2F0E-3D8F-801C-6B7333849FFD}" Context="InprocServer32" Description="MyToolkit.Model.GraphObservableObject" ThreadingModel="both" ForeignServer="mscoree.dll">
+                    <ProgId Id="MyToolkit.Model.GraphObservableObject" Description="MyToolkit.Model.GraphObservableObject" />
+                </Class>
+                <Class Id="{412A7C82-BE38-342F-AC84-EC5508839410}" Context="InprocServer32" Description="MyToolkit.Utilities.ReflectionUtilities" ThreadingModel="both" ForeignServer="mscoree.dll">
+                    <ProgId Id="MyToolkit.Utilities.ReflectionUtilities" Description="MyToolkit.Utilities.ReflectionUtilities" />
+                </Class>
+                <Class Id="{4934E4F0-578A-3ACE-98EE-EEF6097589D4}" Context="InprocServer32" Description="MyToolkit.WorkflowEngine.Activities.ForkActivity" ThreadingModel="both" ForeignServer="mscoree.dll">
+                    <ProgId Id="MyToolkit.WorkflowEngine.Activities.ForkActivity" Description="MyToolkit.WorkflowEngine.Activities.ForkActivity" />
+                </Class>
+                <Class Id="{4ACC58A4-E0E6-38D1-9C92-7348F58C8C26}" Context="InprocServer32" Description="MyToolkit.MVVM.NotifyPropertyChanged" ThreadingModel="both" ForeignServer="mscoree.dll">
+                    <ProgId Id="MyToolkit.MVVM.NotifyPropertyChanged" Description="MyToolkit.MVVM.NotifyPropertyChanged" />
+                </Class>
+                <Class Id="{54F5B93A-6FE4-3743-96E7-C13206FAE510}" Context="InprocServer32" Description="MyToolkit.Mvvm.ViewModelBase" ThreadingModel="both" ForeignServer="mscoree.dll">
+                    <ProgId Id="MyToolkit.Mvvm.ViewModelBase" Description="MyToolkit.Mvvm.ViewModelBase" />
+                </Class>
+                <Class Id="{6C65EE85-F8AD-3C14-842A-859B2A6D979C}" Context="InprocServer32" Description="MyToolkit.Events.EventUtilities" ThreadingModel="both" ForeignServer="mscoree.dll">
+                    <ProgId Id="MyToolkit.Events.EventUtilities" Description="MyToolkit.Events.EventUtilities" />
+                </Class>
+                <Class Id="{7BC16EF2-EFF1-34AD-8DAE-DD96B3E35AFF}" Context="InprocServer32" Description="MyToolkit.Utilities.TaskSynchronizationScope" ThreadingModel="both" ForeignServer="mscoree.dll">
+                    <ProgId Id="MyToolkit.Utilities.TaskSynchronizationScope" Description="MyToolkit.Utilities.TaskSynchronizationScope" />
+                </Class>
+                <Class Id="{7E3BE05D-C608-3319-992F-9E4C98905194}" Context="InprocServer32" Description="MyToolkit.Utilities.ExpressionHelper" ThreadingModel="both" ForeignServer="mscoree.dll">
+                    <ProgId Id="MyToolkit.Utilities.ExpressionHelper" Description="MyToolkit.Utilities.ExpressionHelper" />
+                </Class>
+                <Class Id="{84493610-FF9B-3194-905D-0000D6691987}" Context="InprocServer32" Description="MyToolkit.Model.ObservableObject" ThreadingModel="both" ForeignServer="mscoree.dll">
+                    <ProgId Id="MyToolkit.Model.ObservableObject" Description="MyToolkit.Model.ObservableObject" />
+                </Class>
+                <Class Id="{861E6D22-0790-3955-930F-8D172DC30075}" Context="InprocServer32" Description="MyToolkit.Composition.CompositionContext" ThreadingModel="both" ForeignServer="mscoree.dll">
+                    <ProgId Id="MyToolkit.Composition.CompositionContext" Description="MyToolkit.Composition.CompositionContext" />
+                </Class>
+                <Class Id="{8CD43C2B-457F-365B-9EAC-63998BBDE84B}" Context="InprocServer32" Description="MyToolkit.Composition.ServiceLocator" ThreadingModel="both" ForeignServer="mscoree.dll">
+                    <ProgId Id="MyToolkit.Composition.ServiceLocator" Description="MyToolkit.Composition.ServiceLocator" />
+                </Class>
+                <Class Id="{93F17911-8A13-3D61-A063-F6592B98F3B4}" Context="InprocServer32" Description="MyToolkit.WorkflowEngine.Activities.JoinActivity" ThreadingModel="both" ForeignServer="mscoree.dll">
+                    <ProgId Id="MyToolkit.WorkflowEngine.Activities.JoinActivity" Description="MyToolkit.WorkflowEngine.Activities.JoinActivity" />
+                </Class>
+                <Class Id="{9C9B9753-E2B7-377C-B22A-3536810C0378}" Context="InprocServer32" Description="MyToolkit.Model.ValidatedObservableObject" ThreadingModel="both" ForeignServer="mscoree.dll">
+                    <ProgId Id="MyToolkit.Model.ValidatedObservableObject" Description="MyToolkit.Model.ValidatedObservableObject" />
+                </Class>
+                <Class Id="{9CA24084-05FB-3C0D-972B-B97B869904AF}" Context="InprocServer32" Description="MyToolkit.WorkflowEngine.WorkflowTransition" ThreadingModel="both" ForeignServer="mscoree.dll">
+                    <ProgId Id="MyToolkit.WorkflowEngine.WorkflowTransition" Description="MyToolkit.WorkflowEngine.WorkflowTransition" />
+                </Class>
+                <Class Id="{9DA70F5B-4371-33AF-8C54-C668C69FB80E}" Context="InprocServer32" Description="MyToolkit.WorkflowEngine.CurrentActivitiesChangedEventArgs" ThreadingModel="both" ForeignServer="mscoree.dll">
+                    <ProgId Id="MyToolkit.WorkflowEngine.CurrentActivitiesChangedEventArgs" Description="MyToolkit.WorkflowEngine.CurrentActivitiesChangedEventArgs" />
+                </Class>
+                <Class Id="{AA3FE3D4-5FA3-3ECF-9E1B-C5B8BDB0FCE5}" Context="InprocServer32" Description="MyToolkit.Messaging.GoBackMessage" ThreadingModel="both" ForeignServer="mscoree.dll">
+                    <ProgId Id="MyToolkit.Messaging.GoBackMessage" Description="MyToolkit.Messaging.GoBackMessage" />
+                </Class>
+                <Class Id="{ACBC62F8-065B-379D-B5D3-65F7C8B44D8B}" Context="InprocServer32" Description="MyToolkit.WorkflowEngine.WorkflowActivityInput" ThreadingModel="both" ForeignServer="mscoree.dll">
+                    <ProgId Id="MyToolkit.WorkflowEngine.WorkflowActivityInput" Description="MyToolkit.WorkflowEngine.WorkflowActivityInput" />
+                </Class>
+                <Class Id="{C5F16AFD-60F4-3231-8517-8258286108C3}" Context="InprocServer32" Description="MyToolkit.Utilities.CommandProcessor" ThreadingModel="both" ForeignServer="mscoree.dll">
+                    <ProgId Id="MyToolkit.Utilities.CommandProcessor" Description="MyToolkit.Utilities.CommandProcessor" />
+                </Class>
+                <Class Id="{CD6D5CFE-E1A8-31E2-AEC5-0FA3916C1645}" Context="InprocServer32" Description="MyToolkit.WorkflowEngine.WorkflowActivityBase" ThreadingModel="both" ForeignServer="mscoree.dll">
+                    <ProgId Id="MyToolkit.WorkflowEngine.WorkflowActivityBase" Description="MyToolkit.WorkflowEngine.WorkflowActivityBase" />
+                </Class>
+                <Class Id="{D57A4CAF-276B-3463-BBD2-FCA394BEA55E}" Context="InprocServer32" Description="MyToolkit.WorkflowEngine.WorkflowActivityOutput" ThreadingModel="both" ForeignServer="mscoree.dll">
+                    <ProgId Id="MyToolkit.WorkflowEngine.WorkflowActivityOutput" Description="MyToolkit.WorkflowEngine.WorkflowActivityOutput" />
+                </Class>
+                <Class Id="{D9B7AE1A-757A-3D00-B356-57F2CE4A4BCD}" Context="InprocServer32" Description="MyToolkit.WorkflowEngine.WorkflowDefinition" ThreadingModel="both" ForeignServer="mscoree.dll">
+                    <ProgId Id="MyToolkit.WorkflowEngine.WorkflowDefinition" Description="MyToolkit.WorkflowEngine.WorkflowDefinition" />
+                </Class>
+                <Class Id="{DE01293B-E36F-3A9A-A834-9D5A9996C138}" Context="InprocServer32" Description="MyToolkit.WorkflowEngine.Activities.EmptyActivity" ThreadingModel="both" ForeignServer="mscoree.dll">
+                    <ProgId Id="MyToolkit.WorkflowEngine.Activities.EmptyActivity" Description="MyToolkit.WorkflowEngine.Activities.EmptyActivity" />
+                </Class>
+                <Class Id="{EDBA79F9-1B8D-312B-8D30-33EAED578E2B}" Context="InprocServer32" Description="MyToolkit.WorkflowEngine.ActivityData" ThreadingModel="both" ForeignServer="mscoree.dll">
+                    <ProgId Id="MyToolkit.WorkflowEngine.ActivityData" Description="MyToolkit.WorkflowEngine.ActivityData" />
+                </Class>
+                <Class Id="{FC735444-C1F8-31DE-AD69-B8281950A3FD}" Context="InprocServer32" Description="MyToolkit.Html.HtmlParser" ThreadingModel="both" ForeignServer="mscoree.dll">
+                    <ProgId Id="MyToolkit.Html.HtmlParser" Description="MyToolkit.Html.HtmlParser" />
+                </Class>
+                <File Id="fil62CEF58587643A2DDA67E24E70D86586" KeyPath="yes" Source="$(var.SourcePath)\MyToolkit.dll" />
+                <ProgId Id="Record" />
+                <RegistryValue Root="HKCR" Key="CLSID\{05CD8265-FC45-3D74-B106-B5231D2BA1D4}\Implemented Categories\{62C8FE65-4EBB-45e7-B440-6E39B2CDBF29}" Value="" Type="string" Action="write" />
+                <RegistryValue Root="HKCR" Key="CLSID\{05CD8265-FC45-3D74-B106-B5231D2BA1D4}\InprocServer32\2.5.12.0" Name="Class" Value="MyToolkit.MVVM.BaseViewModel" Type="string" Action="write" />
+                <RegistryValue Root="HKCR" Key="CLSID\{05CD8265-FC45-3D74-B106-B5231D2BA1D4}\InprocServer32\2.5.12.0" Name="Assembly" Value="MyToolkit, Version=2.5.12.0, Culture=neutral, PublicKeyToken=3e349a1360994d26" Type="string" Action="write" />
+                <RegistryValue Root="HKCR" Key="CLSID\{05CD8265-FC45-3D74-B106-B5231D2BA1D4}\InprocServer32\2.5.12.0" Name="RuntimeVersion" Value="v4.0.30319" Type="string" Action="write" />
+                <RegistryValue Root="HKCR" Key="CLSID\{05CD8265-FC45-3D74-B106-B5231D2BA1D4}\InprocServer32\2.5.12.0" Name="CodeBase" Value="file:///[#fil62CEF58587643A2DDA67E24E70D86586]" Type="string" Action="write" />
+                <RegistryValue Root="HKCR" Key="CLSID\{05CD8265-FC45-3D74-B106-B5231D2BA1D4}\InprocServer32" Name="Class" Value="MyToolkit.MVVM.BaseViewModel" Type="string" Action="write" />
+                <RegistryValue Root="HKCR" Key="CLSID\{05CD8265-FC45-3D74-B106-B5231D2BA1D4}\InprocServer32" Name="Assembly" Value="MyToolkit, Version=2.5.12.0, Culture=neutral, PublicKeyToken=3e349a1360994d26" Type="string" Action="write" />
+                <RegistryValue Root="HKCR" Key="CLSID\{05CD8265-FC45-3D74-B106-B5231D2BA1D4}\InprocServer32" Name="RuntimeVersion" Value="v4.0.30319" Type="string" Action="write" />
+                <RegistryValue Root="HKCR" Key="CLSID\{05CD8265-FC45-3D74-B106-B5231D2BA1D4}\InprocServer32" Name="CodeBase" Value="file:///[#fil62CEF58587643A2DDA67E24E70D86586]" Type="string" Action="write" />
+                <RegistryValue Root="HKCR" Key="CLSID\{07268E7D-F4B2-3209-A664-D71F4E10867B}\Implemented Categories\{62C8FE65-4EBB-45e7-B440-6E39B2CDBF29}" Value="" Type="string" Action="write" />
+                <RegistryValue Root="HKCR" Key="CLSID\{07268E7D-F4B2-3209-A664-D71F4E10867B}\InprocServer32\2.5.12.0" Name="Class" Value="MyToolkit.IO.Utf8StringWriter" Type="string" Action="write" />
+                <RegistryValue Root="HKCR" Key="CLSID\{07268E7D-F4B2-3209-A664-D71F4E10867B}\InprocServer32\2.5.12.0" Name="Assembly" Value="MyToolkit, Version=2.5.12.0, Culture=neutral, PublicKeyToken=3e349a1360994d26" Type="string" Action="write" />
+                <RegistryValue Root="HKCR" Key="CLSID\{07268E7D-F4B2-3209-A664-D71F4E10867B}\InprocServer32\2.5.12.0" Name="RuntimeVersion" Value="v4.0.30319" Type="string" Action="write" />
+                <RegistryValue Root="HKCR" Key="CLSID\{07268E7D-F4B2-3209-A664-D71F4E10867B}\InprocServer32\2.5.12.0" Name="CodeBase" Value="file:///[#fil62CEF58587643A2DDA67E24E70D86586]" Type="string" Action="write" />
+                <RegistryValue Root="HKCR" Key="CLSID\{07268E7D-F4B2-3209-A664-D71F4E10867B}\InprocServer32" Name="Class" Value="MyToolkit.IO.Utf8StringWriter" Type="string" Action="write" />
+                <RegistryValue Root="HKCR" Key="CLSID\{07268E7D-F4B2-3209-A664-D71F4E10867B}\InprocServer32" Name="Assembly" Value="MyToolkit, Version=2.5.12.0, Culture=neutral, PublicKeyToken=3e349a1360994d26" Type="string" Action="write" />
+                <RegistryValue Root="HKCR" Key="CLSID\{07268E7D-F4B2-3209-A664-D71F4E10867B}\InprocServer32" Name="RuntimeVersion" Value="v4.0.30319" Type="string" Action="write" />
+                <RegistryValue Root="HKCR" Key="CLSID\{07268E7D-F4B2-3209-A664-D71F4E10867B}\InprocServer32" Name="CodeBase" Value="file:///[#fil62CEF58587643A2DDA67E24E70D86586]" Type="string" Action="write" />
+                <RegistryValue Root="HKCR" Key="CLSID\{21E1DEDB-740D-3C7C-8DFA-D9C8ABCD20CF}\Implemented Categories\{62C8FE65-4EBB-45e7-B440-6E39B2CDBF29}" Value="" Type="string" Action="write" />
+                <RegistryValue Root="HKCR" Key="CLSID\{21E1DEDB-740D-3C7C-8DFA-D9C8ABCD20CF}\InprocServer32\2.5.12.0" Name="Class" Value="MyToolkit.Utilities.CodeContractExtensions+ValidatedNotNullAttribute" Type="string" Action="write" />
+                <RegistryValue Root="HKCR" Key="CLSID\{21E1DEDB-740D-3C7C-8DFA-D9C8ABCD20CF}\InprocServer32\2.5.12.0" Name="Assembly" Value="MyToolkit, Version=2.5.12.0, Culture=neutral, PublicKeyToken=3e349a1360994d26" Type="string" Action="write" />
+                <RegistryValue Root="HKCR" Key="CLSID\{21E1DEDB-740D-3C7C-8DFA-D9C8ABCD20CF}\InprocServer32\2.5.12.0" Name="RuntimeVersion" Value="v4.0.30319" Type="string" Action="write" />
+                <RegistryValue Root="HKCR" Key="CLSID\{21E1DEDB-740D-3C7C-8DFA-D9C8ABCD20CF}\InprocServer32\2.5.12.0" Name="CodeBase" Value="file:///[#fil62CEF58587643A2DDA67E24E70D86586]" Type="string" Action="write" />
+                <RegistryValue Root="HKCR" Key="CLSID\{21E1DEDB-740D-3C7C-8DFA-D9C8ABCD20CF}\InprocServer32" Name="Class" Value="MyToolkit.Utilities.CodeContractExtensions+ValidatedNotNullAttribute" Type="string" Action="write" />
+                <RegistryValue Root="HKCR" Key="CLSID\{21E1DEDB-740D-3C7C-8DFA-D9C8ABCD20CF}\InprocServer32" Name="Assembly" Value="MyToolkit, Version=2.5.12.0, Culture=neutral, PublicKeyToken=3e349a1360994d26" Type="string" Action="write" />
+                <RegistryValue Root="HKCR" Key="CLSID\{21E1DEDB-740D-3C7C-8DFA-D9C8ABCD20CF}\InprocServer32" Name="RuntimeVersion" Value="v4.0.30319" Type="string" Action="write" />
+                <RegistryValue Root="HKCR" Key="CLSID\{21E1DEDB-740D-3C7C-8DFA-D9C8ABCD20CF}\InprocServer32" Name="CodeBase" Value="file:///[#fil62CEF58587643A2DDA67E24E70D86586]" Type="string" Action="write" />
+                <RegistryValue Root="HKCR" Key="CLSID\{2226E9A8-7B59-340B-B3C8-B20A429612CC}\Implemented Categories\{62C8FE65-4EBB-45e7-B440-6E39B2CDBF29}" Value="" Type="string" Action="write" />
+                <RegistryValue Root="HKCR" Key="CLSID\{2226E9A8-7B59-340B-B3C8-B20A429612CC}\InprocServer32\2.5.12.0" Name="Class" Value="MyToolkit.Model.AsyncValidatedObservableObject" Type="string" Action="write" />
+                <RegistryValue Root="HKCR" Key="CLSID\{2226E9A8-7B59-340B-B3C8-B20A429612CC}\InprocServer32\2.5.12.0" Name="Assembly" Value="MyToolkit, Version=2.5.12.0, Culture=neutral, PublicKeyToken=3e349a1360994d26" Type="string" Action="write" />
+                <RegistryValue Root="HKCR" Key="CLSID\{2226E9A8-7B59-340B-B3C8-B20A429612CC}\InprocServer32\2.5.12.0" Name="RuntimeVersion" Value="v4.0.30319" Type="string" Action="write" />
+                <RegistryValue Root="HKCR" Key="CLSID\{2226E9A8-7B59-340B-B3C8-B20A429612CC}\InprocServer32\2.5.12.0" Name="CodeBase" Value="file:///[#fil62CEF58587643A2DDA67E24E70D86586]" Type="string" Action="write" />
+                <RegistryValue Root="HKCR" Key="CLSID\{2226E9A8-7B59-340B-B3C8-B20A429612CC}\InprocServer32" Name="Class" Value="MyToolkit.Model.AsyncValidatedObservableObject" Type="string" Action="write" />
+                <RegistryValue Root="HKCR" Key="CLSID\{2226E9A8-7B59-340B-B3C8-B20A429612CC}\InprocServer32" Name="Assembly" Value="MyToolkit, Version=2.5.12.0, Culture=neutral, PublicKeyToken=3e349a1360994d26" Type="string" Action="write" />
+                <RegistryValue Root="HKCR" Key="CLSID\{2226E9A8-7B59-340B-B3C8-B20A429612CC}\InprocServer32" Name="RuntimeVersion" Value="v4.0.30319" Type="string" Action="write" />
+                <RegistryValue Root="HKCR" Key="CLSID\{2226E9A8-7B59-340B-B3C8-B20A429612CC}\InprocServer32" Name="CodeBase" Value="file:///[#fil62CEF58587643A2DDA67E24E70D86586]" Type="string" Action="write" />
+                <RegistryValue Root="HKCR" Key="CLSID\{2B4E7FF0-8929-3732-91B9-B0BDB77C4BAB}\Implemented Categories\{62C8FE65-4EBB-45e7-B440-6E39B2CDBF29}" Value="" Type="string" Action="write" />
+                <RegistryValue Root="HKCR" Key="CLSID\{2B4E7FF0-8929-3732-91B9-B0BDB77C4BAB}\InprocServer32\2.5.12.0" Name="Class" Value="MyToolkit.Utilities.ExpressionUtilities" Type="string" Action="write" />
+                <RegistryValue Root="HKCR" Key="CLSID\{2B4E7FF0-8929-3732-91B9-B0BDB77C4BAB}\InprocServer32\2.5.12.0" Name="Assembly" Value="MyToolkit, Version=2.5.12.0, Culture=neutral, PublicKeyToken=3e349a1360994d26" Type="string" Action="write" />
+                <RegistryValue Root="HKCR" Key="CLSID\{2B4E7FF0-8929-3732-91B9-B0BDB77C4BAB}\InprocServer32\2.5.12.0" Name="RuntimeVersion" Value="v4.0.30319" Type="string" Action="write" />
+                <RegistryValue Root="HKCR" Key="CLSID\{2B4E7FF0-8929-3732-91B9-B0BDB77C4BAB}\InprocServer32\2.5.12.0" Name="CodeBase" Value="file:///[#fil62CEF58587643A2DDA67E24E70D86586]" Type="string" Action="write" />
+                <RegistryValue Root="HKCR" Key="CLSID\{2B4E7FF0-8929-3732-91B9-B0BDB77C4BAB}\InprocServer32" Name="Class" Value="MyToolkit.Utilities.ExpressionUtilities" Type="string" Action="write" />
+                <RegistryValue Root="HKCR" Key="CLSID\{2B4E7FF0-8929-3732-91B9-B0BDB77C4BAB}\InprocServer32" Name="Assembly" Value="MyToolkit, Version=2.5.12.0, Culture=neutral, PublicKeyToken=3e349a1360994d26" Type="string" Action="write" />
+                <RegistryValue Root="HKCR" Key="CLSID\{2B4E7FF0-8929-3732-91B9-B0BDB77C4BAB}\InprocServer32" Name="RuntimeVersion" Value="v4.0.30319" Type="string" Action="write" />
+                <RegistryValue Root="HKCR" Key="CLSID\{2B4E7FF0-8929-3732-91B9-B0BDB77C4BAB}\InprocServer32" Name="CodeBase" Value="file:///[#fil62CEF58587643A2DDA67E24E70D86586]" Type="string" Action="write" />
+                <RegistryValue Root="HKCR" Key="CLSID\{37ED386E-3483-3B50-8B5F-1B9FAABC02D2}\Implemented Categories\{62C8FE65-4EBB-45e7-B440-6E39B2CDBF29}" Value="" Type="string" Action="write" />
+                <RegistryValue Root="HKCR" Key="CLSID\{37ED386E-3483-3B50-8B5F-1B9FAABC02D2}\InprocServer32\2.5.12.0" Name="Class" Value="MyToolkit.Messaging.Messenger" Type="string" Action="write" />
+                <RegistryValue Root="HKCR" Key="CLSID\{37ED386E-3483-3B50-8B5F-1B9FAABC02D2}\InprocServer32\2.5.12.0" Name="Assembly" Value="MyToolkit, Version=2.5.12.0, Culture=neutral, PublicKeyToken=3e349a1360994d26" Type="string" Action="write" />
+                <RegistryValue Root="HKCR" Key="CLSID\{37ED386E-3483-3B50-8B5F-1B9FAABC02D2}\InprocServer32\2.5.12.0" Name="RuntimeVersion" Value="v4.0.30319" Type="string" Action="write" />
+                <RegistryValue Root="HKCR" Key="CLSID\{37ED386E-3483-3B50-8B5F-1B9FAABC02D2}\InprocServer32\2.5.12.0" Name="CodeBase" Value="file:///[#fil62CEF58587643A2DDA67E24E70D86586]" Type="string" Action="write" />
+                <RegistryValue Root="HKCR" Key="CLSID\{37ED386E-3483-3B50-8B5F-1B9FAABC02D2}\InprocServer32" Name="Class" Value="MyToolkit.Messaging.Messenger" Type="string" Action="write" />
+                <RegistryValue Root="HKCR" Key="CLSID\{37ED386E-3483-3B50-8B5F-1B9FAABC02D2}\InprocServer32" Name="Assembly" Value="MyToolkit, Version=2.5.12.0, Culture=neutral, PublicKeyToken=3e349a1360994d26" Type="string" Action="write" />
+                <RegistryValue Root="HKCR" Key="CLSID\{37ED386E-3483-3B50-8B5F-1B9FAABC02D2}\InprocServer32" Name="RuntimeVersion" Value="v4.0.30319" Type="string" Action="write" />
+                <RegistryValue Root="HKCR" Key="CLSID\{37ED386E-3483-3B50-8B5F-1B9FAABC02D2}\InprocServer32" Name="CodeBase" Value="file:///[#fil62CEF58587643A2DDA67E24E70D86586]" Type="string" Action="write" />
+                <RegistryValue Root="HKCR" Key="CLSID\{393150D2-6F4D-3539-BD7C-B10CDC855DDB}\Implemented Categories\{62C8FE65-4EBB-45e7-B440-6E39B2CDBF29}" Value="" Type="string" Action="write" />
+                <RegistryValue Root="HKCR" Key="CLSID\{393150D2-6F4D-3539-BD7C-B10CDC855DDB}\InprocServer32\2.5.12.0" Name="Class" Value="MyToolkit.WorkflowEngine.Activities.EmptyAutomaticActivity" Type="string" Action="write" />
+                <RegistryValue Root="HKCR" Key="CLSID\{393150D2-6F4D-3539-BD7C-B10CDC855DDB}\InprocServer32\2.5.12.0" Name="Assembly" Value="MyToolkit, Version=2.5.12.0, Culture=neutral, PublicKeyToken=3e349a1360994d26" Type="string" Action="write" />
+                <RegistryValue Root="HKCR" Key="CLSID\{393150D2-6F4D-3539-BD7C-B10CDC855DDB}\InprocServer32\2.5.12.0" Name="RuntimeVersion" Value="v4.0.30319" Type="string" Action="write" />
+                <RegistryValue Root="HKCR" Key="CLSID\{393150D2-6F4D-3539-BD7C-B10CDC855DDB}\InprocServer32\2.5.12.0" Name="CodeBase" Value="file:///[#fil62CEF58587643A2DDA67E24E70D86586]" Type="string" Action="write" />
+                <RegistryValue Root="HKCR" Key="CLSID\{393150D2-6F4D-3539-BD7C-B10CDC855DDB}\InprocServer32" Name="Class" Value="MyToolkit.WorkflowEngine.Activities.EmptyAutomaticActivity" Type="string" Action="write" />
+                <RegistryValue Root="HKCR" Key="CLSID\{393150D2-6F4D-3539-BD7C-B10CDC855DDB}\InprocServer32" Name="Assembly" Value="MyToolkit, Version=2.5.12.0, Culture=neutral, PublicKeyToken=3e349a1360994d26" Type="string" Action="write" />
+                <RegistryValue Root="HKCR" Key="CLSID\{393150D2-6F4D-3539-BD7C-B10CDC855DDB}\InprocServer32" Name="RuntimeVersion" Value="v4.0.30319" Type="string" Action="write" />
+                <RegistryValue Root="HKCR" Key="CLSID\{393150D2-6F4D-3539-BD7C-B10CDC855DDB}\InprocServer32" Name="CodeBase" Value="file:///[#fil62CEF58587643A2DDA67E24E70D86586]" Type="string" Action="write" />
+                <RegistryValue Root="HKCR" Key="CLSID\{3ED8B2B5-8040-325F-B538-F780C4117F5E}\Implemented Categories\{62C8FE65-4EBB-45e7-B440-6E39B2CDBF29}" Value="" Type="string" Action="write" />
+                <RegistryValue Root="HKCR" Key="CLSID\{3ED8B2B5-8040-325F-B538-F780C4117F5E}\InprocServer32\2.5.12.0" Name="Class" Value="MyToolkit.Model.ExtendedObservableObject" Type="string" Action="write" />
+                <RegistryValue Root="HKCR" Key="CLSID\{3ED8B2B5-8040-325F-B538-F780C4117F5E}\InprocServer32\2.5.12.0" Name="Assembly" Value="MyToolkit, Version=2.5.12.0, Culture=neutral, PublicKeyToken=3e349a1360994d26" Type="string" Action="write" />
+                <RegistryValue Root="HKCR" Key="CLSID\{3ED8B2B5-8040-325F-B538-F780C4117F5E}\InprocServer32\2.5.12.0" Name="RuntimeVersion" Value="v4.0.30319" Type="string" Action="write" />
+                <RegistryValue Root="HKCR" Key="CLSID\{3ED8B2B5-8040-325F-B538-F780C4117F5E}\InprocServer32\2.5.12.0" Name="CodeBase" Value="file:///[#fil62CEF58587643A2DDA67E24E70D86586]" Type="string" Action="write" />
+                <RegistryValue Root="HKCR" Key="CLSID\{3ED8B2B5-8040-325F-B538-F780C4117F5E}\InprocServer32" Name="Class" Value="MyToolkit.Model.ExtendedObservableObject" Type="string" Action="write" />
+                <RegistryValue Root="HKCR" Key="CLSID\{3ED8B2B5-8040-325F-B538-F780C4117F5E}\InprocServer32" Name="Assembly" Value="MyToolkit, Version=2.5.12.0, Culture=neutral, PublicKeyToken=3e349a1360994d26" Type="string" Action="write" />
+                <RegistryValue Root="HKCR" Key="CLSID\{3ED8B2B5-8040-325F-B538-F780C4117F5E}\InprocServer32" Name="RuntimeVersion" Value="v4.0.30319" Type="string" Action="write" />
+                <RegistryValue Root="HKCR" Key="CLSID\{3ED8B2B5-8040-325F-B538-F780C4117F5E}\InprocServer32" Name="CodeBase" Value="file:///[#fil62CEF58587643A2DDA67E24E70D86586]" Type="string" Action="write" />
+                <RegistryValue Root="HKCR" Key="CLSID\{4008E0CE-2F0E-3D8F-801C-6B7333849FFD}\Implemented Categories\{62C8FE65-4EBB-45e7-B440-6E39B2CDBF29}" Value="" Type="string" Action="write" />
+                <RegistryValue Root="HKCR" Key="CLSID\{4008E0CE-2F0E-3D8F-801C-6B7333849FFD}\InprocServer32\2.5.12.0" Name="Class" Value="MyToolkit.Model.GraphObservableObject" Type="string" Action="write" />
+                <RegistryValue Root="HKCR" Key="CLSID\{4008E0CE-2F0E-3D8F-801C-6B7333849FFD}\InprocServer32\2.5.12.0" Name="Assembly" Value="MyToolkit, Version=2.5.12.0, Culture=neutral, PublicKeyToken=3e349a1360994d26" Type="string" Action="write" />
+                <RegistryValue Root="HKCR" Key="CLSID\{4008E0CE-2F0E-3D8F-801C-6B7333849FFD}\InprocServer32\2.5.12.0" Name="RuntimeVersion" Value="v4.0.30319" Type="string" Action="write" />
+                <RegistryValue Root="HKCR" Key="CLSID\{4008E0CE-2F0E-3D8F-801C-6B7333849FFD}\InprocServer32\2.5.12.0" Name="CodeBase" Value="file:///[#fil62CEF58587643A2DDA67E24E70D86586]" Type="string" Action="write" />
+                <RegistryValue Root="HKCR" Key="CLSID\{4008E0CE-2F0E-3D8F-801C-6B7333849FFD}\InprocServer32" Name="Class" Value="MyToolkit.Model.GraphObservableObject" Type="string" Action="write" />
+                <RegistryValue Root="HKCR" Key="CLSID\{4008E0CE-2F0E-3D8F-801C-6B7333849FFD}\InprocServer32" Name="Assembly" Value="MyToolkit, Version=2.5.12.0, Culture=neutral, PublicKeyToken=3e349a1360994d26" Type="string" Action="write" />
+                <RegistryValue Root="HKCR" Key="CLSID\{4008E0CE-2F0E-3D8F-801C-6B7333849FFD}\InprocServer32" Name="RuntimeVersion" Value="v4.0.30319" Type="string" Action="write" />
+                <RegistryValue Root="HKCR" Key="CLSID\{4008E0CE-2F0E-3D8F-801C-6B7333849FFD}\InprocServer32" Name="CodeBase" Value="file:///[#fil62CEF58587643A2DDA67E24E70D86586]" Type="string" Action="write" />
+                <RegistryValue Root="HKCR" Key="CLSID\{412A7C82-BE38-342F-AC84-EC5508839410}\Implemented Categories\{62C8FE65-4EBB-45e7-B440-6E39B2CDBF29}" Value="" Type="string" Action="write" />
+                <RegistryValue Root="HKCR" Key="CLSID\{412A7C82-BE38-342F-AC84-EC5508839410}\InprocServer32\2.5.12.0" Name="Class" Value="MyToolkit.Utilities.ReflectionUtilities" Type="string" Action="write" />
+                <RegistryValue Root="HKCR" Key="CLSID\{412A7C82-BE38-342F-AC84-EC5508839410}\InprocServer32\2.5.12.0" Name="Assembly" Value="MyToolkit, Version=2.5.12.0, Culture=neutral, PublicKeyToken=3e349a1360994d26" Type="string" Action="write" />
+                <RegistryValue Root="HKCR" Key="CLSID\{412A7C82-BE38-342F-AC84-EC5508839410}\InprocServer32\2.5.12.0" Name="RuntimeVersion" Value="v4.0.30319" Type="string" Action="write" />
+                <RegistryValue Root="HKCR" Key="CLSID\{412A7C82-BE38-342F-AC84-EC5508839410}\InprocServer32\2.5.12.0" Name="CodeBase" Value="file:///[#fil62CEF58587643A2DDA67E24E70D86586]" Type="string" Action="write" />
+                <RegistryValue Root="HKCR" Key="CLSID\{412A7C82-BE38-342F-AC84-EC5508839410}\InprocServer32" Name="Class" Value="MyToolkit.Utilities.ReflectionUtilities" Type="string" Action="write" />
+                <RegistryValue Root="HKCR" Key="CLSID\{412A7C82-BE38-342F-AC84-EC5508839410}\InprocServer32" Name="Assembly" Value="MyToolkit, Version=2.5.12.0, Culture=neutral, PublicKeyToken=3e349a1360994d26" Type="string" Action="write" />
+                <RegistryValue Root="HKCR" Key="CLSID\{412A7C82-BE38-342F-AC84-EC5508839410}\InprocServer32" Name="RuntimeVersion" Value="v4.0.30319" Type="string" Action="write" />
+                <RegistryValue Root="HKCR" Key="CLSID\{412A7C82-BE38-342F-AC84-EC5508839410}\InprocServer32" Name="CodeBase" Value="file:///[#fil62CEF58587643A2DDA67E24E70D86586]" Type="string" Action="write" />
+                <RegistryValue Root="HKCR" Key="CLSID\{4934E4F0-578A-3ACE-98EE-EEF6097589D4}\Implemented Categories\{62C8FE65-4EBB-45e7-B440-6E39B2CDBF29}" Value="" Type="string" Action="write" />
+                <RegistryValue Root="HKCR" Key="CLSID\{4934E4F0-578A-3ACE-98EE-EEF6097589D4}\InprocServer32\2.5.12.0" Name="Class" Value="MyToolkit.WorkflowEngine.Activities.ForkActivity" Type="string" Action="write" />
+                <RegistryValue Root="HKCR" Key="CLSID\{4934E4F0-578A-3ACE-98EE-EEF6097589D4}\InprocServer32\2.5.12.0" Name="Assembly" Value="MyToolkit, Version=2.5.12.0, Culture=neutral, PublicKeyToken=3e349a1360994d26" Type="string" Action="write" />
+                <RegistryValue Root="HKCR" Key="CLSID\{4934E4F0-578A-3ACE-98EE-EEF6097589D4}\InprocServer32\2.5.12.0" Name="RuntimeVersion" Value="v4.0.30319" Type="string" Action="write" />
+                <RegistryValue Root="HKCR" Key="CLSID\{4934E4F0-578A-3ACE-98EE-EEF6097589D4}\InprocServer32\2.5.12.0" Name="CodeBase" Value="file:///[#fil62CEF58587643A2DDA67E24E70D86586]" Type="string" Action="write" />
+                <RegistryValue Root="HKCR" Key="CLSID\{4934E4F0-578A-3ACE-98EE-EEF6097589D4}\InprocServer32" Name="Class" Value="MyToolkit.WorkflowEngine.Activities.ForkActivity" Type="string" Action="write" />
+                <RegistryValue Root="HKCR" Key="CLSID\{4934E4F0-578A-3ACE-98EE-EEF6097589D4}\InprocServer32" Name="Assembly" Value="MyToolkit, Version=2.5.12.0, Culture=neutral, PublicKeyToken=3e349a1360994d26" Type="string" Action="write" />
+                <RegistryValue Root="HKCR" Key="CLSID\{4934E4F0-578A-3ACE-98EE-EEF6097589D4}\InprocServer32" Name="RuntimeVersion" Value="v4.0.30319" Type="string" Action="write" />
+                <RegistryValue Root="HKCR" Key="CLSID\{4934E4F0-578A-3ACE-98EE-EEF6097589D4}\InprocServer32" Name="CodeBase" Value="file:///[#fil62CEF58587643A2DDA67E24E70D86586]" Type="string" Action="write" />
+                <RegistryValue Root="HKCR" Key="CLSID\{4ACC58A4-E0E6-38D1-9C92-7348F58C8C26}\Implemented Categories\{62C8FE65-4EBB-45e7-B440-6E39B2CDBF29}" Value="" Type="string" Action="write" />
+                <RegistryValue Root="HKCR" Key="CLSID\{4ACC58A4-E0E6-38D1-9C92-7348F58C8C26}\InprocServer32\2.5.12.0" Name="Class" Value="MyToolkit.MVVM.NotifyPropertyChanged" Type="string" Action="write" />
+                <RegistryValue Root="HKCR" Key="CLSID\{4ACC58A4-E0E6-38D1-9C92-7348F58C8C26}\InprocServer32\2.5.12.0" Name="Assembly" Value="MyToolkit, Version=2.5.12.0, Culture=neutral, PublicKeyToken=3e349a1360994d26" Type="string" Action="write" />
+                <RegistryValue Root="HKCR" Key="CLSID\{4ACC58A4-E0E6-38D1-9C92-7348F58C8C26}\InprocServer32\2.5.12.0" Name="RuntimeVersion" Value="v4.0.30319" Type="string" Action="write" />
+                <RegistryValue Root="HKCR" Key="CLSID\{4ACC58A4-E0E6-38D1-9C92-7348F58C8C26}\InprocServer32\2.5.12.0" Name="CodeBase" Value="file:///[#fil62CEF58587643A2DDA67E24E70D86586]" Type="string" Action="write" />
+                <RegistryValue Root="HKCR" Key="CLSID\{4ACC58A4-E0E6-38D1-9C92-7348F58C8C26}\InprocServer32" Name="Class" Value="MyToolkit.MVVM.NotifyPropertyChanged" Type="string" Action="write" />
+                <RegistryValue Root="HKCR" Key="CLSID\{4ACC58A4-E0E6-38D1-9C92-7348F58C8C26}\InprocServer32" Name="Assembly" Value="MyToolkit, Version=2.5.12.0, Culture=neutral, PublicKeyToken=3e349a1360994d26" Type="string" Action="write" />
+                <RegistryValue Root="HKCR" Key="CLSID\{4ACC58A4-E0E6-38D1-9C92-7348F58C8C26}\InprocServer32" Name="RuntimeVersion" Value="v4.0.30319" Type="string" Action="write" />
+                <RegistryValue Root="HKCR" Key="CLSID\{4ACC58A4-E0E6-38D1-9C92-7348F58C8C26}\InprocServer32" Name="CodeBase" Value="file:///[#fil62CEF58587643A2DDA67E24E70D86586]" Type="string" Action="write" />
+                <RegistryValue Root="HKCR" Key="CLSID\{54F5B93A-6FE4-3743-96E7-C13206FAE510}\Implemented Categories\{62C8FE65-4EBB-45e7-B440-6E39B2CDBF29}" Value="" Type="string" Action="write" />
+                <RegistryValue Root="HKCR" Key="CLSID\{54F5B93A-6FE4-3743-96E7-C13206FAE510}\InprocServer32\2.5.12.0" Name="Class" Value="MyToolkit.Mvvm.ViewModelBase" Type="string" Action="write" />
+                <RegistryValue Root="HKCR" Key="CLSID\{54F5B93A-6FE4-3743-96E7-C13206FAE510}\InprocServer32\2.5.12.0" Name="Assembly" Value="MyToolkit, Version=2.5.12.0, Culture=neutral, PublicKeyToken=3e349a1360994d26" Type="string" Action="write" />
+                <RegistryValue Root="HKCR" Key="CLSID\{54F5B93A-6FE4-3743-96E7-C13206FAE510}\InprocServer32\2.5.12.0" Name="RuntimeVersion" Value="v4.0.30319" Type="string" Action="write" />
+                <RegistryValue Root="HKCR" Key="CLSID\{54F5B93A-6FE4-3743-96E7-C13206FAE510}\InprocServer32\2.5.12.0" Name="CodeBase" Value="file:///[#fil62CEF58587643A2DDA67E24E70D86586]" Type="string" Action="write" />
+                <RegistryValue Root="HKCR" Key="CLSID\{54F5B93A-6FE4-3743-96E7-C13206FAE510}\InprocServer32" Name="Class" Value="MyToolkit.Mvvm.ViewModelBase" Type="string" Action="write" />
+                <RegistryValue Root="HKCR" Key="CLSID\{54F5B93A-6FE4-3743-96E7-C13206FAE510}\InprocServer32" Name="Assembly" Value="MyToolkit, Version=2.5.12.0, Culture=neutral, PublicKeyToken=3e349a1360994d26" Type="string" Action="write" />
+                <RegistryValue Root="HKCR" Key="CLSID\{54F5B93A-6FE4-3743-96E7-C13206FAE510}\InprocServer32" Name="RuntimeVersion" Value="v4.0.30319" Type="string" Action="write" />
+                <RegistryValue Root="HKCR" Key="CLSID\{54F5B93A-6FE4-3743-96E7-C13206FAE510}\InprocServer32" Name="CodeBase" Value="file:///[#fil62CEF58587643A2DDA67E24E70D86586]" Type="string" Action="write" />
+                <RegistryValue Root="HKCR" Key="CLSID\{6C65EE85-F8AD-3C14-842A-859B2A6D979C}\Implemented Categories\{62C8FE65-4EBB-45e7-B440-6E39B2CDBF29}" Value="" Type="string" Action="write" />
+                <RegistryValue Root="HKCR" Key="CLSID\{6C65EE85-F8AD-3C14-842A-859B2A6D979C}\InprocServer32\2.5.12.0" Name="Class" Value="MyToolkit.Events.EventUtilities" Type="string" Action="write" />
+                <RegistryValue Root="HKCR" Key="CLSID\{6C65EE85-F8AD-3C14-842A-859B2A6D979C}\InprocServer32\2.5.12.0" Name="Assembly" Value="MyToolkit, Version=2.5.12.0, Culture=neutral, PublicKeyToken=3e349a1360994d26" Type="string" Action="write" />
+                <RegistryValue Root="HKCR" Key="CLSID\{6C65EE85-F8AD-3C14-842A-859B2A6D979C}\InprocServer32\2.5.12.0" Name="RuntimeVersion" Value="v4.0.30319" Type="string" Action="write" />
+                <RegistryValue Root="HKCR" Key="CLSID\{6C65EE85-F8AD-3C14-842A-859B2A6D979C}\InprocServer32\2.5.12.0" Name="CodeBase" Value="file:///[#fil62CEF58587643A2DDA67E24E70D86586]" Type="string" Action="write" />
+                <RegistryValue Root="HKCR" Key="CLSID\{6C65EE85-F8AD-3C14-842A-859B2A6D979C}\InprocServer32" Name="Class" Value="MyToolkit.Events.EventUtilities" Type="string" Action="write" />
+                <RegistryValue Root="HKCR" Key="CLSID\{6C65EE85-F8AD-3C14-842A-859B2A6D979C}\InprocServer32" Name="Assembly" Value="MyToolkit, Version=2.5.12.0, Culture=neutral, PublicKeyToken=3e349a1360994d26" Type="string" Action="write" />
+                <RegistryValue Root="HKCR" Key="CLSID\{6C65EE85-F8AD-3C14-842A-859B2A6D979C}\InprocServer32" Name="RuntimeVersion" Value="v4.0.30319" Type="string" Action="write" />
+                <RegistryValue Root="HKCR" Key="CLSID\{6C65EE85-F8AD-3C14-842A-859B2A6D979C}\InprocServer32" Name="CodeBase" Value="file:///[#fil62CEF58587643A2DDA67E24E70D86586]" Type="string" Action="write" />
+                <RegistryValue Root="HKCR" Key="CLSID\{7BC16EF2-EFF1-34AD-8DAE-DD96B3E35AFF}\Implemented Categories\{62C8FE65-4EBB-45e7-B440-6E39B2CDBF29}" Value="" Type="string" Action="write" />
+                <RegistryValue Root="HKCR" Key="CLSID\{7BC16EF2-EFF1-34AD-8DAE-DD96B3E35AFF}\InprocServer32\2.5.12.0" Name="Class" Value="MyToolkit.Utilities.TaskSynchronizationScope" Type="string" Action="write" />
+                <RegistryValue Root="HKCR" Key="CLSID\{7BC16EF2-EFF1-34AD-8DAE-DD96B3E35AFF}\InprocServer32\2.5.12.0" Name="Assembly" Value="MyToolkit, Version=2.5.12.0, Culture=neutral, PublicKeyToken=3e349a1360994d26" Type="string" Action="write" />
+                <RegistryValue Root="HKCR" Key="CLSID\{7BC16EF2-EFF1-34AD-8DAE-DD96B3E35AFF}\InprocServer32\2.5.12.0" Name="RuntimeVersion" Value="v4.0.30319" Type="string" Action="write" />
+                <RegistryValue Root="HKCR" Key="CLSID\{7BC16EF2-EFF1-34AD-8DAE-DD96B3E35AFF}\InprocServer32\2.5.12.0" Name="CodeBase" Value="file:///[#fil62CEF58587643A2DDA67E24E70D86586]" Type="string" Action="write" />
+                <RegistryValue Root="HKCR" Key="CLSID\{7BC16EF2-EFF1-34AD-8DAE-DD96B3E35AFF}\InprocServer32" Name="Class" Value="MyToolkit.Utilities.TaskSynchronizationScope" Type="string" Action="write" />
+                <RegistryValue Root="HKCR" Key="CLSID\{7BC16EF2-EFF1-34AD-8DAE-DD96B3E35AFF}\InprocServer32" Name="Assembly" Value="MyToolkit, Version=2.5.12.0, Culture=neutral, PublicKeyToken=3e349a1360994d26" Type="string" Action="write" />
+                <RegistryValue Root="HKCR" Key="CLSID\{7BC16EF2-EFF1-34AD-8DAE-DD96B3E35AFF}\InprocServer32" Name="RuntimeVersion" Value="v4.0.30319" Type="string" Action="write" />
+                <RegistryValue Root="HKCR" Key="CLSID\{7BC16EF2-EFF1-34AD-8DAE-DD96B3E35AFF}\InprocServer32" Name="CodeBase" Value="file:///[#fil62CEF58587643A2DDA67E24E70D86586]" Type="string" Action="write" />
+                <RegistryValue Root="HKCR" Key="CLSID\{7E3BE05D-C608-3319-992F-9E4C98905194}\Implemented Categories\{62C8FE65-4EBB-45e7-B440-6E39B2CDBF29}" Value="" Type="string" Action="write" />
+                <RegistryValue Root="HKCR" Key="CLSID\{7E3BE05D-C608-3319-992F-9E4C98905194}\InprocServer32\2.5.12.0" Name="Class" Value="MyToolkit.Utilities.ExpressionHelper" Type="string" Action="write" />
+                <RegistryValue Root="HKCR" Key="CLSID\{7E3BE05D-C608-3319-992F-9E4C98905194}\InprocServer32\2.5.12.0" Name="Assembly" Value="MyToolkit, Version=2.5.12.0, Culture=neutral, PublicKeyToken=3e349a1360994d26" Type="string" Action="write" />
+                <RegistryValue Root="HKCR" Key="CLSID\{7E3BE05D-C608-3319-992F-9E4C98905194}\InprocServer32\2.5.12.0" Name="RuntimeVersion" Value="v4.0.30319" Type="string" Action="write" />
+                <RegistryValue Root="HKCR" Key="CLSID\{7E3BE05D-C608-3319-992F-9E4C98905194}\InprocServer32\2.5.12.0" Name="CodeBase" Value="file:///[#fil62CEF58587643A2DDA67E24E70D86586]" Type="string" Action="write" />
+                <RegistryValue Root="HKCR" Key="CLSID\{7E3BE05D-C608-3319-992F-9E4C98905194}\InprocServer32" Name="Class" Value="MyToolkit.Utilities.ExpressionHelper" Type="string" Action="write" />
+                <RegistryValue Root="HKCR" Key="CLSID\{7E3BE05D-C608-3319-992F-9E4C98905194}\InprocServer32" Name="Assembly" Value="MyToolkit, Version=2.5.12.0, Culture=neutral, PublicKeyToken=3e349a1360994d26" Type="string" Action="write" />
+                <RegistryValue Root="HKCR" Key="CLSID\{7E3BE05D-C608-3319-992F-9E4C98905194}\InprocServer32" Name="RuntimeVersion" Value="v4.0.30319" Type="string" Action="write" />
+                <RegistryValue Root="HKCR" Key="CLSID\{7E3BE05D-C608-3319-992F-9E4C98905194}\InprocServer32" Name="CodeBase" Value="file:///[#fil62CEF58587643A2DDA67E24E70D86586]" Type="string" Action="write" />
+                <RegistryValue Root="HKCR" Key="CLSID\{84493610-FF9B-3194-905D-0000D6691987}\Implemented Categories\{62C8FE65-4EBB-45e7-B440-6E39B2CDBF29}" Value="" Type="string" Action="write" />
+                <RegistryValue Root="HKCR" Key="CLSID\{84493610-FF9B-3194-905D-0000D6691987}\InprocServer32\2.5.12.0" Name="Class" Value="MyToolkit.Model.ObservableObject" Type="string" Action="write" />
+                <RegistryValue Root="HKCR" Key="CLSID\{84493610-FF9B-3194-905D-0000D6691987}\InprocServer32\2.5.12.0" Name="Assembly" Value="MyToolkit, Version=2.5.12.0, Culture=neutral, PublicKeyToken=3e349a1360994d26" Type="string" Action="write" />
+                <RegistryValue Root="HKCR" Key="CLSID\{84493610-FF9B-3194-905D-0000D6691987}\InprocServer32\2.5.12.0" Name="RuntimeVersion" Value="v4.0.30319" Type="string" Action="write" />
+                <RegistryValue Root="HKCR" Key="CLSID\{84493610-FF9B-3194-905D-0000D6691987}\InprocServer32\2.5.12.0" Name="CodeBase" Value="file:///[#fil62CEF58587643A2DDA67E24E70D86586]" Type="string" Action="write" />
+                <RegistryValue Root="HKCR" Key="CLSID\{84493610-FF9B-3194-905D-0000D6691987}\InprocServer32" Name="Class" Value="MyToolkit.Model.ObservableObject" Type="string" Action="write" />
+                <RegistryValue Root="HKCR" Key="CLSID\{84493610-FF9B-3194-905D-0000D6691987}\InprocServer32" Name="Assembly" Value="MyToolkit, Version=2.5.12.0, Culture=neutral, PublicKeyToken=3e349a1360994d26" Type="string" Action="write" />
+                <RegistryValue Root="HKCR" Key="CLSID\{84493610-FF9B-3194-905D-0000D6691987}\InprocServer32" Name="RuntimeVersion" Value="v4.0.30319" Type="string" Action="write" />
+                <RegistryValue Root="HKCR" Key="CLSID\{84493610-FF9B-3194-905D-0000D6691987}\InprocServer32" Name="CodeBase" Value="file:///[#fil62CEF58587643A2DDA67E24E70D86586]" Type="string" Action="write" />
+                <RegistryValue Root="HKCR" Key="CLSID\{861E6D22-0790-3955-930F-8D172DC30075}\Implemented Categories\{62C8FE65-4EBB-45e7-B440-6E39B2CDBF29}" Value="" Type="string" Action="write" />
+                <RegistryValue Root="HKCR" Key="CLSID\{861E6D22-0790-3955-930F-8D172DC30075}\InprocServer32\2.5.12.0" Name="Class" Value="MyToolkit.Composition.CompositionContext" Type="string" Action="write" />
+                <RegistryValue Root="HKCR" Key="CLSID\{861E6D22-0790-3955-930F-8D172DC30075}\InprocServer32\2.5.12.0" Name="Assembly" Value="MyToolkit, Version=2.5.12.0, Culture=neutral, PublicKeyToken=3e349a1360994d26" Type="string" Action="write" />
+                <RegistryValue Root="HKCR" Key="CLSID\{861E6D22-0790-3955-930F-8D172DC30075}\InprocServer32\2.5.12.0" Name="RuntimeVersion" Value="v4.0.30319" Type="string" Action="write" />
+                <RegistryValue Root="HKCR" Key="CLSID\{861E6D22-0790-3955-930F-8D172DC30075}\InprocServer32\2.5.12.0" Name="CodeBase" Value="file:///[#fil62CEF58587643A2DDA67E24E70D86586]" Type="string" Action="write" />
+                <RegistryValue Root="HKCR" Key="CLSID\{861E6D22-0790-3955-930F-8D172DC30075}\InprocServer32" Name="Class" Value="MyToolkit.Composition.CompositionContext" Type="string" Action="write" />
+                <RegistryValue Root="HKCR" Key="CLSID\{861E6D22-0790-3955-930F-8D172DC30075}\InprocServer32" Name="Assembly" Value="MyToolkit, Version=2.5.12.0, Culture=neutral, PublicKeyToken=3e349a1360994d26" Type="string" Action="write" />
+                <RegistryValue Root="HKCR" Key="CLSID\{861E6D22-0790-3955-930F-8D172DC30075}\InprocServer32" Name="RuntimeVersion" Value="v4.0.30319" Type="string" Action="write" />
+                <RegistryValue Root="HKCR" Key="CLSID\{861E6D22-0790-3955-930F-8D172DC30075}\InprocServer32" Name="CodeBase" Value="file:///[#fil62CEF58587643A2DDA67E24E70D86586]" Type="string" Action="write" />
+                <RegistryValue Root="HKCR" Key="CLSID\{8CD43C2B-457F-365B-9EAC-63998BBDE84B}\Implemented Categories\{62C8FE65-4EBB-45e7-B440-6E39B2CDBF29}" Value="" Type="string" Action="write" />
+                <RegistryValue Root="HKCR" Key="CLSID\{8CD43C2B-457F-365B-9EAC-63998BBDE84B}\InprocServer32\2.5.12.0" Name="Class" Value="MyToolkit.Composition.ServiceLocator" Type="string" Action="write" />
+                <RegistryValue Root="HKCR" Key="CLSID\{8CD43C2B-457F-365B-9EAC-63998BBDE84B}\InprocServer32\2.5.12.0" Name="Assembly" Value="MyToolkit, Version=2.5.12.0, Culture=neutral, PublicKeyToken=3e349a1360994d26" Type="string" Action="write" />
+                <RegistryValue Root="HKCR" Key="CLSID\{8CD43C2B-457F-365B-9EAC-63998BBDE84B}\InprocServer32\2.5.12.0" Name="RuntimeVersion" Value="v4.0.30319" Type="string" Action="write" />
+                <RegistryValue Root="HKCR" Key="CLSID\{8CD43C2B-457F-365B-9EAC-63998BBDE84B}\InprocServer32\2.5.12.0" Name="CodeBase" Value="file:///[#fil62CEF58587643A2DDA67E24E70D86586]" Type="string" Action="write" />
+                <RegistryValue Root="HKCR" Key="CLSID\{8CD43C2B-457F-365B-9EAC-63998BBDE84B}\InprocServer32" Name="Class" Value="MyToolkit.Composition.ServiceLocator" Type="string" Action="write" />
+                <RegistryValue Root="HKCR" Key="CLSID\{8CD43C2B-457F-365B-9EAC-63998BBDE84B}\InprocServer32" Name="Assembly" Value="MyToolkit, Version=2.5.12.0, Culture=neutral, PublicKeyToken=3e349a1360994d26" Type="string" Action="write" />
+                <RegistryValue Root="HKCR" Key="CLSID\{8CD43C2B-457F-365B-9EAC-63998BBDE84B}\InprocServer32" Name="RuntimeVersion" Value="v4.0.30319" Type="string" Action="write" />
+                <RegistryValue Root="HKCR" Key="CLSID\{8CD43C2B-457F-365B-9EAC-63998BBDE84B}\InprocServer32" Name="CodeBase" Value="file:///[#fil62CEF58587643A2DDA67E24E70D86586]" Type="string" Action="write" />
+                <RegistryValue Root="HKCR" Key="CLSID\{93F17911-8A13-3D61-A063-F6592B98F3B4}\Implemented Categories\{62C8FE65-4EBB-45e7-B440-6E39B2CDBF29}" Value="" Type="string" Action="write" />
+                <RegistryValue Root="HKCR" Key="CLSID\{93F17911-8A13-3D61-A063-F6592B98F3B4}\InprocServer32\2.5.12.0" Name="Class" Value="MyToolkit.WorkflowEngine.Activities.JoinActivity" Type="string" Action="write" />
+                <RegistryValue Root="HKCR" Key="CLSID\{93F17911-8A13-3D61-A063-F6592B98F3B4}\InprocServer32\2.5.12.0" Name="Assembly" Value="MyToolkit, Version=2.5.12.0, Culture=neutral, PublicKeyToken=3e349a1360994d26" Type="string" Action="write" />
+                <RegistryValue Root="HKCR" Key="CLSID\{93F17911-8A13-3D61-A063-F6592B98F3B4}\InprocServer32\2.5.12.0" Name="RuntimeVersion" Value="v4.0.30319" Type="string" Action="write" />
+                <RegistryValue Root="HKCR" Key="CLSID\{93F17911-8A13-3D61-A063-F6592B98F3B4}\InprocServer32\2.5.12.0" Name="CodeBase" Value="file:///[#fil62CEF58587643A2DDA67E24E70D86586]" Type="string" Action="write" />
+                <RegistryValue Root="HKCR" Key="CLSID\{93F17911-8A13-3D61-A063-F6592B98F3B4}\InprocServer32" Name="Class" Value="MyToolkit.WorkflowEngine.Activities.JoinActivity" Type="string" Action="write" />
+                <RegistryValue Root="HKCR" Key="CLSID\{93F17911-8A13-3D61-A063-F6592B98F3B4}\InprocServer32" Name="Assembly" Value="MyToolkit, Version=2.5.12.0, Culture=neutral, PublicKeyToken=3e349a1360994d26" Type="string" Action="write" />
+                <RegistryValue Root="HKCR" Key="CLSID\{93F17911-8A13-3D61-A063-F6592B98F3B4}\InprocServer32" Name="RuntimeVersion" Value="v4.0.30319" Type="string" Action="write" />
+                <RegistryValue Root="HKCR" Key="CLSID\{93F17911-8A13-3D61-A063-F6592B98F3B4}\InprocServer32" Name="CodeBase" Value="file:///[#fil62CEF58587643A2DDA67E24E70D86586]" Type="string" Action="write" />
+                <RegistryValue Root="HKCR" Key="CLSID\{9C9B9753-E2B7-377C-B22A-3536810C0378}\Implemented Categories\{62C8FE65-4EBB-45e7-B440-6E39B2CDBF29}" Value="" Type="string" Action="write" />
+                <RegistryValue Root="HKCR" Key="CLSID\{9C9B9753-E2B7-377C-B22A-3536810C0378}\InprocServer32\2.5.12.0" Name="Class" Value="MyToolkit.Model.ValidatedObservableObject" Type="string" Action="write" />
+                <RegistryValue Root="HKCR" Key="CLSID\{9C9B9753-E2B7-377C-B22A-3536810C0378}\InprocServer32\2.5.12.0" Name="Assembly" Value="MyToolkit, Version=2.5.12.0, Culture=neutral, PublicKeyToken=3e349a1360994d26" Type="string" Action="write" />
+                <RegistryValue Root="HKCR" Key="CLSID\{9C9B9753-E2B7-377C-B22A-3536810C0378}\InprocServer32\2.5.12.0" Name="RuntimeVersion" Value="v4.0.30319" Type="string" Action="write" />
+                <RegistryValue Root="HKCR" Key="CLSID\{9C9B9753-E2B7-377C-B22A-3536810C0378}\InprocServer32\2.5.12.0" Name="CodeBase" Value="file:///[#fil62CEF58587643A2DDA67E24E70D86586]" Type="string" Action="write" />
+                <RegistryValue Root="HKCR" Key="CLSID\{9C9B9753-E2B7-377C-B22A-3536810C0378}\InprocServer32" Name="Class" Value="MyToolkit.Model.ValidatedObservableObject" Type="string" Action="write" />
+                <RegistryValue Root="HKCR" Key="CLSID\{9C9B9753-E2B7-377C-B22A-3536810C0378}\InprocServer32" Name="Assembly" Value="MyToolkit, Version=2.5.12.0, Culture=neutral, PublicKeyToken=3e349a1360994d26" Type="string" Action="write" />
+                <RegistryValue Root="HKCR" Key="CLSID\{9C9B9753-E2B7-377C-B22A-3536810C0378}\InprocServer32" Name="RuntimeVersion" Value="v4.0.30319" Type="string" Action="write" />
+                <RegistryValue Root="HKCR" Key="CLSID\{9C9B9753-E2B7-377C-B22A-3536810C0378}\InprocServer32" Name="CodeBase" Value="file:///[#fil62CEF58587643A2DDA67E24E70D86586]" Type="string" Action="write" />
+                <RegistryValue Root="HKCR" Key="CLSID\{9CA24084-05FB-3C0D-972B-B97B869904AF}\Implemented Categories\{62C8FE65-4EBB-45e7-B440-6E39B2CDBF29}" Value="" Type="string" Action="write" />
+                <RegistryValue Root="HKCR" Key="CLSID\{9CA24084-05FB-3C0D-972B-B97B869904AF}\InprocServer32\2.5.12.0" Name="Class" Value="MyToolkit.WorkflowEngine.WorkflowTransition" Type="string" Action="write" />
+                <RegistryValue Root="HKCR" Key="CLSID\{9CA24084-05FB-3C0D-972B-B97B869904AF}\InprocServer32\2.5.12.0" Name="Assembly" Value="MyToolkit, Version=2.5.12.0, Culture=neutral, PublicKeyToken=3e349a1360994d26" Type="string" Action="write" />
+                <RegistryValue Root="HKCR" Key="CLSID\{9CA24084-05FB-3C0D-972B-B97B869904AF}\InprocServer32\2.5.12.0" Name="RuntimeVersion" Value="v4.0.30319" Type="string" Action="write" />
+                <RegistryValue Root="HKCR" Key="CLSID\{9CA24084-05FB-3C0D-972B-B97B869904AF}\InprocServer32\2.5.12.0" Name="CodeBase" Value="file:///[#fil62CEF58587643A2DDA67E24E70D86586]" Type="string" Action="write" />
+                <RegistryValue Root="HKCR" Key="CLSID\{9CA24084-05FB-3C0D-972B-B97B869904AF}\InprocServer32" Name="Class" Value="MyToolkit.WorkflowEngine.WorkflowTransition" Type="string" Action="write" />
+                <RegistryValue Root="HKCR" Key="CLSID\{9CA24084-05FB-3C0D-972B-B97B869904AF}\InprocServer32" Name="Assembly" Value="MyToolkit, Version=2.5.12.0, Culture=neutral, PublicKeyToken=3e349a1360994d26" Type="string" Action="write" />
+                <RegistryValue Root="HKCR" Key="CLSID\{9CA24084-05FB-3C0D-972B-B97B869904AF}\InprocServer32" Name="RuntimeVersion" Value="v4.0.30319" Type="string" Action="write" />
+                <RegistryValue Root="HKCR" Key="CLSID\{9CA24084-05FB-3C0D-972B-B97B869904AF}\InprocServer32" Name="CodeBase" Value="file:///[#fil62CEF58587643A2DDA67E24E70D86586]" Type="string" Action="write" />
+                <RegistryValue Root="HKCR" Key="CLSID\{9DA70F5B-4371-33AF-8C54-C668C69FB80E}\Implemented Categories\{62C8FE65-4EBB-45e7-B440-6E39B2CDBF29}" Value="" Type="string" Action="write" />
+                <RegistryValue Root="HKCR" Key="CLSID\{9DA70F5B-4371-33AF-8C54-C668C69FB80E}\InprocServer32\2.5.12.0" Name="Class" Value="MyToolkit.WorkflowEngine.CurrentActivitiesChangedEventArgs" Type="string" Action="write" />
+                <RegistryValue Root="HKCR" Key="CLSID\{9DA70F5B-4371-33AF-8C54-C668C69FB80E}\InprocServer32\2.5.12.0" Name="Assembly" Value="MyToolkit, Version=2.5.12.0, Culture=neutral, PublicKeyToken=3e349a1360994d26" Type="string" Action="write" />
+                <RegistryValue Root="HKCR" Key="CLSID\{9DA70F5B-4371-33AF-8C54-C668C69FB80E}\InprocServer32\2.5.12.0" Name="RuntimeVersion" Value="v4.0.30319" Type="string" Action="write" />
+                <RegistryValue Root="HKCR" Key="CLSID\{9DA70F5B-4371-33AF-8C54-C668C69FB80E}\InprocServer32\2.5.12.0" Name="CodeBase" Value="file:///[#fil62CEF58587643A2DDA67E24E70D86586]" Type="string" Action="write" />
+                <RegistryValue Root="HKCR" Key="CLSID\{9DA70F5B-4371-33AF-8C54-C668C69FB80E}\InprocServer32" Name="Class" Value="MyToolkit.WorkflowEngine.CurrentActivitiesChangedEventArgs" Type="string" Action="write" />
+                <RegistryValue Root="HKCR" Key="CLSID\{9DA70F5B-4371-33AF-8C54-C668C69FB80E}\InprocServer32" Name="Assembly" Value="MyToolkit, Version=2.5.12.0, Culture=neutral, PublicKeyToken=3e349a1360994d26" Type="string" Action="write" />
+                <RegistryValue Root="HKCR" Key="CLSID\{9DA70F5B-4371-33AF-8C54-C668C69FB80E}\InprocServer32" Name="RuntimeVersion" Value="v4.0.30319" Type="string" Action="write" />
+                <RegistryValue Root="HKCR" Key="CLSID\{9DA70F5B-4371-33AF-8C54-C668C69FB80E}\InprocServer32" Name="CodeBase" Value="file:///[#fil62CEF58587643A2DDA67E24E70D86586]" Type="string" Action="write" />
+                <RegistryValue Root="HKCR" Key="CLSID\{AA3FE3D4-5FA3-3ECF-9E1B-C5B8BDB0FCE5}\Implemented Categories\{62C8FE65-4EBB-45e7-B440-6E39B2CDBF29}" Value="" Type="string" Action="write" />
+                <RegistryValue Root="HKCR" Key="CLSID\{AA3FE3D4-5FA3-3ECF-9E1B-C5B8BDB0FCE5}\InprocServer32\2.5.12.0" Name="Class" Value="MyToolkit.Messaging.GoBackMessage" Type="string" Action="write" />
+                <RegistryValue Root="HKCR" Key="CLSID\{AA3FE3D4-5FA3-3ECF-9E1B-C5B8BDB0FCE5}\InprocServer32\2.5.12.0" Name="Assembly" Value="MyToolkit, Version=2.5.12.0, Culture=neutral, PublicKeyToken=3e349a1360994d26" Type="string" Action="write" />
+                <RegistryValue Root="HKCR" Key="CLSID\{AA3FE3D4-5FA3-3ECF-9E1B-C5B8BDB0FCE5}\InprocServer32\2.5.12.0" Name="RuntimeVersion" Value="v4.0.30319" Type="string" Action="write" />
+                <RegistryValue Root="HKCR" Key="CLSID\{AA3FE3D4-5FA3-3ECF-9E1B-C5B8BDB0FCE5}\InprocServer32\2.5.12.0" Name="CodeBase" Value="file:///[#fil62CEF58587643A2DDA67E24E70D86586]" Type="string" Action="write" />
+                <RegistryValue Root="HKCR" Key="CLSID\{AA3FE3D4-5FA3-3ECF-9E1B-C5B8BDB0FCE5}\InprocServer32" Name="Class" Value="MyToolkit.Messaging.GoBackMessage" Type="string" Action="write" />
+                <RegistryValue Root="HKCR" Key="CLSID\{AA3FE3D4-5FA3-3ECF-9E1B-C5B8BDB0FCE5}\InprocServer32" Name="Assembly" Value="MyToolkit, Version=2.5.12.0, Culture=neutral, PublicKeyToken=3e349a1360994d26" Type="string" Action="write" />
+                <RegistryValue Root="HKCR" Key="CLSID\{AA3FE3D4-5FA3-3ECF-9E1B-C5B8BDB0FCE5}\InprocServer32" Name="RuntimeVersion" Value="v4.0.30319" Type="string" Action="write" />
+                <RegistryValue Root="HKCR" Key="CLSID\{AA3FE3D4-5FA3-3ECF-9E1B-C5B8BDB0FCE5}\InprocServer32" Name="CodeBase" Value="file:///[#fil62CEF58587643A2DDA67E24E70D86586]" Type="string" Action="write" />
+                <RegistryValue Root="HKCR" Key="CLSID\{ACBC62F8-065B-379D-B5D3-65F7C8B44D8B}\Implemented Categories\{62C8FE65-4EBB-45e7-B440-6E39B2CDBF29}" Value="" Type="string" Action="write" />
+                <RegistryValue Root="HKCR" Key="CLSID\{ACBC62F8-065B-379D-B5D3-65F7C8B44D8B}\InprocServer32\2.5.12.0" Name="Class" Value="MyToolkit.WorkflowEngine.WorkflowActivityInput" Type="string" Action="write" />
+                <RegistryValue Root="HKCR" Key="CLSID\{ACBC62F8-065B-379D-B5D3-65F7C8B44D8B}\InprocServer32\2.5.12.0" Name="Assembly" Value="MyToolkit, Version=2.5.12.0, Culture=neutral, PublicKeyToken=3e349a1360994d26" Type="string" Action="write" />
+                <RegistryValue Root="HKCR" Key="CLSID\{ACBC62F8-065B-379D-B5D3-65F7C8B44D8B}\InprocServer32\2.5.12.0" Name="RuntimeVersion" Value="v4.0.30319" Type="string" Action="write" />
+                <RegistryValue Root="HKCR" Key="CLSID\{ACBC62F8-065B-379D-B5D3-65F7C8B44D8B}\InprocServer32\2.5.12.0" Name="CodeBase" Value="file:///[#fil62CEF58587643A2DDA67E24E70D86586]" Type="string" Action="write" />
+                <RegistryValue Root="HKCR" Key="CLSID\{ACBC62F8-065B-379D-B5D3-65F7C8B44D8B}\InprocServer32" Name="Class" Value="MyToolkit.WorkflowEngine.WorkflowActivityInput" Type="string" Action="write" />
+                <RegistryValue Root="HKCR" Key="CLSID\{ACBC62F8-065B-379D-B5D3-65F7C8B44D8B}\InprocServer32" Name="Assembly" Value="MyToolkit, Version=2.5.12.0, Culture=neutral, PublicKeyToken=3e349a1360994d26" Type="string" Action="write" />
+                <RegistryValue Root="HKCR" Key="CLSID\{ACBC62F8-065B-379D-B5D3-65F7C8B44D8B}\InprocServer32" Name="RuntimeVersion" Value="v4.0.30319" Type="string" Action="write" />
+                <RegistryValue Root="HKCR" Key="CLSID\{ACBC62F8-065B-379D-B5D3-65F7C8B44D8B}\InprocServer32" Name="CodeBase" Value="file:///[#fil62CEF58587643A2DDA67E24E70D86586]" Type="string" Action="write" />
+                <RegistryValue Root="HKCR" Key="CLSID\{C5F16AFD-60F4-3231-8517-8258286108C3}\Implemented Categories\{62C8FE65-4EBB-45e7-B440-6E39B2CDBF29}" Value="" Type="string" Action="write" />
+                <RegistryValue Root="HKCR" Key="CLSID\{C5F16AFD-60F4-3231-8517-8258286108C3}\InprocServer32\2.5.12.0" Name="Class" Value="MyToolkit.Utilities.CommandProcessor" Type="string" Action="write" />
+                <RegistryValue Root="HKCR" Key="CLSID\{C5F16AFD-60F4-3231-8517-8258286108C3}\InprocServer32\2.5.12.0" Name="Assembly" Value="MyToolkit, Version=2.5.12.0, Culture=neutral, PublicKeyToken=3e349a1360994d26" Type="string" Action="write" />
+                <RegistryValue Root="HKCR" Key="CLSID\{C5F16AFD-60F4-3231-8517-8258286108C3}\InprocServer32\2.5.12.0" Name="RuntimeVersion" Value="v4.0.30319" Type="string" Action="write" />
+                <RegistryValue Root="HKCR" Key="CLSID\{C5F16AFD-60F4-3231-8517-8258286108C3}\InprocServer32\2.5.12.0" Name="CodeBase" Value="file:///[#fil62CEF58587643A2DDA67E24E70D86586]" Type="string" Action="write" />
+                <RegistryValue Root="HKCR" Key="CLSID\{C5F16AFD-60F4-3231-8517-8258286108C3}\InprocServer32" Name="Class" Value="MyToolkit.Utilities.CommandProcessor" Type="string" Action="write" />
+                <RegistryValue Root="HKCR" Key="CLSID\{C5F16AFD-60F4-3231-8517-8258286108C3}\InprocServer32" Name="Assembly" Value="MyToolkit, Version=2.5.12.0, Culture=neutral, PublicKeyToken=3e349a1360994d26" Type="string" Action="write" />
+                <RegistryValue Root="HKCR" Key="CLSID\{C5F16AFD-60F4-3231-8517-8258286108C3}\InprocServer32" Name="RuntimeVersion" Value="v4.0.30319" Type="string" Action="write" />
+                <RegistryValue Root="HKCR" Key="CLSID\{C5F16AFD-60F4-3231-8517-8258286108C3}\InprocServer32" Name="CodeBase" Value="file:///[#fil62CEF58587643A2DDA67E24E70D86586]" Type="string" Action="write" />
+                <RegistryValue Root="HKCR" Key="CLSID\{CD6D5CFE-E1A8-31E2-AEC5-0FA3916C1645}\Implemented Categories\{62C8FE65-4EBB-45e7-B440-6E39B2CDBF29}" Value="" Type="string" Action="write" />
+                <RegistryValue Root="HKCR" Key="CLSID\{CD6D5CFE-E1A8-31E2-AEC5-0FA3916C1645}\InprocServer32\2.5.12.0" Name="Class" Value="MyToolkit.WorkflowEngine.WorkflowActivityBase" Type="string" Action="write" />
+                <RegistryValue Root="HKCR" Key="CLSID\{CD6D5CFE-E1A8-31E2-AEC5-0FA3916C1645}\InprocServer32\2.5.12.0" Name="Assembly" Value="MyToolkit, Version=2.5.12.0, Culture=neutral, PublicKeyToken=3e349a1360994d26" Type="string" Action="write" />
+                <RegistryValue Root="HKCR" Key="CLSID\{CD6D5CFE-E1A8-31E2-AEC5-0FA3916C1645}\InprocServer32\2.5.12.0" Name="RuntimeVersion" Value="v4.0.30319" Type="string" Action="write" />
+                <RegistryValue Root="HKCR" Key="CLSID\{CD6D5CFE-E1A8-31E2-AEC5-0FA3916C1645}\InprocServer32\2.5.12.0" Name="CodeBase" Value="file:///[#fil62CEF58587643A2DDA67E24E70D86586]" Type="string" Action="write" />
+                <RegistryValue Root="HKCR" Key="CLSID\{CD6D5CFE-E1A8-31E2-AEC5-0FA3916C1645}\InprocServer32" Name="Class" Value="MyToolkit.WorkflowEngine.WorkflowActivityBase" Type="string" Action="write" />
+                <RegistryValue Root="HKCR" Key="CLSID\{CD6D5CFE-E1A8-31E2-AEC5-0FA3916C1645}\InprocServer32" Name="Assembly" Value="MyToolkit, Version=2.5.12.0, Culture=neutral, PublicKeyToken=3e349a1360994d26" Type="string" Action="write" />
+                <RegistryValue Root="HKCR" Key="CLSID\{CD6D5CFE-E1A8-31E2-AEC5-0FA3916C1645}\InprocServer32" Name="RuntimeVersion" Value="v4.0.30319" Type="string" Action="write" />
+                <RegistryValue Root="HKCR" Key="CLSID\{CD6D5CFE-E1A8-31E2-AEC5-0FA3916C1645}\InprocServer32" Name="CodeBase" Value="file:///[#fil62CEF58587643A2DDA67E24E70D86586]" Type="string" Action="write" />
+                <RegistryValue Root="HKCR" Key="CLSID\{D57A4CAF-276B-3463-BBD2-FCA394BEA55E}\Implemented Categories\{62C8FE65-4EBB-45e7-B440-6E39B2CDBF29}" Value="" Type="string" Action="write" />
+                <RegistryValue Root="HKCR" Key="CLSID\{D57A4CAF-276B-3463-BBD2-FCA394BEA55E}\InprocServer32\2.5.12.0" Name="Class" Value="MyToolkit.WorkflowEngine.WorkflowActivityOutput" Type="string" Action="write" />
+                <RegistryValue Root="HKCR" Key="CLSID\{D57A4CAF-276B-3463-BBD2-FCA394BEA55E}\InprocServer32\2.5.12.0" Name="Assembly" Value="MyToolkit, Version=2.5.12.0, Culture=neutral, PublicKeyToken=3e349a1360994d26" Type="string" Action="write" />
+                <RegistryValue Root="HKCR" Key="CLSID\{D57A4CAF-276B-3463-BBD2-FCA394BEA55E}\InprocServer32\2.5.12.0" Name="RuntimeVersion" Value="v4.0.30319" Type="string" Action="write" />
+                <RegistryValue Root="HKCR" Key="CLSID\{D57A4CAF-276B-3463-BBD2-FCA394BEA55E}\InprocServer32\2.5.12.0" Name="CodeBase" Value="file:///[#fil62CEF58587643A2DDA67E24E70D86586]" Type="string" Action="write" />
+                <RegistryValue Root="HKCR" Key="CLSID\{D57A4CAF-276B-3463-BBD2-FCA394BEA55E}\InprocServer32" Name="Class" Value="MyToolkit.WorkflowEngine.WorkflowActivityOutput" Type="string" Action="write" />
+                <RegistryValue Root="HKCR" Key="CLSID\{D57A4CAF-276B-3463-BBD2-FCA394BEA55E}\InprocServer32" Name="Assembly" Value="MyToolkit, Version=2.5.12.0, Culture=neutral, PublicKeyToken=3e349a1360994d26" Type="string" Action="write" />
+                <RegistryValue Root="HKCR" Key="CLSID\{D57A4CAF-276B-3463-BBD2-FCA394BEA55E}\InprocServer32" Name="RuntimeVersion" Value="v4.0.30319" Type="string" Action="write" />
+                <RegistryValue Root="HKCR" Key="CLSID\{D57A4CAF-276B-3463-BBD2-FCA394BEA55E}\InprocServer32" Name="CodeBase" Value="file:///[#fil62CEF58587643A2DDA67E24E70D86586]" Type="string" Action="write" />
+                <RegistryValue Root="HKCR" Key="CLSID\{D9B7AE1A-757A-3D00-B356-57F2CE4A4BCD}\Implemented Categories\{62C8FE65-4EBB-45e7-B440-6E39B2CDBF29}" Value="" Type="string" Action="write" />
+                <RegistryValue Root="HKCR" Key="CLSID\{D9B7AE1A-757A-3D00-B356-57F2CE4A4BCD}\InprocServer32\2.5.12.0" Name="Class" Value="MyToolkit.WorkflowEngine.WorkflowDefinition" Type="string" Action="write" />
+                <RegistryValue Root="HKCR" Key="CLSID\{D9B7AE1A-757A-3D00-B356-57F2CE4A4BCD}\InprocServer32\2.5.12.0" Name="Assembly" Value="MyToolkit, Version=2.5.12.0, Culture=neutral, PublicKeyToken=3e349a1360994d26" Type="string" Action="write" />
+                <RegistryValue Root="HKCR" Key="CLSID\{D9B7AE1A-757A-3D00-B356-57F2CE4A4BCD}\InprocServer32\2.5.12.0" Name="RuntimeVersion" Value="v4.0.30319" Type="string" Action="write" />
+                <RegistryValue Root="HKCR" Key="CLSID\{D9B7AE1A-757A-3D00-B356-57F2CE4A4BCD}\InprocServer32\2.5.12.0" Name="CodeBase" Value="file:///[#fil62CEF58587643A2DDA67E24E70D86586]" Type="string" Action="write" />
+                <RegistryValue Root="HKCR" Key="CLSID\{D9B7AE1A-757A-3D00-B356-57F2CE4A4BCD}\InprocServer32" Name="Class" Value="MyToolkit.WorkflowEngine.WorkflowDefinition" Type="string" Action="write" />
+                <RegistryValue Root="HKCR" Key="CLSID\{D9B7AE1A-757A-3D00-B356-57F2CE4A4BCD}\InprocServer32" Name="Assembly" Value="MyToolkit, Version=2.5.12.0, Culture=neutral, PublicKeyToken=3e349a1360994d26" Type="string" Action="write" />
+                <RegistryValue Root="HKCR" Key="CLSID\{D9B7AE1A-757A-3D00-B356-57F2CE4A4BCD}\InprocServer32" Name="RuntimeVersion" Value="v4.0.30319" Type="string" Action="write" />
+                <RegistryValue Root="HKCR" Key="CLSID\{D9B7AE1A-757A-3D00-B356-57F2CE4A4BCD}\InprocServer32" Name="CodeBase" Value="file:///[#fil62CEF58587643A2DDA67E24E70D86586]" Type="string" Action="write" />
+                <RegistryValue Root="HKCR" Key="CLSID\{DE01293B-E36F-3A9A-A834-9D5A9996C138}\Implemented Categories\{62C8FE65-4EBB-45e7-B440-6E39B2CDBF29}" Value="" Type="string" Action="write" />
+                <RegistryValue Root="HKCR" Key="CLSID\{DE01293B-E36F-3A9A-A834-9D5A9996C138}\InprocServer32\2.5.12.0" Name="Class" Value="MyToolkit.WorkflowEngine.Activities.EmptyActivity" Type="string" Action="write" />
+                <RegistryValue Root="HKCR" Key="CLSID\{DE01293B-E36F-3A9A-A834-9D5A9996C138}\InprocServer32\2.5.12.0" Name="Assembly" Value="MyToolkit, Version=2.5.12.0, Culture=neutral, PublicKeyToken=3e349a1360994d26" Type="string" Action="write" />
+                <RegistryValue Root="HKCR" Key="CLSID\{DE01293B-E36F-3A9A-A834-9D5A9996C138}\InprocServer32\2.5.12.0" Name="RuntimeVersion" Value="v4.0.30319" Type="string" Action="write" />
+                <RegistryValue Root="HKCR" Key="CLSID\{DE01293B-E36F-3A9A-A834-9D5A9996C138}\InprocServer32\2.5.12.0" Name="CodeBase" Value="file:///[#fil62CEF58587643A2DDA67E24E70D86586]" Type="string" Action="write" />
+                <RegistryValue Root="HKCR" Key="CLSID\{DE01293B-E36F-3A9A-A834-9D5A9996C138}\InprocServer32" Name="Class" Value="MyToolkit.WorkflowEngine.Activities.EmptyActivity" Type="string" Action="write" />
+                <RegistryValue Root="HKCR" Key="CLSID\{DE01293B-E36F-3A9A-A834-9D5A9996C138}\InprocServer32" Name="Assembly" Value="MyToolkit, Version=2.5.12.0, Culture=neutral, PublicKeyToken=3e349a1360994d26" Type="string" Action="write" />
+                <RegistryValue Root="HKCR" Key="CLSID\{DE01293B-E36F-3A9A-A834-9D5A9996C138}\InprocServer32" Name="RuntimeVersion" Value="v4.0.30319" Type="string" Action="write" />
+                <RegistryValue Root="HKCR" Key="CLSID\{DE01293B-E36F-3A9A-A834-9D5A9996C138}\InprocServer32" Name="CodeBase" Value="file:///[#fil62CEF58587643A2DDA67E24E70D86586]" Type="string" Action="write" />
+                <RegistryValue Root="HKCR" Key="CLSID\{EDBA79F9-1B8D-312B-8D30-33EAED578E2B}\Implemented Categories\{62C8FE65-4EBB-45e7-B440-6E39B2CDBF29}" Value="" Type="string" Action="write" />
+                <RegistryValue Root="HKCR" Key="CLSID\{EDBA79F9-1B8D-312B-8D30-33EAED578E2B}\InprocServer32\2.5.12.0" Name="Class" Value="MyToolkit.WorkflowEngine.ActivityData" Type="string" Action="write" />
+                <RegistryValue Root="HKCR" Key="CLSID\{EDBA79F9-1B8D-312B-8D30-33EAED578E2B}\InprocServer32\2.5.12.0" Name="Assembly" Value="MyToolkit, Version=2.5.12.0, Culture=neutral, PublicKeyToken=3e349a1360994d26" Type="string" Action="write" />
+                <RegistryValue Root="HKCR" Key="CLSID\{EDBA79F9-1B8D-312B-8D30-33EAED578E2B}\InprocServer32\2.5.12.0" Name="RuntimeVersion" Value="v4.0.30319" Type="string" Action="write" />
+                <RegistryValue Root="HKCR" Key="CLSID\{EDBA79F9-1B8D-312B-8D30-33EAED578E2B}\InprocServer32\2.5.12.0" Name="CodeBase" Value="file:///[#fil62CEF58587643A2DDA67E24E70D86586]" Type="string" Action="write" />
+                <RegistryValue Root="HKCR" Key="CLSID\{EDBA79F9-1B8D-312B-8D30-33EAED578E2B}\InprocServer32" Name="Class" Value="MyToolkit.WorkflowEngine.ActivityData" Type="string" Action="write" />
+                <RegistryValue Root="HKCR" Key="CLSID\{EDBA79F9-1B8D-312B-8D30-33EAED578E2B}\InprocServer32" Name="Assembly" Value="MyToolkit, Version=2.5.12.0, Culture=neutral, PublicKeyToken=3e349a1360994d26" Type="string" Action="write" />
+                <RegistryValue Root="HKCR" Key="CLSID\{EDBA79F9-1B8D-312B-8D30-33EAED578E2B}\InprocServer32" Name="RuntimeVersion" Value="v4.0.30319" Type="string" Action="write" />
+                <RegistryValue Root="HKCR" Key="CLSID\{EDBA79F9-1B8D-312B-8D30-33EAED578E2B}\InprocServer32" Name="CodeBase" Value="file:///[#fil62CEF58587643A2DDA67E24E70D86586]" Type="string" Action="write" />
+                <RegistryValue Root="HKCR" Key="CLSID\{FC735444-C1F8-31DE-AD69-B8281950A3FD}\Implemented Categories\{62C8FE65-4EBB-45e7-B440-6E39B2CDBF29}" Value="" Type="string" Action="write" />
+                <RegistryValue Root="HKCR" Key="CLSID\{FC735444-C1F8-31DE-AD69-B8281950A3FD}\InprocServer32\2.5.12.0" Name="Class" Value="MyToolkit.Html.HtmlParser" Type="string" Action="write" />
+                <RegistryValue Root="HKCR" Key="CLSID\{FC735444-C1F8-31DE-AD69-B8281950A3FD}\InprocServer32\2.5.12.0" Name="Assembly" Value="MyToolkit, Version=2.5.12.0, Culture=neutral, PublicKeyToken=3e349a1360994d26" Type="string" Action="write" />
+                <RegistryValue Root="HKCR" Key="CLSID\{FC735444-C1F8-31DE-AD69-B8281950A3FD}\InprocServer32\2.5.12.0" Name="RuntimeVersion" Value="v4.0.30319" Type="string" Action="write" />
+                <RegistryValue Root="HKCR" Key="CLSID\{FC735444-C1F8-31DE-AD69-B8281950A3FD}\InprocServer32\2.5.12.0" Name="CodeBase" Value="file:///[#fil62CEF58587643A2DDA67E24E70D86586]" Type="string" Action="write" />
+                <RegistryValue Root="HKCR" Key="CLSID\{FC735444-C1F8-31DE-AD69-B8281950A3FD}\InprocServer32" Name="Class" Value="MyToolkit.Html.HtmlParser" Type="string" Action="write" />
+                <RegistryValue Root="HKCR" Key="CLSID\{FC735444-C1F8-31DE-AD69-B8281950A3FD}\InprocServer32" Name="Assembly" Value="MyToolkit, Version=2.5.12.0, Culture=neutral, PublicKeyToken=3e349a1360994d26" Type="string" Action="write" />
+                <RegistryValue Root="HKCR" Key="CLSID\{FC735444-C1F8-31DE-AD69-B8281950A3FD}\InprocServer32" Name="RuntimeVersion" Value="v4.0.30319" Type="string" Action="write" />
+                <RegistryValue Root="HKCR" Key="CLSID\{FC735444-C1F8-31DE-AD69-B8281950A3FD}\InprocServer32" Name="CodeBase" Value="file:///[#fil62CEF58587643A2DDA67E24E70D86586]" Type="string" Action="write" />
+                <RegistryValue Root="HKCR" Key="Record\{5E9A34B2-F7F7-38B8-AA21-B20818449BA7}\2.5.12.0" Name="Class" Value="MyToolkit.Messaging.MessageButton" Type="string" Action="write" />
+                <RegistryValue Root="HKCR" Key="Record\{5E9A34B2-F7F7-38B8-AA21-B20818449BA7}\2.5.12.0" Name="Assembly" Value="MyToolkit, Version=2.5.12.0, Culture=neutral, PublicKeyToken=3e349a1360994d26" Type="string" Action="write" />
+                <RegistryValue Root="HKCR" Key="Record\{5E9A34B2-F7F7-38B8-AA21-B20818449BA7}\2.5.12.0" Name="RuntimeVersion" Value="v4.0.30319" Type="string" Action="write" />
+                <RegistryValue Root="HKCR" Key="Record\{5E9A34B2-F7F7-38B8-AA21-B20818449BA7}\2.5.12.0" Name="CodeBase" Value="file:///[#fil62CEF58587643A2DDA67E24E70D86586]" Type="string" Action="write" />
+                <RegistryValue Root="HKCR" Key="Record\{B21F02CD-6EBE-3912-872E-BC3B93F3726B}\2.5.12.0" Name="Class" Value="MyToolkit.Messaging.MessageResult" Type="string" Action="write" />
+                <RegistryValue Root="HKCR" Key="Record\{B21F02CD-6EBE-3912-872E-BC3B93F3726B}\2.5.12.0" Name="Assembly" Value="MyToolkit, Version=2.5.12.0, Culture=neutral, PublicKeyToken=3e349a1360994d26" Type="string" Action="write" />
+                <RegistryValue Root="HKCR" Key="Record\{B21F02CD-6EBE-3912-872E-BC3B93F3726B}\2.5.12.0" Name="RuntimeVersion" Value="v4.0.30319" Type="string" Action="write" />
+                <RegistryValue Root="HKCR" Key="Record\{B21F02CD-6EBE-3912-872E-BC3B93F3726B}\2.5.12.0" Name="CodeBase" Value="file:///[#fil62CEF58587643A2DDA67E24E70D86586]" Type="string" Action="write" />
+            </Component>
+            <Component Id="cmpCED5B7488C31D594E13DDD9CAB74BFD8" Directory="RootDirectory" Guid="*">
+                <Class Id="{EBC25CF6-9120-4283-B972-0E5520D0000C}" Context="InprocServer32" Description="Ionic.Crc.CRC32" ThreadingModel="both" ForeignServer="mscoree.dll">
+                    <ProgId Id="Ionic.Crc.CRC32" Description="Ionic.Crc.CRC32" />
+                </Class>
+                <Class Id="{EBC25CF6-9120-4283-B972-0E5520D0000D}" Context="InprocServer32" Description="Ionic.Zlib.ZlibCodec" ThreadingModel="both" ForeignServer="mscoree.dll">
+                    <ProgId Id="Ionic.Zlib.ZlibCodec" Description="Ionic.Zlib.ZlibCodec" />
+                </Class>
+                <File Id="fil29681523F6C5F6494E9C0C2613364952" KeyPath="yes" Source="$(var.SourcePath)\MyToolkit.Extended.dll" />
+                <RegistryValue Root="HKCR" Key="CLSID\{EBC25CF6-9120-4283-B972-0E5520D0000C}\Implemented Categories\{62C8FE65-4EBB-45e7-B440-6E39B2CDBF29}" Value="" Type="string" Action="write" />
+                <RegistryValue Root="HKCR" Key="CLSID\{EBC25CF6-9120-4283-B972-0E5520D0000C}\InprocServer32\2.5.12.0" Name="Class" Value="Ionic.Crc.CRC32" Type="string" Action="write" />
+                <RegistryValue Root="HKCR" Key="CLSID\{EBC25CF6-9120-4283-B972-0E5520D0000C}\InprocServer32\2.5.12.0" Name="Assembly" Value="MyToolkit.Extended, Version=2.5.12.0, Culture=neutral, PublicKeyToken=3e349a1360994d26" Type="string" Action="write" />
+                <RegistryValue Root="HKCR" Key="CLSID\{EBC25CF6-9120-4283-B972-0E5520D0000C}\InprocServer32\2.5.12.0" Name="RuntimeVersion" Value="v4.0.30319" Type="string" Action="write" />
+                <RegistryValue Root="HKCR" Key="CLSID\{EBC25CF6-9120-4283-B972-0E5520D0000C}\InprocServer32\2.5.12.0" Name="CodeBase" Value="file:///[#fil29681523F6C5F6494E9C0C2613364952]" Type="string" Action="write" />
+                <RegistryValue Root="HKCR" Key="CLSID\{EBC25CF6-9120-4283-B972-0E5520D0000C}\InprocServer32" Name="Class" Value="Ionic.Crc.CRC32" Type="string" Action="write" />
+                <RegistryValue Root="HKCR" Key="CLSID\{EBC25CF6-9120-4283-B972-0E5520D0000C}\InprocServer32" Name="Assembly" Value="MyToolkit.Extended, Version=2.5.12.0, Culture=neutral, PublicKeyToken=3e349a1360994d26" Type="string" Action="write" />
+                <RegistryValue Root="HKCR" Key="CLSID\{EBC25CF6-9120-4283-B972-0E5520D0000C}\InprocServer32" Name="RuntimeVersion" Value="v4.0.30319" Type="string" Action="write" />
+                <RegistryValue Root="HKCR" Key="CLSID\{EBC25CF6-9120-4283-B972-0E5520D0000C}\InprocServer32" Name="CodeBase" Value="file:///[#fil29681523F6C5F6494E9C0C2613364952]" Type="string" Action="write" />
+                <RegistryValue Root="HKCR" Key="CLSID\{EBC25CF6-9120-4283-B972-0E5520D0000D}\Implemented Categories\{62C8FE65-4EBB-45e7-B440-6E39B2CDBF29}" Value="" Type="string" Action="write" />
+                <RegistryValue Root="HKCR" Key="CLSID\{EBC25CF6-9120-4283-B972-0E5520D0000D}\InprocServer32\2.5.12.0" Name="Class" Value="Ionic.Zlib.ZlibCodec" Type="string" Action="write" />
+                <RegistryValue Root="HKCR" Key="CLSID\{EBC25CF6-9120-4283-B972-0E5520D0000D}\InprocServer32\2.5.12.0" Name="Assembly" Value="MyToolkit.Extended, Version=2.5.12.0, Culture=neutral, PublicKeyToken=3e349a1360994d26" Type="string" Action="write" />
+                <RegistryValue Root="HKCR" Key="CLSID\{EBC25CF6-9120-4283-B972-0E5520D0000D}\InprocServer32\2.5.12.0" Name="RuntimeVersion" Value="v4.0.30319" Type="string" Action="write" />
+                <RegistryValue Root="HKCR" Key="CLSID\{EBC25CF6-9120-4283-B972-0E5520D0000D}\InprocServer32\2.5.12.0" Name="CodeBase" Value="file:///[#fil29681523F6C5F6494E9C0C2613364952]" Type="string" Action="write" />
+                <RegistryValue Root="HKCR" Key="CLSID\{EBC25CF6-9120-4283-B972-0E5520D0000D}\InprocServer32" Name="Class" Value="Ionic.Zlib.ZlibCodec" Type="string" Action="write" />
+                <RegistryValue Root="HKCR" Key="CLSID\{EBC25CF6-9120-4283-B972-0E5520D0000D}\InprocServer32" Name="Assembly" Value="MyToolkit.Extended, Version=2.5.12.0, Culture=neutral, PublicKeyToken=3e349a1360994d26" Type="string" Action="write" />
+                <RegistryValue Root="HKCR" Key="CLSID\{EBC25CF6-9120-4283-B972-0E5520D0000D}\InprocServer32" Name="RuntimeVersion" Value="v4.0.30319" Type="string" Action="write" />
+                <RegistryValue Root="HKCR" Key="CLSID\{EBC25CF6-9120-4283-B972-0E5520D0000D}\InprocServer32" Name="CodeBase" Value="file:///[#fil29681523F6C5F6494E9C0C2613364952]" Type="string" Action="write" />
+            </Component>
+            <Component Id="cmp5DA04D879E472CDB59610C78E2C06D67" Directory="RootDirectory" Guid="*">
+                <File Id="fil9DE1E33FF998D56AD5CDDBB114A9D14E" KeyPath="yes" Source="$(var.SourcePath)\MyToolkit.Extended.xml" />
+            </Component>
+            <Component Id="cmp31D065AFFB2F9C455FBCDC62BD6A0282" Directory="RootDirectory" Guid="*">
+                <File Id="fil2E9070A107598B8FB198EFBCF6062E75" KeyPath="yes" Source="$(var.SourcePath)\MyToolkit.xml" />
+            </Component>
+            <Component Id="cmpAA23E95C15845F50DC0B637F446EC20F" Directory="RootDirectory" Guid="*">
+                <Class Id="{92B30EAB-1E98-3E1C-91A9-0D304F6A1E56}" Context="InprocServer32" Description="NConsole.HelpCommand" ThreadingModel="both" ForeignServer="mscoree.dll">
+                    <ProgId Id="NConsole.HelpCommand" Description="NConsole.HelpCommand" />
+                </Class>
+                <Class Id="{9F64C28D-1E9C-33B2-8FBD-3DFCFCC670CA}" Context="InprocServer32" Description="NConsole.ArgumentAttribute" ThreadingModel="both" ForeignServer="mscoree.dll">
+                    <ProgId Id="NConsole.ArgumentAttribute" Description="NConsole.ArgumentAttribute" />
+                </Class>
+                <Class Id="{D1E139A6-D69B-3F43-9A89-9EBD502D718F}" Context="InprocServer32" Description="NConsole.SwitchAttribute" ThreadingModel="both" ForeignServer="mscoree.dll">
+                    <ProgId Id="NConsole.SwitchAttribute" Description="NConsole.SwitchAttribute" />
+                </Class>
+                <Class Id="{EE687D33-D440-389B-9935-09DD6A114FB3}" Context="InprocServer32" Description="NConsole.ConsoleHost" ThreadingModel="both" ForeignServer="mscoree.dll">
+                    <ProgId Id="NConsole.ConsoleHost" Description="NConsole.ConsoleHost" />
+                </Class>
+                <File Id="filEA326544F4E25C02E5E5DC3144171768" KeyPath="yes" Source="$(var.SourcePath)\NConsole.dll" />
+                <RegistryValue Root="HKCR" Key="CLSID\{92B30EAB-1E98-3E1C-91A9-0D304F6A1E56}\Implemented Categories\{62C8FE65-4EBB-45e7-B440-6E39B2CDBF29}" Value="" Type="string" Action="write" />
+                <RegistryValue Root="HKCR" Key="CLSID\{92B30EAB-1E98-3E1C-91A9-0D304F6A1E56}\InprocServer32\1.3.5963.27533" Name="Class" Value="NConsole.HelpCommand" Type="string" Action="write" />
+                <RegistryValue Root="HKCR" Key="CLSID\{92B30EAB-1E98-3E1C-91A9-0D304F6A1E56}\InprocServer32\1.3.5963.27533" Name="Assembly" Value="NConsole, Version=1.3.5963.27533, Culture=neutral, PublicKeyToken=0f839b9a5b9cbd65" Type="string" Action="write" />
+                <RegistryValue Root="HKCR" Key="CLSID\{92B30EAB-1E98-3E1C-91A9-0D304F6A1E56}\InprocServer32\1.3.5963.27533" Name="RuntimeVersion" Value="v4.0.30319" Type="string" Action="write" />
+                <RegistryValue Root="HKCR" Key="CLSID\{92B30EAB-1E98-3E1C-91A9-0D304F6A1E56}\InprocServer32\1.3.5963.27533" Name="CodeBase" Value="file:///[#filEA326544F4E25C02E5E5DC3144171768]" Type="string" Action="write" />
+                <RegistryValue Root="HKCR" Key="CLSID\{92B30EAB-1E98-3E1C-91A9-0D304F6A1E56}\InprocServer32" Name="Class" Value="NConsole.HelpCommand" Type="string" Action="write" />
+                <RegistryValue Root="HKCR" Key="CLSID\{92B30EAB-1E98-3E1C-91A9-0D304F6A1E56}\InprocServer32" Name="Assembly" Value="NConsole, Version=1.3.5963.27533, Culture=neutral, PublicKeyToken=0f839b9a5b9cbd65" Type="string" Action="write" />
+                <RegistryValue Root="HKCR" Key="CLSID\{92B30EAB-1E98-3E1C-91A9-0D304F6A1E56}\InprocServer32" Name="RuntimeVersion" Value="v4.0.30319" Type="string" Action="write" />
+                <RegistryValue Root="HKCR" Key="CLSID\{92B30EAB-1E98-3E1C-91A9-0D304F6A1E56}\InprocServer32" Name="CodeBase" Value="file:///[#filEA326544F4E25C02E5E5DC3144171768]" Type="string" Action="write" />
+                <RegistryValue Root="HKCR" Key="CLSID\{9F64C28D-1E9C-33B2-8FBD-3DFCFCC670CA}\Implemented Categories\{62C8FE65-4EBB-45e7-B440-6E39B2CDBF29}" Value="" Type="string" Action="write" />
+                <RegistryValue Root="HKCR" Key="CLSID\{9F64C28D-1E9C-33B2-8FBD-3DFCFCC670CA}\InprocServer32\1.3.5963.27533" Name="Class" Value="NConsole.ArgumentAttribute" Type="string" Action="write" />
+                <RegistryValue Root="HKCR" Key="CLSID\{9F64C28D-1E9C-33B2-8FBD-3DFCFCC670CA}\InprocServer32\1.3.5963.27533" Name="Assembly" Value="NConsole, Version=1.3.5963.27533, Culture=neutral, PublicKeyToken=0f839b9a5b9cbd65" Type="string" Action="write" />
+                <RegistryValue Root="HKCR" Key="CLSID\{9F64C28D-1E9C-33B2-8FBD-3DFCFCC670CA}\InprocServer32\1.3.5963.27533" Name="RuntimeVersion" Value="v4.0.30319" Type="string" Action="write" />
+                <RegistryValue Root="HKCR" Key="CLSID\{9F64C28D-1E9C-33B2-8FBD-3DFCFCC670CA}\InprocServer32\1.3.5963.27533" Name="CodeBase" Value="file:///[#filEA326544F4E25C02E5E5DC3144171768]" Type="string" Action="write" />
+                <RegistryValue Root="HKCR" Key="CLSID\{9F64C28D-1E9C-33B2-8FBD-3DFCFCC670CA}\InprocServer32" Name="Class" Value="NConsole.ArgumentAttribute" Type="string" Action="write" />
+                <RegistryValue Root="HKCR" Key="CLSID\{9F64C28D-1E9C-33B2-8FBD-3DFCFCC670CA}\InprocServer32" Name="Assembly" Value="NConsole, Version=1.3.5963.27533, Culture=neutral, PublicKeyToken=0f839b9a5b9cbd65" Type="string" Action="write" />
+                <RegistryValue Root="HKCR" Key="CLSID\{9F64C28D-1E9C-33B2-8FBD-3DFCFCC670CA}\InprocServer32" Name="RuntimeVersion" Value="v4.0.30319" Type="string" Action="write" />
+                <RegistryValue Root="HKCR" Key="CLSID\{9F64C28D-1E9C-33B2-8FBD-3DFCFCC670CA}\InprocServer32" Name="CodeBase" Value="file:///[#filEA326544F4E25C02E5E5DC3144171768]" Type="string" Action="write" />
+                <RegistryValue Root="HKCR" Key="CLSID\{D1E139A6-D69B-3F43-9A89-9EBD502D718F}\Implemented Categories\{62C8FE65-4EBB-45e7-B440-6E39B2CDBF29}" Value="" Type="string" Action="write" />
+                <RegistryValue Root="HKCR" Key="CLSID\{D1E139A6-D69B-3F43-9A89-9EBD502D718F}\InprocServer32\1.3.5963.27533" Name="Class" Value="NConsole.SwitchAttribute" Type="string" Action="write" />
+                <RegistryValue Root="HKCR" Key="CLSID\{D1E139A6-D69B-3F43-9A89-9EBD502D718F}\InprocServer32\1.3.5963.27533" Name="Assembly" Value="NConsole, Version=1.3.5963.27533, Culture=neutral, PublicKeyToken=0f839b9a5b9cbd65" Type="string" Action="write" />
+                <RegistryValue Root="HKCR" Key="CLSID\{D1E139A6-D69B-3F43-9A89-9EBD502D718F}\InprocServer32\1.3.5963.27533" Name="RuntimeVersion" Value="v4.0.30319" Type="string" Action="write" />
+                <RegistryValue Root="HKCR" Key="CLSID\{D1E139A6-D69B-3F43-9A89-9EBD502D718F}\InprocServer32\1.3.5963.27533" Name="CodeBase" Value="file:///[#filEA326544F4E25C02E5E5DC3144171768]" Type="string" Action="write" />
+                <RegistryValue Root="HKCR" Key="CLSID\{D1E139A6-D69B-3F43-9A89-9EBD502D718F}\InprocServer32" Name="Class" Value="NConsole.SwitchAttribute" Type="string" Action="write" />
+                <RegistryValue Root="HKCR" Key="CLSID\{D1E139A6-D69B-3F43-9A89-9EBD502D718F}\InprocServer32" Name="Assembly" Value="NConsole, Version=1.3.5963.27533, Culture=neutral, PublicKeyToken=0f839b9a5b9cbd65" Type="string" Action="write" />
+                <RegistryValue Root="HKCR" Key="CLSID\{D1E139A6-D69B-3F43-9A89-9EBD502D718F}\InprocServer32" Name="RuntimeVersion" Value="v4.0.30319" Type="string" Action="write" />
+                <RegistryValue Root="HKCR" Key="CLSID\{D1E139A6-D69B-3F43-9A89-9EBD502D718F}\InprocServer32" Name="CodeBase" Value="file:///[#filEA326544F4E25C02E5E5DC3144171768]" Type="string" Action="write" />
+                <RegistryValue Root="HKCR" Key="CLSID\{EE687D33-D440-389B-9935-09DD6A114FB3}\Implemented Categories\{62C8FE65-4EBB-45e7-B440-6E39B2CDBF29}" Value="" Type="string" Action="write" />
+                <RegistryValue Root="HKCR" Key="CLSID\{EE687D33-D440-389B-9935-09DD6A114FB3}\InprocServer32\1.3.5963.27533" Name="Class" Value="NConsole.ConsoleHost" Type="string" Action="write" />
+                <RegistryValue Root="HKCR" Key="CLSID\{EE687D33-D440-389B-9935-09DD6A114FB3}\InprocServer32\1.3.5963.27533" Name="Assembly" Value="NConsole, Version=1.3.5963.27533, Culture=neutral, PublicKeyToken=0f839b9a5b9cbd65" Type="string" Action="write" />
+                <RegistryValue Root="HKCR" Key="CLSID\{EE687D33-D440-389B-9935-09DD6A114FB3}\InprocServer32\1.3.5963.27533" Name="RuntimeVersion" Value="v4.0.30319" Type="string" Action="write" />
+                <RegistryValue Root="HKCR" Key="CLSID\{EE687D33-D440-389B-9935-09DD6A114FB3}\InprocServer32\1.3.5963.27533" Name="CodeBase" Value="file:///[#filEA326544F4E25C02E5E5DC3144171768]" Type="string" Action="write" />
+                <RegistryValue Root="HKCR" Key="CLSID\{EE687D33-D440-389B-9935-09DD6A114FB3}\InprocServer32" Name="Class" Value="NConsole.ConsoleHost" Type="string" Action="write" />
+                <RegistryValue Root="HKCR" Key="CLSID\{EE687D33-D440-389B-9935-09DD6A114FB3}\InprocServer32" Name="Assembly" Value="NConsole, Version=1.3.5963.27533, Culture=neutral, PublicKeyToken=0f839b9a5b9cbd65" Type="string" Action="write" />
+                <RegistryValue Root="HKCR" Key="CLSID\{EE687D33-D440-389B-9935-09DD6A114FB3}\InprocServer32" Name="RuntimeVersion" Value="v4.0.30319" Type="string" Action="write" />
+                <RegistryValue Root="HKCR" Key="CLSID\{EE687D33-D440-389B-9935-09DD6A114FB3}\InprocServer32" Name="CodeBase" Value="file:///[#filEA326544F4E25C02E5E5DC3144171768]" Type="string" Action="write" />
+            </Component>
+            <Component Id="cmp4EF681E940C9E20EA080DB3DA5BFF531" Directory="RootDirectory" Guid="*">
+                <File Id="filE1465DA3401877B048DC334009AB18B4" KeyPath="yes" Source="$(var.SourcePath)\NConsole.xml" />
+            </Component>
+            <Component Id="cmp6F0300C5B63980FD2F1566987FE7F216" Directory="RootDirectory" Guid="*">
+                <File Id="filCCECE5841B510C7D3FCB3A6E246AE174" KeyPath="yes" Source="$(var.SourcePath)\Newtonsoft.Json.dll" />
+            </Component>
+            <Component Id="cmp20174E0C694A4A5926FFFA07E361BA39" Directory="RootDirectory" Guid="*">
+                <File Id="filEABCE0C3E6A9FBB38D59A1965E694418" KeyPath="yes" Source="$(var.SourcePath)\Newtonsoft.Json.xml" />
+            </Component>
+            <Component Id="cmpDB0E1E99867094F8CB9FF5C59686A391" Directory="RootDirectory" Guid="*">
+                <Class Id="{05B59D89-95DD-36AE-A9CE-9B601ECA5261}" Context="InprocServer32" Description="NJsonSchema.CodeGeneration.EnumerationEntry" ThreadingModel="both" ForeignServer="mscoree.dll">
+                    <ProgId Id="NJsonSchema.CodeGeneration.EnumerationEntry" Description="NJsonSchema.CodeGeneration.EnumerationEntry" />
+                </Class>
+                <Class Id="{365F396B-734A-387A-BD60-3D72D52478D1}" Context="InprocServer32" Description="NJsonSchema.CodeGeneration.TypeScript.TypeScriptDerivedTypeMapping" ThreadingModel="both" ForeignServer="mscoree.dll">
+                    <ProgId Id="NJsonSchema.CodeGeneration.TypeScript.TypeScriptDerivedTypeMapping" Description="NJsonSchema.CodeGeneration.TypeScript.TypeScriptDerivedTypeMapping" />
+                </Class>
+                <Class Id="{C3EB4CF0-B6D9-3F47-B909-91105ED401CC}" Context="InprocServer32" Description="NJsonSchema.CodeGeneration.TypeScript.TypeScriptGeneratorSettings" ThreadingModel="both" ForeignServer="mscoree.dll">
+                    <ProgId Id="NJsonSchema.CodeGeneration.TypeScript.TypeScriptGeneratorSettings" Description="NJsonSchema.CodeGeneration.TypeScript.TypeScriptGeneratorSettings" />
+                </Class>
+                <Class Id="{E6B7B403-A034-336B-B404-3D65871D4E4D}" Context="InprocServer32" Description="NJsonSchema.CodeGeneration.CSharp.CSharpGeneratorSettings" ThreadingModel="both" ForeignServer="mscoree.dll">
+                    <ProgId Id="NJsonSchema.CodeGeneration.CSharp.CSharpGeneratorSettings" Description="NJsonSchema.CodeGeneration.CSharp.CSharpGeneratorSettings" />
+                </Class>
+                <Class Id="{F9F35287-DDF7-3948-883B-579D46540E30}" Context="InprocServer32" Description="NJsonSchema.CodeGeneration.TypeGeneratorResult" ThreadingModel="both" ForeignServer="mscoree.dll">
+                    <ProgId Id="NJsonSchema.CodeGeneration.TypeGeneratorResult" Description="NJsonSchema.CodeGeneration.TypeGeneratorResult" />
+                </Class>
+                <File Id="fil69E69326265A56E58AABD23A6FA13906" KeyPath="yes" Source="$(var.SourcePath)\NJsonSchema.CodeGeneration.dll" />
+                <ProgId Id="Record" />
+                <RegistryValue Root="HKCR" Key="CLSID\{05B59D89-95DD-36AE-A9CE-9B601ECA5261}\Implemented Categories\{62C8FE65-4EBB-45e7-B440-6E39B2CDBF29}" Value="" Type="string" Action="write" />
+                <RegistryValue Root="HKCR" Key="CLSID\{05B59D89-95DD-36AE-A9CE-9B601ECA5261}\InprocServer32\2.14.5967.31320" Name="Class" Value="NJsonSchema.CodeGeneration.EnumerationEntry" Type="string" Action="write" />
+                <RegistryValue Root="HKCR" Key="CLSID\{05B59D89-95DD-36AE-A9CE-9B601ECA5261}\InprocServer32\2.14.5967.31320" Name="Assembly" Value="NJsonSchema.CodeGeneration, Version=2.14.5967.31320, Culture=neutral, PublicKeyToken=null" Type="string" Action="write" />
+                <RegistryValue Root="HKCR" Key="CLSID\{05B59D89-95DD-36AE-A9CE-9B601ECA5261}\InprocServer32\2.14.5967.31320" Name="RuntimeVersion" Value="v4.0.30319" Type="string" Action="write" />
+                <RegistryValue Root="HKCR" Key="CLSID\{05B59D89-95DD-36AE-A9CE-9B601ECA5261}\InprocServer32\2.14.5967.31320" Name="CodeBase" Value="file:///[#fil69E69326265A56E58AABD23A6FA13906]" Type="string" Action="write" />
+                <RegistryValue Root="HKCR" Key="CLSID\{05B59D89-95DD-36AE-A9CE-9B601ECA5261}\InprocServer32" Name="Class" Value="NJsonSchema.CodeGeneration.EnumerationEntry" Type="string" Action="write" />
+                <RegistryValue Root="HKCR" Key="CLSID\{05B59D89-95DD-36AE-A9CE-9B601ECA5261}\InprocServer32" Name="Assembly" Value="NJsonSchema.CodeGeneration, Version=2.14.5967.31320, Culture=neutral, PublicKeyToken=null" Type="string" Action="write" />
+                <RegistryValue Root="HKCR" Key="CLSID\{05B59D89-95DD-36AE-A9CE-9B601ECA5261}\InprocServer32" Name="RuntimeVersion" Value="v4.0.30319" Type="string" Action="write" />
+                <RegistryValue Root="HKCR" Key="CLSID\{05B59D89-95DD-36AE-A9CE-9B601ECA5261}\InprocServer32" Name="CodeBase" Value="file:///[#fil69E69326265A56E58AABD23A6FA13906]" Type="string" Action="write" />
+                <RegistryValue Root="HKCR" Key="CLSID\{365F396B-734A-387A-BD60-3D72D52478D1}\Implemented Categories\{62C8FE65-4EBB-45e7-B440-6E39B2CDBF29}" Value="" Type="string" Action="write" />
+                <RegistryValue Root="HKCR" Key="CLSID\{365F396B-734A-387A-BD60-3D72D52478D1}\InprocServer32\2.14.5967.31320" Name="Class" Value="NJsonSchema.CodeGeneration.TypeScript.TypeScriptDerivedTypeMapping" Type="string" Action="write" />
+                <RegistryValue Root="HKCR" Key="CLSID\{365F396B-734A-387A-BD60-3D72D52478D1}\InprocServer32\2.14.5967.31320" Name="Assembly" Value="NJsonSchema.CodeGeneration, Version=2.14.5967.31320, Culture=neutral, PublicKeyToken=null" Type="string" Action="write" />
+                <RegistryValue Root="HKCR" Key="CLSID\{365F396B-734A-387A-BD60-3D72D52478D1}\InprocServer32\2.14.5967.31320" Name="RuntimeVersion" Value="v4.0.30319" Type="string" Action="write" />
+                <RegistryValue Root="HKCR" Key="CLSID\{365F396B-734A-387A-BD60-3D72D52478D1}\InprocServer32\2.14.5967.31320" Name="CodeBase" Value="file:///[#fil69E69326265A56E58AABD23A6FA13906]" Type="string" Action="write" />
+                <RegistryValue Root="HKCR" Key="CLSID\{365F396B-734A-387A-BD60-3D72D52478D1}\InprocServer32" Name="Class" Value="NJsonSchema.CodeGeneration.TypeScript.TypeScriptDerivedTypeMapping" Type="string" Action="write" />
+                <RegistryValue Root="HKCR" Key="CLSID\{365F396B-734A-387A-BD60-3D72D52478D1}\InprocServer32" Name="Assembly" Value="NJsonSchema.CodeGeneration, Version=2.14.5967.31320, Culture=neutral, PublicKeyToken=null" Type="string" Action="write" />
+                <RegistryValue Root="HKCR" Key="CLSID\{365F396B-734A-387A-BD60-3D72D52478D1}\InprocServer32" Name="RuntimeVersion" Value="v4.0.30319" Type="string" Action="write" />
+                <RegistryValue Root="HKCR" Key="CLSID\{365F396B-734A-387A-BD60-3D72D52478D1}\InprocServer32" Name="CodeBase" Value="file:///[#fil69E69326265A56E58AABD23A6FA13906]" Type="string" Action="write" />
+                <RegistryValue Root="HKCR" Key="CLSID\{C3EB4CF0-B6D9-3F47-B909-91105ED401CC}\Implemented Categories\{62C8FE65-4EBB-45e7-B440-6E39B2CDBF29}" Value="" Type="string" Action="write" />
+                <RegistryValue Root="HKCR" Key="CLSID\{C3EB4CF0-B6D9-3F47-B909-91105ED401CC}\InprocServer32\2.14.5967.31320" Name="Class" Value="NJsonSchema.CodeGeneration.TypeScript.TypeScriptGeneratorSettings" Type="string" Action="write" />
+                <RegistryValue Root="HKCR" Key="CLSID\{C3EB4CF0-B6D9-3F47-B909-91105ED401CC}\InprocServer32\2.14.5967.31320" Name="Assembly" Value="NJsonSchema.CodeGeneration, Version=2.14.5967.31320, Culture=neutral, PublicKeyToken=null" Type="string" Action="write" />
+                <RegistryValue Root="HKCR" Key="CLSID\{C3EB4CF0-B6D9-3F47-B909-91105ED401CC}\InprocServer32\2.14.5967.31320" Name="RuntimeVersion" Value="v4.0.30319" Type="string" Action="write" />
+                <RegistryValue Root="HKCR" Key="CLSID\{C3EB4CF0-B6D9-3F47-B909-91105ED401CC}\InprocServer32\2.14.5967.31320" Name="CodeBase" Value="file:///[#fil69E69326265A56E58AABD23A6FA13906]" Type="string" Action="write" />
+                <RegistryValue Root="HKCR" Key="CLSID\{C3EB4CF0-B6D9-3F47-B909-91105ED401CC}\InprocServer32" Name="Class" Value="NJsonSchema.CodeGeneration.TypeScript.TypeScriptGeneratorSettings" Type="string" Action="write" />
+                <RegistryValue Root="HKCR" Key="CLSID\{C3EB4CF0-B6D9-3F47-B909-91105ED401CC}\InprocServer32" Name="Assembly" Value="NJsonSchema.CodeGeneration, Version=2.14.5967.31320, Culture=neutral, PublicKeyToken=null" Type="string" Action="write" />
+                <RegistryValue Root="HKCR" Key="CLSID\{C3EB4CF0-B6D9-3F47-B909-91105ED401CC}\InprocServer32" Name="RuntimeVersion" Value="v4.0.30319" Type="string" Action="write" />
+                <RegistryValue Root="HKCR" Key="CLSID\{C3EB4CF0-B6D9-3F47-B909-91105ED401CC}\InprocServer32" Name="CodeBase" Value="file:///[#fil69E69326265A56E58AABD23A6FA13906]" Type="string" Action="write" />
+                <RegistryValue Root="HKCR" Key="CLSID\{E6B7B403-A034-336B-B404-3D65871D4E4D}\Implemented Categories\{62C8FE65-4EBB-45e7-B440-6E39B2CDBF29}" Value="" Type="string" Action="write" />
+                <RegistryValue Root="HKCR" Key="CLSID\{E6B7B403-A034-336B-B404-3D65871D4E4D}\InprocServer32\2.14.5967.31320" Name="Class" Value="NJsonSchema.CodeGeneration.CSharp.CSharpGeneratorSettings" Type="string" Action="write" />
+                <RegistryValue Root="HKCR" Key="CLSID\{E6B7B403-A034-336B-B404-3D65871D4E4D}\InprocServer32\2.14.5967.31320" Name="Assembly" Value="NJsonSchema.CodeGeneration, Version=2.14.5967.31320, Culture=neutral, PublicKeyToken=null" Type="string" Action="write" />
+                <RegistryValue Root="HKCR" Key="CLSID\{E6B7B403-A034-336B-B404-3D65871D4E4D}\InprocServer32\2.14.5967.31320" Name="RuntimeVersion" Value="v4.0.30319" Type="string" Action="write" />
+                <RegistryValue Root="HKCR" Key="CLSID\{E6B7B403-A034-336B-B404-3D65871D4E4D}\InprocServer32\2.14.5967.31320" Name="CodeBase" Value="file:///[#fil69E69326265A56E58AABD23A6FA13906]" Type="string" Action="write" />
+                <RegistryValue Root="HKCR" Key="CLSID\{E6B7B403-A034-336B-B404-3D65871D4E4D}\InprocServer32" Name="Class" Value="NJsonSchema.CodeGeneration.CSharp.CSharpGeneratorSettings" Type="string" Action="write" />
+                <RegistryValue Root="HKCR" Key="CLSID\{E6B7B403-A034-336B-B404-3D65871D4E4D}\InprocServer32" Name="Assembly" Value="NJsonSchema.CodeGeneration, Version=2.14.5967.31320, Culture=neutral, PublicKeyToken=null" Type="string" Action="write" />
+                <RegistryValue Root="HKCR" Key="CLSID\{E6B7B403-A034-336B-B404-3D65871D4E4D}\InprocServer32" Name="RuntimeVersion" Value="v4.0.30319" Type="string" Action="write" />
+                <RegistryValue Root="HKCR" Key="CLSID\{E6B7B403-A034-336B-B404-3D65871D4E4D}\InprocServer32" Name="CodeBase" Value="file:///[#fil69E69326265A56E58AABD23A6FA13906]" Type="string" Action="write" />
+                <RegistryValue Root="HKCR" Key="CLSID\{F9F35287-DDF7-3948-883B-579D46540E30}\Implemented Categories\{62C8FE65-4EBB-45e7-B440-6E39B2CDBF29}" Value="" Type="string" Action="write" />
+                <RegistryValue Root="HKCR" Key="CLSID\{F9F35287-DDF7-3948-883B-579D46540E30}\InprocServer32\2.14.5967.31320" Name="Class" Value="NJsonSchema.CodeGeneration.TypeGeneratorResult" Type="string" Action="write" />
+                <RegistryValue Root="HKCR" Key="CLSID\{F9F35287-DDF7-3948-883B-579D46540E30}\InprocServer32\2.14.5967.31320" Name="Assembly" Value="NJsonSchema.CodeGeneration, Version=2.14.5967.31320, Culture=neutral, PublicKeyToken=null" Type="string" Action="write" />
+                <RegistryValue Root="HKCR" Key="CLSID\{F9F35287-DDF7-3948-883B-579D46540E30}\InprocServer32\2.14.5967.31320" Name="RuntimeVersion" Value="v4.0.30319" Type="string" Action="write" />
+                <RegistryValue Root="HKCR" Key="CLSID\{F9F35287-DDF7-3948-883B-579D46540E30}\InprocServer32\2.14.5967.31320" Name="CodeBase" Value="file:///[#fil69E69326265A56E58AABD23A6FA13906]" Type="string" Action="write" />
+                <RegistryValue Root="HKCR" Key="CLSID\{F9F35287-DDF7-3948-883B-579D46540E30}\InprocServer32" Name="Class" Value="NJsonSchema.CodeGeneration.TypeGeneratorResult" Type="string" Action="write" />
+                <RegistryValue Root="HKCR" Key="CLSID\{F9F35287-DDF7-3948-883B-579D46540E30}\InprocServer32" Name="Assembly" Value="NJsonSchema.CodeGeneration, Version=2.14.5967.31320, Culture=neutral, PublicKeyToken=null" Type="string" Action="write" />
+                <RegistryValue Root="HKCR" Key="CLSID\{F9F35287-DDF7-3948-883B-579D46540E30}\InprocServer32" Name="RuntimeVersion" Value="v4.0.30319" Type="string" Action="write" />
+                <RegistryValue Root="HKCR" Key="CLSID\{F9F35287-DDF7-3948-883B-579D46540E30}\InprocServer32" Name="CodeBase" Value="file:///[#fil69E69326265A56E58AABD23A6FA13906]" Type="string" Action="write" />
+                <RegistryValue Root="HKCR" Key="Record\{234C0243-75B3-31C9-B043-5FB946EC5B4D}\2.14.5967.31320" Name="Class" Value="NJsonSchema.CodeGeneration.CSharp.CSharpClassStyle" Type="string" Action="write" />
+                <RegistryValue Root="HKCR" Key="Record\{234C0243-75B3-31C9-B043-5FB946EC5B4D}\2.14.5967.31320" Name="Assembly" Value="NJsonSchema.CodeGeneration, Version=2.14.5967.31320, Culture=neutral, PublicKeyToken=null" Type="string" Action="write" />
+                <RegistryValue Root="HKCR" Key="Record\{234C0243-75B3-31C9-B043-5FB946EC5B4D}\2.14.5967.31320" Name="RuntimeVersion" Value="v4.0.30319" Type="string" Action="write" />
+                <RegistryValue Root="HKCR" Key="Record\{234C0243-75B3-31C9-B043-5FB946EC5B4D}\2.14.5967.31320" Name="CodeBase" Value="file:///[#fil69E69326265A56E58AABD23A6FA13906]" Type="string" Action="write" />
+                <RegistryValue Root="HKCR" Key="Record\{8C79A5AA-F497-3362-8C96-00963B055D20}\2.14.5967.31320" Name="Class" Value="NJsonSchema.CodeGeneration.TypeScript.TypeScriptTypeStyle" Type="string" Action="write" />
+                <RegistryValue Root="HKCR" Key="Record\{8C79A5AA-F497-3362-8C96-00963B055D20}\2.14.5967.31320" Name="Assembly" Value="NJsonSchema.CodeGeneration, Version=2.14.5967.31320, Culture=neutral, PublicKeyToken=null" Type="string" Action="write" />
+                <RegistryValue Root="HKCR" Key="Record\{8C79A5AA-F497-3362-8C96-00963B055D20}\2.14.5967.31320" Name="RuntimeVersion" Value="v4.0.30319" Type="string" Action="write" />
+                <RegistryValue Root="HKCR" Key="Record\{8C79A5AA-F497-3362-8C96-00963B055D20}\2.14.5967.31320" Name="CodeBase" Value="file:///[#fil69E69326265A56E58AABD23A6FA13906]" Type="string" Action="write" />
+            </Component>
+            <Component Id="cmp0F72DC80E66380C61176B1A472BDB203" Directory="RootDirectory" Guid="*">
+                <File Id="fil967F1D6FED5D8E55E7C4B8711B422729" KeyPath="yes" Source="$(var.SourcePath)\NJsonSchema.CodeGeneration.pdb" />
+            </Component>
+            <Component Id="cmp19FE2E6712C318DF128B0BEEEAC96FAD" Directory="RootDirectory" Guid="*">
+                <File Id="filC0CB432EEDC939D89C8438BACBC5F227" KeyPath="yes" Source="$(var.SourcePath)\NJsonSchema.CodeGeneration.xml" />
+            </Component>
+            <Component Id="cmpCFDF9B03906A160A23B423DF1D391540" Directory="RootDirectory" Guid="*">
+                <Class Id="{2B3A2221-A9E1-3D0C-BCCF-9B27A366C032}" Context="InprocServer32" Description="NJsonSchema.JsonSchemaDefinitionAppender" ThreadingModel="both" ForeignServer="mscoree.dll">
+                    <ProgId Id="NJsonSchema.JsonSchemaDefinitionAppender" Description="NJsonSchema.JsonSchemaDefinitionAppender" />
+                </Class>
+                <Class Id="{79C2DC03-ECDF-311B-8BD7-7D466D2DE199}" Context="InprocServer32" Description="NJsonSchema.Generation.JsonSchemaGeneratorSettings" ThreadingModel="both" ForeignServer="mscoree.dll">
+                    <ProgId Id="NJsonSchema.Generation.JsonSchemaGeneratorSettings" Description="NJsonSchema.Generation.JsonSchemaGeneratorSettings" />
+                </Class>
+                <Class Id="{80DA76DE-2FF8-3F29-A8DB-AC712101D6AA}" Context="InprocServer32" Description="NJsonSchema.Annotations.JsonSchemaAttribute" ThreadingModel="both" ForeignServer="mscoree.dll">
+                    <ProgId Id="NJsonSchema.Annotations.JsonSchemaAttribute" Description="NJsonSchema.Annotations.JsonSchemaAttribute" />
+                </Class>
+                <Class Id="{E5606C86-EC1D-33E0-B0A7-233D4C09B618}" Context="InprocServer32" Description="NJsonSchema.SchemaResolver" ThreadingModel="both" ForeignServer="mscoree.dll">
+                    <ProgId Id="NJsonSchema.SchemaResolver" Description="NJsonSchema.SchemaResolver" />
+                </Class>
+                <Class Id="{E8ACA2C8-C254-3CE2-9847-99A78EDE53B3}" Context="InprocServer32" Description="NJsonSchema.JsonProperty" ThreadingModel="both" ForeignServer="mscoree.dll">
+                    <ProgId Id="NJsonSchema.JsonProperty" Description="NJsonSchema.JsonProperty" />
+                </Class>
+                <Class Id="{F477CB18-4654-336E-ADD0-9B55ED4F2BBC}" Context="InprocServer32" Description="NJsonSchema.JsonSchema4" ThreadingModel="both" ForeignServer="mscoree.dll">
+                    <ProgId Id="NJsonSchema.JsonSchema4" Description="NJsonSchema.JsonSchema4" />
+                </Class>
+                <File Id="filE7D2BAF36BE70670FE414AAABB6765E1" KeyPath="yes" Source="$(var.SourcePath)\NJsonSchema.dll" />
+                <ProgId Id="Record" />
+                <RegistryValue Root="HKCR" Key="CLSID\{2B3A2221-A9E1-3D0C-BCCF-9B27A366C032}\Implemented Categories\{62C8FE65-4EBB-45e7-B440-6E39B2CDBF29}" Value="" Type="string" Action="write" />
+                <RegistryValue Root="HKCR" Key="CLSID\{2B3A2221-A9E1-3D0C-BCCF-9B27A366C032}\InprocServer32\2.14.5967.31319" Name="Class" Value="NJsonSchema.JsonSchemaDefinitionAppender" Type="string" Action="write" />
+                <RegistryValue Root="HKCR" Key="CLSID\{2B3A2221-A9E1-3D0C-BCCF-9B27A366C032}\InprocServer32\2.14.5967.31319" Name="Assembly" Value="NJsonSchema, Version=2.14.5967.31319, Culture=neutral, PublicKeyToken=c2f9c3bdfae56102" Type="string" Action="write" />
+                <RegistryValue Root="HKCR" Key="CLSID\{2B3A2221-A9E1-3D0C-BCCF-9B27A366C032}\InprocServer32\2.14.5967.31319" Name="RuntimeVersion" Value="v4.0.30319" Type="string" Action="write" />
+                <RegistryValue Root="HKCR" Key="CLSID\{2B3A2221-A9E1-3D0C-BCCF-9B27A366C032}\InprocServer32\2.14.5967.31319" Name="CodeBase" Value="file:///[#filE7D2BAF36BE70670FE414AAABB6765E1]" Type="string" Action="write" />
+                <RegistryValue Root="HKCR" Key="CLSID\{2B3A2221-A9E1-3D0C-BCCF-9B27A366C032}\InprocServer32" Name="Class" Value="NJsonSchema.JsonSchemaDefinitionAppender" Type="string" Action="write" />
+                <RegistryValue Root="HKCR" Key="CLSID\{2B3A2221-A9E1-3D0C-BCCF-9B27A366C032}\InprocServer32" Name="Assembly" Value="NJsonSchema, Version=2.14.5967.31319, Culture=neutral, PublicKeyToken=c2f9c3bdfae56102" Type="string" Action="write" />
+                <RegistryValue Root="HKCR" Key="CLSID\{2B3A2221-A9E1-3D0C-BCCF-9B27A366C032}\InprocServer32" Name="RuntimeVersion" Value="v4.0.30319" Type="string" Action="write" />
+                <RegistryValue Root="HKCR" Key="CLSID\{2B3A2221-A9E1-3D0C-BCCF-9B27A366C032}\InprocServer32" Name="CodeBase" Value="file:///[#filE7D2BAF36BE70670FE414AAABB6765E1]" Type="string" Action="write" />
+                <RegistryValue Root="HKCR" Key="CLSID\{79C2DC03-ECDF-311B-8BD7-7D466D2DE199}\Implemented Categories\{62C8FE65-4EBB-45e7-B440-6E39B2CDBF29}" Value="" Type="string" Action="write" />
+                <RegistryValue Root="HKCR" Key="CLSID\{79C2DC03-ECDF-311B-8BD7-7D466D2DE199}\InprocServer32\2.14.5967.31319" Name="Class" Value="NJsonSchema.Generation.JsonSchemaGeneratorSettings" Type="string" Action="write" />
+                <RegistryValue Root="HKCR" Key="CLSID\{79C2DC03-ECDF-311B-8BD7-7D466D2DE199}\InprocServer32\2.14.5967.31319" Name="Assembly" Value="NJsonSchema, Version=2.14.5967.31319, Culture=neutral, PublicKeyToken=c2f9c3bdfae56102" Type="string" Action="write" />
+                <RegistryValue Root="HKCR" Key="CLSID\{79C2DC03-ECDF-311B-8BD7-7D466D2DE199}\InprocServer32\2.14.5967.31319" Name="RuntimeVersion" Value="v4.0.30319" Type="string" Action="write" />
+                <RegistryValue Root="HKCR" Key="CLSID\{79C2DC03-ECDF-311B-8BD7-7D466D2DE199}\InprocServer32\2.14.5967.31319" Name="CodeBase" Value="file:///[#filE7D2BAF36BE70670FE414AAABB6765E1]" Type="string" Action="write" />
+                <RegistryValue Root="HKCR" Key="CLSID\{79C2DC03-ECDF-311B-8BD7-7D466D2DE199}\InprocServer32" Name="Class" Value="NJsonSchema.Generation.JsonSchemaGeneratorSettings" Type="string" Action="write" />
+                <RegistryValue Root="HKCR" Key="CLSID\{79C2DC03-ECDF-311B-8BD7-7D466D2DE199}\InprocServer32" Name="Assembly" Value="NJsonSchema, Version=2.14.5967.31319, Culture=neutral, PublicKeyToken=c2f9c3bdfae56102" Type="string" Action="write" />
+                <RegistryValue Root="HKCR" Key="CLSID\{79C2DC03-ECDF-311B-8BD7-7D466D2DE199}\InprocServer32" Name="RuntimeVersion" Value="v4.0.30319" Type="string" Action="write" />
+                <RegistryValue Root="HKCR" Key="CLSID\{79C2DC03-ECDF-311B-8BD7-7D466D2DE199}\InprocServer32" Name="CodeBase" Value="file:///[#filE7D2BAF36BE70670FE414AAABB6765E1]" Type="string" Action="write" />
+                <RegistryValue Root="HKCR" Key="CLSID\{80DA76DE-2FF8-3F29-A8DB-AC712101D6AA}\Implemented Categories\{62C8FE65-4EBB-45e7-B440-6E39B2CDBF29}" Value="" Type="string" Action="write" />
+                <RegistryValue Root="HKCR" Key="CLSID\{80DA76DE-2FF8-3F29-A8DB-AC712101D6AA}\InprocServer32\2.14.5967.31319" Name="Class" Value="NJsonSchema.Annotations.JsonSchemaAttribute" Type="string" Action="write" />
+                <RegistryValue Root="HKCR" Key="CLSID\{80DA76DE-2FF8-3F29-A8DB-AC712101D6AA}\InprocServer32\2.14.5967.31319" Name="Assembly" Value="NJsonSchema, Version=2.14.5967.31319, Culture=neutral, PublicKeyToken=c2f9c3bdfae56102" Type="string" Action="write" />
+                <RegistryValue Root="HKCR" Key="CLSID\{80DA76DE-2FF8-3F29-A8DB-AC712101D6AA}\InprocServer32\2.14.5967.31319" Name="RuntimeVersion" Value="v4.0.30319" Type="string" Action="write" />
+                <RegistryValue Root="HKCR" Key="CLSID\{80DA76DE-2FF8-3F29-A8DB-AC712101D6AA}\InprocServer32\2.14.5967.31319" Name="CodeBase" Value="file:///[#filE7D2BAF36BE70670FE414AAABB6765E1]" Type="string" Action="write" />
+                <RegistryValue Root="HKCR" Key="CLSID\{80DA76DE-2FF8-3F29-A8DB-AC712101D6AA}\InprocServer32" Name="Class" Value="NJsonSchema.Annotations.JsonSchemaAttribute" Type="string" Action="write" />
+                <RegistryValue Root="HKCR" Key="CLSID\{80DA76DE-2FF8-3F29-A8DB-AC712101D6AA}\InprocServer32" Name="Assembly" Value="NJsonSchema, Version=2.14.5967.31319, Culture=neutral, PublicKeyToken=c2f9c3bdfae56102" Type="string" Action="write" />
+                <RegistryValue Root="HKCR" Key="CLSID\{80DA76DE-2FF8-3F29-A8DB-AC712101D6AA}\InprocServer32" Name="RuntimeVersion" Value="v4.0.30319" Type="string" Action="write" />
+                <RegistryValue Root="HKCR" Key="CLSID\{80DA76DE-2FF8-3F29-A8DB-AC712101D6AA}\InprocServer32" Name="CodeBase" Value="file:///[#filE7D2BAF36BE70670FE414AAABB6765E1]" Type="string" Action="write" />
+                <RegistryValue Root="HKCR" Key="CLSID\{E5606C86-EC1D-33E0-B0A7-233D4C09B618}\Implemented Categories\{62C8FE65-4EBB-45e7-B440-6E39B2CDBF29}" Value="" Type="string" Action="write" />
+                <RegistryValue Root="HKCR" Key="CLSID\{E5606C86-EC1D-33E0-B0A7-233D4C09B618}\InprocServer32\2.14.5967.31319" Name="Class" Value="NJsonSchema.SchemaResolver" Type="string" Action="write" />
+                <RegistryValue Root="HKCR" Key="CLSID\{E5606C86-EC1D-33E0-B0A7-233D4C09B618}\InprocServer32\2.14.5967.31319" Name="Assembly" Value="NJsonSchema, Version=2.14.5967.31319, Culture=neutral, PublicKeyToken=c2f9c3bdfae56102" Type="string" Action="write" />
+                <RegistryValue Root="HKCR" Key="CLSID\{E5606C86-EC1D-33E0-B0A7-233D4C09B618}\InprocServer32\2.14.5967.31319" Name="RuntimeVersion" Value="v4.0.30319" Type="string" Action="write" />
+                <RegistryValue Root="HKCR" Key="CLSID\{E5606C86-EC1D-33E0-B0A7-233D4C09B618}\InprocServer32\2.14.5967.31319" Name="CodeBase" Value="file:///[#filE7D2BAF36BE70670FE414AAABB6765E1]" Type="string" Action="write" />
+                <RegistryValue Root="HKCR" Key="CLSID\{E5606C86-EC1D-33E0-B0A7-233D4C09B618}\InprocServer32" Name="Class" Value="NJsonSchema.SchemaResolver" Type="string" Action="write" />
+                <RegistryValue Root="HKCR" Key="CLSID\{E5606C86-EC1D-33E0-B0A7-233D4C09B618}\InprocServer32" Name="Assembly" Value="NJsonSchema, Version=2.14.5967.31319, Culture=neutral, PublicKeyToken=c2f9c3bdfae56102" Type="string" Action="write" />
+                <RegistryValue Root="HKCR" Key="CLSID\{E5606C86-EC1D-33E0-B0A7-233D4C09B618}\InprocServer32" Name="RuntimeVersion" Value="v4.0.30319" Type="string" Action="write" />
+                <RegistryValue Root="HKCR" Key="CLSID\{E5606C86-EC1D-33E0-B0A7-233D4C09B618}\InprocServer32" Name="CodeBase" Value="file:///[#filE7D2BAF36BE70670FE414AAABB6765E1]" Type="string" Action="write" />
+                <RegistryValue Root="HKCR" Key="CLSID\{E8ACA2C8-C254-3CE2-9847-99A78EDE53B3}\Implemented Categories\{62C8FE65-4EBB-45e7-B440-6E39B2CDBF29}" Value="" Type="string" Action="write" />
+                <RegistryValue Root="HKCR" Key="CLSID\{E8ACA2C8-C254-3CE2-9847-99A78EDE53B3}\InprocServer32\2.14.5967.31319" Name="Class" Value="NJsonSchema.JsonProperty" Type="string" Action="write" />
+                <RegistryValue Root="HKCR" Key="CLSID\{E8ACA2C8-C254-3CE2-9847-99A78EDE53B3}\InprocServer32\2.14.5967.31319" Name="Assembly" Value="NJsonSchema, Version=2.14.5967.31319, Culture=neutral, PublicKeyToken=c2f9c3bdfae56102" Type="string" Action="write" />
+                <RegistryValue Root="HKCR" Key="CLSID\{E8ACA2C8-C254-3CE2-9847-99A78EDE53B3}\InprocServer32\2.14.5967.31319" Name="RuntimeVersion" Value="v4.0.30319" Type="string" Action="write" />
+                <RegistryValue Root="HKCR" Key="CLSID\{E8ACA2C8-C254-3CE2-9847-99A78EDE53B3}\InprocServer32\2.14.5967.31319" Name="CodeBase" Value="file:///[#filE7D2BAF36BE70670FE414AAABB6765E1]" Type="string" Action="write" />
+                <RegistryValue Root="HKCR" Key="CLSID\{E8ACA2C8-C254-3CE2-9847-99A78EDE53B3}\InprocServer32" Name="Class" Value="NJsonSchema.JsonProperty" Type="string" Action="write" />
+                <RegistryValue Root="HKCR" Key="CLSID\{E8ACA2C8-C254-3CE2-9847-99A78EDE53B3}\InprocServer32" Name="Assembly" Value="NJsonSchema, Version=2.14.5967.31319, Culture=neutral, PublicKeyToken=c2f9c3bdfae56102" Type="string" Action="write" />
+                <RegistryValue Root="HKCR" Key="CLSID\{E8ACA2C8-C254-3CE2-9847-99A78EDE53B3}\InprocServer32" Name="RuntimeVersion" Value="v4.0.30319" Type="string" Action="write" />
+                <RegistryValue Root="HKCR" Key="CLSID\{E8ACA2C8-C254-3CE2-9847-99A78EDE53B3}\InprocServer32" Name="CodeBase" Value="file:///[#filE7D2BAF36BE70670FE414AAABB6765E1]" Type="string" Action="write" />
+                <RegistryValue Root="HKCR" Key="CLSID\{F477CB18-4654-336E-ADD0-9B55ED4F2BBC}\Implemented Categories\{62C8FE65-4EBB-45e7-B440-6E39B2CDBF29}" Value="" Type="string" Action="write" />
+                <RegistryValue Root="HKCR" Key="CLSID\{F477CB18-4654-336E-ADD0-9B55ED4F2BBC}\InprocServer32\2.14.5967.31319" Name="Class" Value="NJsonSchema.JsonSchema4" Type="string" Action="write" />
+                <RegistryValue Root="HKCR" Key="CLSID\{F477CB18-4654-336E-ADD0-9B55ED4F2BBC}\InprocServer32\2.14.5967.31319" Name="Assembly" Value="NJsonSchema, Version=2.14.5967.31319, Culture=neutral, PublicKeyToken=c2f9c3bdfae56102" Type="string" Action="write" />
+                <RegistryValue Root="HKCR" Key="CLSID\{F477CB18-4654-336E-ADD0-9B55ED4F2BBC}\InprocServer32\2.14.5967.31319" Name="RuntimeVersion" Value="v4.0.30319" Type="string" Action="write" />
+                <RegistryValue Root="HKCR" Key="CLSID\{F477CB18-4654-336E-ADD0-9B55ED4F2BBC}\InprocServer32\2.14.5967.31319" Name="CodeBase" Value="file:///[#filE7D2BAF36BE70670FE414AAABB6765E1]" Type="string" Action="write" />
+                <RegistryValue Root="HKCR" Key="CLSID\{F477CB18-4654-336E-ADD0-9B55ED4F2BBC}\InprocServer32" Name="Class" Value="NJsonSchema.JsonSchema4" Type="string" Action="write" />
+                <RegistryValue Root="HKCR" Key="CLSID\{F477CB18-4654-336E-ADD0-9B55ED4F2BBC}\InprocServer32" Name="Assembly" Value="NJsonSchema, Version=2.14.5967.31319, Culture=neutral, PublicKeyToken=c2f9c3bdfae56102" Type="string" Action="write" />
+                <RegistryValue Root="HKCR" Key="CLSID\{F477CB18-4654-336E-ADD0-9B55ED4F2BBC}\InprocServer32" Name="RuntimeVersion" Value="v4.0.30319" Type="string" Action="write" />
+                <RegistryValue Root="HKCR" Key="CLSID\{F477CB18-4654-336E-ADD0-9B55ED4F2BBC}\InprocServer32" Name="CodeBase" Value="file:///[#filE7D2BAF36BE70670FE414AAABB6765E1]" Type="string" Action="write" />
+                <RegistryValue Root="HKCR" Key="Record\{08717534-BC90-3946-AEDF-580FA6D8F88F}\2.14.5967.31319" Name="Class" Value="NJsonSchema.Validation.ValidationErrorKind" Type="string" Action="write" />
+                <RegistryValue Root="HKCR" Key="Record\{08717534-BC90-3946-AEDF-580FA6D8F88F}\2.14.5967.31319" Name="Assembly" Value="NJsonSchema, Version=2.14.5967.31319, Culture=neutral, PublicKeyToken=c2f9c3bdfae56102" Type="string" Action="write" />
+                <RegistryValue Root="HKCR" Key="Record\{08717534-BC90-3946-AEDF-580FA6D8F88F}\2.14.5967.31319" Name="RuntimeVersion" Value="v4.0.30319" Type="string" Action="write" />
+                <RegistryValue Root="HKCR" Key="Record\{08717534-BC90-3946-AEDF-580FA6D8F88F}\2.14.5967.31319" Name="CodeBase" Value="file:///[#filE7D2BAF36BE70670FE414AAABB6765E1]" Type="string" Action="write" />
+                <RegistryValue Root="HKCR" Key="Record\{587D2766-59DE-32DD-8E30-E0CE33A85860}\2.14.5967.31319" Name="Class" Value="NJsonSchema.EnumHandling" Type="string" Action="write" />
+                <RegistryValue Root="HKCR" Key="Record\{587D2766-59DE-32DD-8E30-E0CE33A85860}\2.14.5967.31319" Name="Assembly" Value="NJsonSchema, Version=2.14.5967.31319, Culture=neutral, PublicKeyToken=c2f9c3bdfae56102" Type="string" Action="write" />
+                <RegistryValue Root="HKCR" Key="Record\{587D2766-59DE-32DD-8E30-E0CE33A85860}\2.14.5967.31319" Name="RuntimeVersion" Value="v4.0.30319" Type="string" Action="write" />
+                <RegistryValue Root="HKCR" Key="Record\{587D2766-59DE-32DD-8E30-E0CE33A85860}\2.14.5967.31319" Name="CodeBase" Value="file:///[#filE7D2BAF36BE70670FE414AAABB6765E1]" Type="string" Action="write" />
+                <RegistryValue Root="HKCR" Key="Record\{5ADC74C8-7271-3C6A-925E-07505C4E50B8}\2.14.5967.31319" Name="Class" Value="NJsonSchema.JsonObjectType" Type="string" Action="write" />
+                <RegistryValue Root="HKCR" Key="Record\{5ADC74C8-7271-3C6A-925E-07505C4E50B8}\2.14.5967.31319" Name="Assembly" Value="NJsonSchema, Version=2.14.5967.31319, Culture=neutral, PublicKeyToken=c2f9c3bdfae56102" Type="string" Action="write" />
+                <RegistryValue Root="HKCR" Key="Record\{5ADC74C8-7271-3C6A-925E-07505C4E50B8}\2.14.5967.31319" Name="RuntimeVersion" Value="v4.0.30319" Type="string" Action="write" />
+                <RegistryValue Root="HKCR" Key="Record\{5ADC74C8-7271-3C6A-925E-07505C4E50B8}\2.14.5967.31319" Name="CodeBase" Value="file:///[#filE7D2BAF36BE70670FE414AAABB6765E1]" Type="string" Action="write" />
+            </Component>
+            <Component Id="cmp1C1136F93E85EEFA43E6D2D9FFB0B6F2" Directory="RootDirectory" Guid="*">
+                <File Id="filD695A73671F7C09A8F5F9B000178428E" KeyPath="yes" Source="$(var.SourcePath)\NJsonSchema.xml" />
+            </Component>
+            <Component Id="cmpD433CB41F7E59DBB651203A1637871EF" Directory="RootDirectory" Guid="*">
+                <Class Id="{0A933CCE-EFCE-3A09-B9CA-9A0F376A7FA8}" Context="InprocServer32" Description="NSwag.CodeGeneration.CodeGenerators.OperationNameGenerators.MultipleClientsFromPathSegmentsOperationNameGenerator" ThreadingModel="both" ForeignServer="mscoree.dll">
+                    <ProgId Id="NSwag.CodeGeneration.CodeGenerators.OperationNameGenerators.MultipleClientsFromPathSegmentsOperationNameGenerator" Description="NSwag.CodeGeneration.CodeGenerators.OperationNameGenerators.MultipleClientsFromPathSegmentsOperationNameGenerator" />
+                </Class>
+                <Class Id="{607ED88F-AD8E-30BF-9781-CA278699B332}" Context="InprocServer32" Description="NSwag.CodeGeneration.CodeGenerators.CodeGeneratorBaseSettings" ThreadingModel="both" ForeignServer="mscoree.dll">
+                    <ProgId Id="NSwag.CodeGeneration.CodeGenerators.CodeGeneratorBaseSettings" Description="NSwag.CodeGeneration.CodeGenerators.CodeGeneratorBaseSettings" />
+                </Class>
+                <Class Id="{63EC8D35-91AA-348D-8188-A1A01E219F99}" Context="InprocServer32" Description="NSwag.CodeGeneration.CodeGenerators.TypeScript.SwaggerToTypeScriptClientGeneratorSettings" ThreadingModel="both" ForeignServer="mscoree.dll">
+                    <ProgId Id="NSwag.CodeGeneration.CodeGenerators.TypeScript.SwaggerToTypeScriptClientGeneratorSettings" Description="NSwag.CodeGeneration.CodeGenerators.TypeScript.SwaggerToTypeScriptClientGeneratorSettings" />
+                </Class>
+                <Class Id="{6B0BB175-7479-36A3-9A83-98D13D734452}" Context="InprocServer32" Description="NSwag.CodeGeneration.CodeGenerators.OperationNameGenerators.SingleClientFromOperationIdOperationNameGenerator" ThreadingModel="both" ForeignServer="mscoree.dll">
+                    <ProgId Id="NSwag.CodeGeneration.CodeGenerators.OperationNameGenerators.SingleClientFromOperationIdOperationNameGenerator" Description="NSwag.CodeGeneration.CodeGenerators.OperationNameGenerators.SingleClientFromOperationIdOperationNameGenerator" />
+                </Class>
+                <Class Id="{97E86A6A-25B6-3120-AB17-7D59EB669D3B}" Context="InprocServer32" Description="NSwag.CodeGeneration.CodeGenerators.CSharp.SwaggerToCSharpWebApiControllerGeneratorSettings" ThreadingModel="both" ForeignServer="mscoree.dll">
+                    <ProgId Id="NSwag.CodeGeneration.CodeGenerators.CSharp.SwaggerToCSharpWebApiControllerGeneratorSettings" Description="NSwag.CodeGeneration.CodeGenerators.CSharp.SwaggerToCSharpWebApiControllerGeneratorSettings" />
+                </Class>
+                <Class Id="{ADED1E77-B8AA-3CF2-8CDC-9C277942D727}" Context="InprocServer32" Description="NSwag.CodeGeneration.CodeGenerators.CSharp.SwaggerToCSharpClientGeneratorSettings" ThreadingModel="both" ForeignServer="mscoree.dll">
+                    <ProgId Id="NSwag.CodeGeneration.CodeGenerators.CSharp.SwaggerToCSharpClientGeneratorSettings" Description="NSwag.CodeGeneration.CodeGenerators.CSharp.SwaggerToCSharpClientGeneratorSettings" />
+                </Class>
+                <Class Id="{B748F55F-BCF3-3027-BAD5-B62673C27AC0}" Context="InprocServer32" Description="NSwag.CodeGeneration.SwaggerGenerators.WebApi.WebApiAssemblyToSwaggerGeneratorSettings" ThreadingModel="both" ForeignServer="mscoree.dll">
+                    <ProgId Id="NSwag.CodeGeneration.SwaggerGenerators.WebApi.WebApiAssemblyToSwaggerGeneratorSettings" Description="NSwag.CodeGeneration.SwaggerGenerators.WebApi.WebApiAssemblyToSwaggerGeneratorSettings" />
+                </Class>
+                <Class Id="{CAFA2EAA-CE57-3A70-8D3A-A769278E71C0}" Context="InprocServer32" Description="NSwag.CodeGeneration.CodeGenerators.OperationNameGenerators.MultipleClientsFromOperationIdOperationNameGenerator" ThreadingModel="both" ForeignServer="mscoree.dll">
+                    <ProgId Id="NSwag.CodeGeneration.CodeGenerators.OperationNameGenerators.MultipleClientsFromOperationIdOperationNameGenerator" Description="NSwag.CodeGeneration.CodeGenerators.OperationNameGenerators.MultipleClientsFromOperationIdOperationNameGenerator" />
+                </Class>
+                <Class Id="{E610AB19-729B-334A-988D-5203BD651872}" Context="InprocServer32" Description="NSwag.CodeGeneration.SwaggerGenerators.AssemblyTypeToSwaggerGeneratorSettings" ThreadingModel="both" ForeignServer="mscoree.dll">
+                    <ProgId Id="NSwag.CodeGeneration.SwaggerGenerators.AssemblyTypeToSwaggerGeneratorSettings" Description="NSwag.CodeGeneration.SwaggerGenerators.AssemblyTypeToSwaggerGeneratorSettings" />
+                </Class>
+                <Class Id="{E6BDEB63-F384-3C95-B15C-35426206826B}" Context="InprocServer32" Description="NSwag.CodeGeneration.CodeGenerators.ControllerGeneratorBaseSettings" ThreadingModel="both" ForeignServer="mscoree.dll">
+                    <ProgId Id="NSwag.CodeGeneration.CodeGenerators.ControllerGeneratorBaseSettings" Description="NSwag.CodeGeneration.CodeGenerators.ControllerGeneratorBaseSettings" />
+                </Class>
+                <File Id="filDC94E2DB0A7DAD32A328930C80E6419C" KeyPath="yes" Source="$(var.SourcePath)\NSwag.CodeGeneration.dll" />
+                <ProgId Id="Record" />
+                <RegistryValue Root="HKCR" Key="CLSID\{0A933CCE-EFCE-3A09-B9CA-9A0F376A7FA8}\Implemented Categories\{62C8FE65-4EBB-45e7-B440-6E39B2CDBF29}" Value="" Type="string" Action="write" />
+                <RegistryValue Root="HKCR" Key="CLSID\{0A933CCE-EFCE-3A09-B9CA-9A0F376A7FA8}\InprocServer32\2.15.5968.18876" Name="Class" Value="NSwag.CodeGeneration.CodeGenerators.OperationNameGenerators.MultipleClientsFromPathSegmentsOperationNameGenerator" Type="string" Action="write" />
+                <RegistryValue Root="HKCR" Key="CLSID\{0A933CCE-EFCE-3A09-B9CA-9A0F376A7FA8}\InprocServer32\2.15.5968.18876" Name="Assembly" Value="NSwag.CodeGeneration, Version=2.15.5968.18876, Culture=neutral, PublicKeyToken=null" Type="string" Action="write" />
+                <RegistryValue Root="HKCR" Key="CLSID\{0A933CCE-EFCE-3A09-B9CA-9A0F376A7FA8}\InprocServer32\2.15.5968.18876" Name="RuntimeVersion" Value="v4.0.30319" Type="string" Action="write" />
+                <RegistryValue Root="HKCR" Key="CLSID\{0A933CCE-EFCE-3A09-B9CA-9A0F376A7FA8}\InprocServer32\2.15.5968.18876" Name="CodeBase" Value="file:///[#filDC94E2DB0A7DAD32A328930C80E6419C]" Type="string" Action="write" />
+                <RegistryValue Root="HKCR" Key="CLSID\{0A933CCE-EFCE-3A09-B9CA-9A0F376A7FA8}\InprocServer32" Name="Class" Value="NSwag.CodeGeneration.CodeGenerators.OperationNameGenerators.MultipleClientsFromPathSegmentsOperationNameGenerator" Type="string" Action="write" />
+                <RegistryValue Root="HKCR" Key="CLSID\{0A933CCE-EFCE-3A09-B9CA-9A0F376A7FA8}\InprocServer32" Name="Assembly" Value="NSwag.CodeGeneration, Version=2.15.5968.18876, Culture=neutral, PublicKeyToken=null" Type="string" Action="write" />
+                <RegistryValue Root="HKCR" Key="CLSID\{0A933CCE-EFCE-3A09-B9CA-9A0F376A7FA8}\InprocServer32" Name="RuntimeVersion" Value="v4.0.30319" Type="string" Action="write" />
+                <RegistryValue Root="HKCR" Key="CLSID\{0A933CCE-EFCE-3A09-B9CA-9A0F376A7FA8}\InprocServer32" Name="CodeBase" Value="file:///[#filDC94E2DB0A7DAD32A328930C80E6419C]" Type="string" Action="write" />
+                <RegistryValue Root="HKCR" Key="CLSID\{607ED88F-AD8E-30BF-9781-CA278699B332}\Implemented Categories\{62C8FE65-4EBB-45e7-B440-6E39B2CDBF29}" Value="" Type="string" Action="write" />
+                <RegistryValue Root="HKCR" Key="CLSID\{607ED88F-AD8E-30BF-9781-CA278699B332}\InprocServer32\2.15.5968.18876" Name="Class" Value="NSwag.CodeGeneration.CodeGenerators.CodeGeneratorBaseSettings" Type="string" Action="write" />
+                <RegistryValue Root="HKCR" Key="CLSID\{607ED88F-AD8E-30BF-9781-CA278699B332}\InprocServer32\2.15.5968.18876" Name="Assembly" Value="NSwag.CodeGeneration, Version=2.15.5968.18876, Culture=neutral, PublicKeyToken=null" Type="string" Action="write" />
+                <RegistryValue Root="HKCR" Key="CLSID\{607ED88F-AD8E-30BF-9781-CA278699B332}\InprocServer32\2.15.5968.18876" Name="RuntimeVersion" Value="v4.0.30319" Type="string" Action="write" />
+                <RegistryValue Root="HKCR" Key="CLSID\{607ED88F-AD8E-30BF-9781-CA278699B332}\InprocServer32\2.15.5968.18876" Name="CodeBase" Value="file:///[#filDC94E2DB0A7DAD32A328930C80E6419C]" Type="string" Action="write" />
+                <RegistryValue Root="HKCR" Key="CLSID\{607ED88F-AD8E-30BF-9781-CA278699B332}\InprocServer32" Name="Class" Value="NSwag.CodeGeneration.CodeGenerators.CodeGeneratorBaseSettings" Type="string" Action="write" />
+                <RegistryValue Root="HKCR" Key="CLSID\{607ED88F-AD8E-30BF-9781-CA278699B332}\InprocServer32" Name="Assembly" Value="NSwag.CodeGeneration, Version=2.15.5968.18876, Culture=neutral, PublicKeyToken=null" Type="string" Action="write" />
+                <RegistryValue Root="HKCR" Key="CLSID\{607ED88F-AD8E-30BF-9781-CA278699B332}\InprocServer32" Name="RuntimeVersion" Value="v4.0.30319" Type="string" Action="write" />
+                <RegistryValue Root="HKCR" Key="CLSID\{607ED88F-AD8E-30BF-9781-CA278699B332}\InprocServer32" Name="CodeBase" Value="file:///[#filDC94E2DB0A7DAD32A328930C80E6419C]" Type="string" Action="write" />
+                <RegistryValue Root="HKCR" Key="CLSID\{63EC8D35-91AA-348D-8188-A1A01E219F99}\Implemented Categories\{62C8FE65-4EBB-45e7-B440-6E39B2CDBF29}" Value="" Type="string" Action="write" />
+                <RegistryValue Root="HKCR" Key="CLSID\{63EC8D35-91AA-348D-8188-A1A01E219F99}\InprocServer32\2.15.5968.18876" Name="Class" Value="NSwag.CodeGeneration.CodeGenerators.TypeScript.SwaggerToTypeScriptClientGeneratorSettings" Type="string" Action="write" />
+                <RegistryValue Root="HKCR" Key="CLSID\{63EC8D35-91AA-348D-8188-A1A01E219F99}\InprocServer32\2.15.5968.18876" Name="Assembly" Value="NSwag.CodeGeneration, Version=2.15.5968.18876, Culture=neutral, PublicKeyToken=null" Type="string" Action="write" />
+                <RegistryValue Root="HKCR" Key="CLSID\{63EC8D35-91AA-348D-8188-A1A01E219F99}\InprocServer32\2.15.5968.18876" Name="RuntimeVersion" Value="v4.0.30319" Type="string" Action="write" />
+                <RegistryValue Root="HKCR" Key="CLSID\{63EC8D35-91AA-348D-8188-A1A01E219F99}\InprocServer32\2.15.5968.18876" Name="CodeBase" Value="file:///[#filDC94E2DB0A7DAD32A328930C80E6419C]" Type="string" Action="write" />
+                <RegistryValue Root="HKCR" Key="CLSID\{63EC8D35-91AA-348D-8188-A1A01E219F99}\InprocServer32" Name="Class" Value="NSwag.CodeGeneration.CodeGenerators.TypeScript.SwaggerToTypeScriptClientGeneratorSettings" Type="string" Action="write" />
+                <RegistryValue Root="HKCR" Key="CLSID\{63EC8D35-91AA-348D-8188-A1A01E219F99}\InprocServer32" Name="Assembly" Value="NSwag.CodeGeneration, Version=2.15.5968.18876, Culture=neutral, PublicKeyToken=null" Type="string" Action="write" />
+                <RegistryValue Root="HKCR" Key="CLSID\{63EC8D35-91AA-348D-8188-A1A01E219F99}\InprocServer32" Name="RuntimeVersion" Value="v4.0.30319" Type="string" Action="write" />
+                <RegistryValue Root="HKCR" Key="CLSID\{63EC8D35-91AA-348D-8188-A1A01E219F99}\InprocServer32" Name="CodeBase" Value="file:///[#filDC94E2DB0A7DAD32A328930C80E6419C]" Type="string" Action="write" />
+                <RegistryValue Root="HKCR" Key="CLSID\{6B0BB175-7479-36A3-9A83-98D13D734452}\Implemented Categories\{62C8FE65-4EBB-45e7-B440-6E39B2CDBF29}" Value="" Type="string" Action="write" />
+                <RegistryValue Root="HKCR" Key="CLSID\{6B0BB175-7479-36A3-9A83-98D13D734452}\InprocServer32\2.15.5968.18876" Name="Class" Value="NSwag.CodeGeneration.CodeGenerators.OperationNameGenerators.SingleClientFromOperationIdOperationNameGenerator" Type="string" Action="write" />
+                <RegistryValue Root="HKCR" Key="CLSID\{6B0BB175-7479-36A3-9A83-98D13D734452}\InprocServer32\2.15.5968.18876" Name="Assembly" Value="NSwag.CodeGeneration, Version=2.15.5968.18876, Culture=neutral, PublicKeyToken=null" Type="string" Action="write" />
+                <RegistryValue Root="HKCR" Key="CLSID\{6B0BB175-7479-36A3-9A83-98D13D734452}\InprocServer32\2.15.5968.18876" Name="RuntimeVersion" Value="v4.0.30319" Type="string" Action="write" />
+                <RegistryValue Root="HKCR" Key="CLSID\{6B0BB175-7479-36A3-9A83-98D13D734452}\InprocServer32\2.15.5968.18876" Name="CodeBase" Value="file:///[#filDC94E2DB0A7DAD32A328930C80E6419C]" Type="string" Action="write" />
+                <RegistryValue Root="HKCR" Key="CLSID\{6B0BB175-7479-36A3-9A83-98D13D734452}\InprocServer32" Name="Class" Value="NSwag.CodeGeneration.CodeGenerators.OperationNameGenerators.SingleClientFromOperationIdOperationNameGenerator" Type="string" Action="write" />
+                <RegistryValue Root="HKCR" Key="CLSID\{6B0BB175-7479-36A3-9A83-98D13D734452}\InprocServer32" Name="Assembly" Value="NSwag.CodeGeneration, Version=2.15.5968.18876, Culture=neutral, PublicKeyToken=null" Type="string" Action="write" />
+                <RegistryValue Root="HKCR" Key="CLSID\{6B0BB175-7479-36A3-9A83-98D13D734452}\InprocServer32" Name="RuntimeVersion" Value="v4.0.30319" Type="string" Action="write" />
+                <RegistryValue Root="HKCR" Key="CLSID\{6B0BB175-7479-36A3-9A83-98D13D734452}\InprocServer32" Name="CodeBase" Value="file:///[#filDC94E2DB0A7DAD32A328930C80E6419C]" Type="string" Action="write" />
+                <RegistryValue Root="HKCR" Key="CLSID\{97E86A6A-25B6-3120-AB17-7D59EB669D3B}\Implemented Categories\{62C8FE65-4EBB-45e7-B440-6E39B2CDBF29}" Value="" Type="string" Action="write" />
+                <RegistryValue Root="HKCR" Key="CLSID\{97E86A6A-25B6-3120-AB17-7D59EB669D3B}\InprocServer32\2.15.5968.18876" Name="Class" Value="NSwag.CodeGeneration.CodeGenerators.CSharp.SwaggerToCSharpWebApiControllerGeneratorSettings" Type="string" Action="write" />
+                <RegistryValue Root="HKCR" Key="CLSID\{97E86A6A-25B6-3120-AB17-7D59EB669D3B}\InprocServer32\2.15.5968.18876" Name="Assembly" Value="NSwag.CodeGeneration, Version=2.15.5968.18876, Culture=neutral, PublicKeyToken=null" Type="string" Action="write" />
+                <RegistryValue Root="HKCR" Key="CLSID\{97E86A6A-25B6-3120-AB17-7D59EB669D3B}\InprocServer32\2.15.5968.18876" Name="RuntimeVersion" Value="v4.0.30319" Type="string" Action="write" />
+                <RegistryValue Root="HKCR" Key="CLSID\{97E86A6A-25B6-3120-AB17-7D59EB669D3B}\InprocServer32\2.15.5968.18876" Name="CodeBase" Value="file:///[#filDC94E2DB0A7DAD32A328930C80E6419C]" Type="string" Action="write" />
+                <RegistryValue Root="HKCR" Key="CLSID\{97E86A6A-25B6-3120-AB17-7D59EB669D3B}\InprocServer32" Name="Class" Value="NSwag.CodeGeneration.CodeGenerators.CSharp.SwaggerToCSharpWebApiControllerGeneratorSettings" Type="string" Action="write" />
+                <RegistryValue Root="HKCR" Key="CLSID\{97E86A6A-25B6-3120-AB17-7D59EB669D3B}\InprocServer32" Name="Assembly" Value="NSwag.CodeGeneration, Version=2.15.5968.18876, Culture=neutral, PublicKeyToken=null" Type="string" Action="write" />
+                <RegistryValue Root="HKCR" Key="CLSID\{97E86A6A-25B6-3120-AB17-7D59EB669D3B}\InprocServer32" Name="RuntimeVersion" Value="v4.0.30319" Type="string" Action="write" />
+                <RegistryValue Root="HKCR" Key="CLSID\{97E86A6A-25B6-3120-AB17-7D59EB669D3B}\InprocServer32" Name="CodeBase" Value="file:///[#filDC94E2DB0A7DAD32A328930C80E6419C]" Type="string" Action="write" />
+                <RegistryValue Root="HKCR" Key="CLSID\{ADED1E77-B8AA-3CF2-8CDC-9C277942D727}\Implemented Categories\{62C8FE65-4EBB-45e7-B440-6E39B2CDBF29}" Value="" Type="string" Action="write" />
+                <RegistryValue Root="HKCR" Key="CLSID\{ADED1E77-B8AA-3CF2-8CDC-9C277942D727}\InprocServer32\2.15.5968.18876" Name="Class" Value="NSwag.CodeGeneration.CodeGenerators.CSharp.SwaggerToCSharpClientGeneratorSettings" Type="string" Action="write" />
+                <RegistryValue Root="HKCR" Key="CLSID\{ADED1E77-B8AA-3CF2-8CDC-9C277942D727}\InprocServer32\2.15.5968.18876" Name="Assembly" Value="NSwag.CodeGeneration, Version=2.15.5968.18876, Culture=neutral, PublicKeyToken=null" Type="string" Action="write" />
+                <RegistryValue Root="HKCR" Key="CLSID\{ADED1E77-B8AA-3CF2-8CDC-9C277942D727}\InprocServer32\2.15.5968.18876" Name="RuntimeVersion" Value="v4.0.30319" Type="string" Action="write" />
+                <RegistryValue Root="HKCR" Key="CLSID\{ADED1E77-B8AA-3CF2-8CDC-9C277942D727}\InprocServer32\2.15.5968.18876" Name="CodeBase" Value="file:///[#filDC94E2DB0A7DAD32A328930C80E6419C]" Type="string" Action="write" />
+                <RegistryValue Root="HKCR" Key="CLSID\{ADED1E77-B8AA-3CF2-8CDC-9C277942D727}\InprocServer32" Name="Class" Value="NSwag.CodeGeneration.CodeGenerators.CSharp.SwaggerToCSharpClientGeneratorSettings" Type="string" Action="write" />
+                <RegistryValue Root="HKCR" Key="CLSID\{ADED1E77-B8AA-3CF2-8CDC-9C277942D727}\InprocServer32" Name="Assembly" Value="NSwag.CodeGeneration, Version=2.15.5968.18876, Culture=neutral, PublicKeyToken=null" Type="string" Action="write" />
+                <RegistryValue Root="HKCR" Key="CLSID\{ADED1E77-B8AA-3CF2-8CDC-9C277942D727}\InprocServer32" Name="RuntimeVersion" Value="v4.0.30319" Type="string" Action="write" />
+                <RegistryValue Root="HKCR" Key="CLSID\{ADED1E77-B8AA-3CF2-8CDC-9C277942D727}\InprocServer32" Name="CodeBase" Value="file:///[#filDC94E2DB0A7DAD32A328930C80E6419C]" Type="string" Action="write" />
+                <RegistryValue Root="HKCR" Key="CLSID\{B748F55F-BCF3-3027-BAD5-B62673C27AC0}\Implemented Categories\{62C8FE65-4EBB-45e7-B440-6E39B2CDBF29}" Value="" Type="string" Action="write" />
+                <RegistryValue Root="HKCR" Key="CLSID\{B748F55F-BCF3-3027-BAD5-B62673C27AC0}\InprocServer32\2.15.5968.18876" Name="Class" Value="NSwag.CodeGeneration.SwaggerGenerators.WebApi.WebApiAssemblyToSwaggerGeneratorSettings" Type="string" Action="write" />
+                <RegistryValue Root="HKCR" Key="CLSID\{B748F55F-BCF3-3027-BAD5-B62673C27AC0}\InprocServer32\2.15.5968.18876" Name="Assembly" Value="NSwag.CodeGeneration, Version=2.15.5968.18876, Culture=neutral, PublicKeyToken=null" Type="string" Action="write" />
+                <RegistryValue Root="HKCR" Key="CLSID\{B748F55F-BCF3-3027-BAD5-B62673C27AC0}\InprocServer32\2.15.5968.18876" Name="RuntimeVersion" Value="v4.0.30319" Type="string" Action="write" />
+                <RegistryValue Root="HKCR" Key="CLSID\{B748F55F-BCF3-3027-BAD5-B62673C27AC0}\InprocServer32\2.15.5968.18876" Name="CodeBase" Value="file:///[#filDC94E2DB0A7DAD32A328930C80E6419C]" Type="string" Action="write" />
+                <RegistryValue Root="HKCR" Key="CLSID\{B748F55F-BCF3-3027-BAD5-B62673C27AC0}\InprocServer32" Name="Class" Value="NSwag.CodeGeneration.SwaggerGenerators.WebApi.WebApiAssemblyToSwaggerGeneratorSettings" Type="string" Action="write" />
+                <RegistryValue Root="HKCR" Key="CLSID\{B748F55F-BCF3-3027-BAD5-B62673C27AC0}\InprocServer32" Name="Assembly" Value="NSwag.CodeGeneration, Version=2.15.5968.18876, Culture=neutral, PublicKeyToken=null" Type="string" Action="write" />
+                <RegistryValue Root="HKCR" Key="CLSID\{B748F55F-BCF3-3027-BAD5-B62673C27AC0}\InprocServer32" Name="RuntimeVersion" Value="v4.0.30319" Type="string" Action="write" />
+                <RegistryValue Root="HKCR" Key="CLSID\{B748F55F-BCF3-3027-BAD5-B62673C27AC0}\InprocServer32" Name="CodeBase" Value="file:///[#filDC94E2DB0A7DAD32A328930C80E6419C]" Type="string" Action="write" />
+                <RegistryValue Root="HKCR" Key="CLSID\{CAFA2EAA-CE57-3A70-8D3A-A769278E71C0}\Implemented Categories\{62C8FE65-4EBB-45e7-B440-6E39B2CDBF29}" Value="" Type="string" Action="write" />
+                <RegistryValue Root="HKCR" Key="CLSID\{CAFA2EAA-CE57-3A70-8D3A-A769278E71C0}\InprocServer32\2.15.5968.18876" Name="Class" Value="NSwag.CodeGeneration.CodeGenerators.OperationNameGenerators.MultipleClientsFromOperationIdOperationNameGenerator" Type="string" Action="write" />
+                <RegistryValue Root="HKCR" Key="CLSID\{CAFA2EAA-CE57-3A70-8D3A-A769278E71C0}\InprocServer32\2.15.5968.18876" Name="Assembly" Value="NSwag.CodeGeneration, Version=2.15.5968.18876, Culture=neutral, PublicKeyToken=null" Type="string" Action="write" />
+                <RegistryValue Root="HKCR" Key="CLSID\{CAFA2EAA-CE57-3A70-8D3A-A769278E71C0}\InprocServer32\2.15.5968.18876" Name="RuntimeVersion" Value="v4.0.30319" Type="string" Action="write" />
+                <RegistryValue Root="HKCR" Key="CLSID\{CAFA2EAA-CE57-3A70-8D3A-A769278E71C0}\InprocServer32\2.15.5968.18876" Name="CodeBase" Value="file:///[#filDC94E2DB0A7DAD32A328930C80E6419C]" Type="string" Action="write" />
+                <RegistryValue Root="HKCR" Key="CLSID\{CAFA2EAA-CE57-3A70-8D3A-A769278E71C0}\InprocServer32" Name="Class" Value="NSwag.CodeGeneration.CodeGenerators.OperationNameGenerators.MultipleClientsFromOperationIdOperationNameGenerator" Type="string" Action="write" />
+                <RegistryValue Root="HKCR" Key="CLSID\{CAFA2EAA-CE57-3A70-8D3A-A769278E71C0}\InprocServer32" Name="Assembly" Value="NSwag.CodeGeneration, Version=2.15.5968.18876, Culture=neutral, PublicKeyToken=null" Type="string" Action="write" />
+                <RegistryValue Root="HKCR" Key="CLSID\{CAFA2EAA-CE57-3A70-8D3A-A769278E71C0}\InprocServer32" Name="RuntimeVersion" Value="v4.0.30319" Type="string" Action="write" />
+                <RegistryValue Root="HKCR" Key="CLSID\{CAFA2EAA-CE57-3A70-8D3A-A769278E71C0}\InprocServer32" Name="CodeBase" Value="file:///[#filDC94E2DB0A7DAD32A328930C80E6419C]" Type="string" Action="write" />
+                <RegistryValue Root="HKCR" Key="CLSID\{E610AB19-729B-334A-988D-5203BD651872}\Implemented Categories\{62C8FE65-4EBB-45e7-B440-6E39B2CDBF29}" Value="" Type="string" Action="write" />
+                <RegistryValue Root="HKCR" Key="CLSID\{E610AB19-729B-334A-988D-5203BD651872}\InprocServer32\2.15.5968.18876" Name="Class" Value="NSwag.CodeGeneration.SwaggerGenerators.AssemblyTypeToSwaggerGeneratorSettings" Type="string" Action="write" />
+                <RegistryValue Root="HKCR" Key="CLSID\{E610AB19-729B-334A-988D-5203BD651872}\InprocServer32\2.15.5968.18876" Name="Assembly" Value="NSwag.CodeGeneration, Version=2.15.5968.18876, Culture=neutral, PublicKeyToken=null" Type="string" Action="write" />
+                <RegistryValue Root="HKCR" Key="CLSID\{E610AB19-729B-334A-988D-5203BD651872}\InprocServer32\2.15.5968.18876" Name="RuntimeVersion" Value="v4.0.30319" Type="string" Action="write" />
+                <RegistryValue Root="HKCR" Key="CLSID\{E610AB19-729B-334A-988D-5203BD651872}\InprocServer32\2.15.5968.18876" Name="CodeBase" Value="file:///[#filDC94E2DB0A7DAD32A328930C80E6419C]" Type="string" Action="write" />
+                <RegistryValue Root="HKCR" Key="CLSID\{E610AB19-729B-334A-988D-5203BD651872}\InprocServer32" Name="Class" Value="NSwag.CodeGeneration.SwaggerGenerators.AssemblyTypeToSwaggerGeneratorSettings" Type="string" Action="write" />
+                <RegistryValue Root="HKCR" Key="CLSID\{E610AB19-729B-334A-988D-5203BD651872}\InprocServer32" Name="Assembly" Value="NSwag.CodeGeneration, Version=2.15.5968.18876, Culture=neutral, PublicKeyToken=null" Type="string" Action="write" />
+                <RegistryValue Root="HKCR" Key="CLSID\{E610AB19-729B-334A-988D-5203BD651872}\InprocServer32" Name="RuntimeVersion" Value="v4.0.30319" Type="string" Action="write" />
+                <RegistryValue Root="HKCR" Key="CLSID\{E610AB19-729B-334A-988D-5203BD651872}\InprocServer32" Name="CodeBase" Value="file:///[#filDC94E2DB0A7DAD32A328930C80E6419C]" Type="string" Action="write" />
+                <RegistryValue Root="HKCR" Key="CLSID\{E6BDEB63-F384-3C95-B15C-35426206826B}\Implemented Categories\{62C8FE65-4EBB-45e7-B440-6E39B2CDBF29}" Value="" Type="string" Action="write" />
+                <RegistryValue Root="HKCR" Key="CLSID\{E6BDEB63-F384-3C95-B15C-35426206826B}\InprocServer32\2.15.5968.18876" Name="Class" Value="NSwag.CodeGeneration.CodeGenerators.ControllerGeneratorBaseSettings" Type="string" Action="write" />
+                <RegistryValue Root="HKCR" Key="CLSID\{E6BDEB63-F384-3C95-B15C-35426206826B}\InprocServer32\2.15.5968.18876" Name="Assembly" Value="NSwag.CodeGeneration, Version=2.15.5968.18876, Culture=neutral, PublicKeyToken=null" Type="string" Action="write" />
+                <RegistryValue Root="HKCR" Key="CLSID\{E6BDEB63-F384-3C95-B15C-35426206826B}\InprocServer32\2.15.5968.18876" Name="RuntimeVersion" Value="v4.0.30319" Type="string" Action="write" />
+                <RegistryValue Root="HKCR" Key="CLSID\{E6BDEB63-F384-3C95-B15C-35426206826B}\InprocServer32\2.15.5968.18876" Name="CodeBase" Value="file:///[#filDC94E2DB0A7DAD32A328930C80E6419C]" Type="string" Action="write" />
+                <RegistryValue Root="HKCR" Key="CLSID\{E6BDEB63-F384-3C95-B15C-35426206826B}\InprocServer32" Name="Class" Value="NSwag.CodeGeneration.CodeGenerators.ControllerGeneratorBaseSettings" Type="string" Action="write" />
+                <RegistryValue Root="HKCR" Key="CLSID\{E6BDEB63-F384-3C95-B15C-35426206826B}\InprocServer32" Name="Assembly" Value="NSwag.CodeGeneration, Version=2.15.5968.18876, Culture=neutral, PublicKeyToken=null" Type="string" Action="write" />
+                <RegistryValue Root="HKCR" Key="CLSID\{E6BDEB63-F384-3C95-B15C-35426206826B}\InprocServer32" Name="RuntimeVersion" Value="v4.0.30319" Type="string" Action="write" />
+                <RegistryValue Root="HKCR" Key="CLSID\{E6BDEB63-F384-3C95-B15C-35426206826B}\InprocServer32" Name="CodeBase" Value="file:///[#filDC94E2DB0A7DAD32A328930C80E6419C]" Type="string" Action="write" />
+                <RegistryValue Root="HKCR" Key="Record\{3B4C0606-DD3E-3013-9358-3E8248E85352}\2.15.5968.18876" Name="Class" Value="NSwag.CodeGeneration.CodeGenerators.TypeScript.PromiseType" Type="string" Action="write" />
+                <RegistryValue Root="HKCR" Key="Record\{3B4C0606-DD3E-3013-9358-3E8248E85352}\2.15.5968.18876" Name="Assembly" Value="NSwag.CodeGeneration, Version=2.15.5968.18876, Culture=neutral, PublicKeyToken=null" Type="string" Action="write" />
+                <RegistryValue Root="HKCR" Key="Record\{3B4C0606-DD3E-3013-9358-3E8248E85352}\2.15.5968.18876" Name="RuntimeVersion" Value="v4.0.30319" Type="string" Action="write" />
+                <RegistryValue Root="HKCR" Key="Record\{3B4C0606-DD3E-3013-9358-3E8248E85352}\2.15.5968.18876" Name="CodeBase" Value="file:///[#filDC94E2DB0A7DAD32A328930C80E6419C]" Type="string" Action="write" />
+                <RegistryValue Root="HKCR" Key="Record\{4E2B9425-BD99-311C-B91E-E7A8F9F944A2}\2.15.5968.18876" Name="Class" Value="NSwag.CodeGeneration.CodeGenerators.OperationGenerationMode" Type="string" Action="write" />
+                <RegistryValue Root="HKCR" Key="Record\{4E2B9425-BD99-311C-B91E-E7A8F9F944A2}\2.15.5968.18876" Name="Assembly" Value="NSwag.CodeGeneration, Version=2.15.5968.18876, Culture=neutral, PublicKeyToken=null" Type="string" Action="write" />
+                <RegistryValue Root="HKCR" Key="Record\{4E2B9425-BD99-311C-B91E-E7A8F9F944A2}\2.15.5968.18876" Name="RuntimeVersion" Value="v4.0.30319" Type="string" Action="write" />
+                <RegistryValue Root="HKCR" Key="Record\{4E2B9425-BD99-311C-B91E-E7A8F9F944A2}\2.15.5968.18876" Name="CodeBase" Value="file:///[#filDC94E2DB0A7DAD32A328930C80E6419C]" Type="string" Action="write" />
+                <RegistryValue Root="HKCR" Key="Record\{5F22F744-0C2C-3DE8-9E40-8A2313A57198}\2.15.5968.18876" Name="Class" Value="NSwag.CodeGeneration.CodeGenerators.TypeScript.TypeScriptTemplate" Type="string" Action="write" />
+                <RegistryValue Root="HKCR" Key="Record\{5F22F744-0C2C-3DE8-9E40-8A2313A57198}\2.15.5968.18876" Name="Assembly" Value="NSwag.CodeGeneration, Version=2.15.5968.18876, Culture=neutral, PublicKeyToken=null" Type="string" Action="write" />
+                <RegistryValue Root="HKCR" Key="Record\{5F22F744-0C2C-3DE8-9E40-8A2313A57198}\2.15.5968.18876" Name="RuntimeVersion" Value="v4.0.30319" Type="string" Action="write" />
+                <RegistryValue Root="HKCR" Key="Record\{5F22F744-0C2C-3DE8-9E40-8A2313A57198}\2.15.5968.18876" Name="CodeBase" Value="file:///[#filDC94E2DB0A7DAD32A328930C80E6419C]" Type="string" Action="write" />
+            </Component>
+            <Component Id="cmp1949BC3177C07B75094A9C221E194BD5" Directory="RootDirectory" Guid="*">
+                <File Id="fil8177F0D8741FF80180BD236FBACDF05F" KeyPath="yes" Source="$(var.SourcePath)\NSwag.CodeGeneration.pdb" />
+            </Component>
+            <Component Id="cmp467981A375B9C9BD9836444143038D95" Directory="RootDirectory" Guid="*">
+                <File Id="filA0B38857D48FC4AADA41CEA9DCA0BED9" KeyPath="yes" Source="$(var.SourcePath)\NSwag.CodeGeneration.xml" />
+            </Component>
+            <Component Id="cmpAAFA37AAF0733BDB6A158E6D1B46BBE6" Directory="RootDirectory" Guid="*">
+                <Class Id="{0FF83251-BAB8-327C-9D05-F76E2115B419}" Context="InprocServer32" Description="NSwag.SwaggerExternalDocumentation" ThreadingModel="both" ForeignServer="mscoree.dll">
+                    <ProgId Id="NSwag.SwaggerExternalDocumentation" Description="NSwag.SwaggerExternalDocumentation" />
+                </Class>
+                <Class Id="{286B6FE8-491A-3220-8A09-A45DBD0110FF}" Context="InprocServer32" Description="NSwag.SwaggerSecurityScheme" ThreadingModel="both" ForeignServer="mscoree.dll">
+                    <ProgId Id="NSwag.SwaggerSecurityScheme" Description="NSwag.SwaggerSecurityScheme" />
+                </Class>
+                <Class Id="{2FF2E0E0-743C-34DF-AE0F-2D81FB2C5E96}" Context="InprocServer32" Description="NSwag.SwaggerOperations" ThreadingModel="both" ForeignServer="mscoree.dll">
+                    <ProgId Id="NSwag.SwaggerOperations" Description="NSwag.SwaggerOperations" />
+                </Class>
+                <Class Id="{39DA51FE-20F8-3C18-9B0A-D2A99852685F}" Context="InprocServer32" Description="NSwag.SwaggerHeaders" ThreadingModel="both" ForeignServer="mscoree.dll">
+                    <ProgId Id="NSwag.SwaggerHeaders" Description="NSwag.SwaggerHeaders" />
+                </Class>
+                <Class Id="{5010B9B5-FA01-327E-80EA-1F44CB456645}" Context="InprocServer32" Description="NSwag.SwaggerInfo" ThreadingModel="both" ForeignServer="mscoree.dll">
+                    <ProgId Id="NSwag.SwaggerInfo" Description="NSwag.SwaggerInfo" />
+                </Class>
+                <Class Id="{6659521A-D266-3D6B-AD3C-039B563F58AE}" Context="InprocServer32" Description="NSwag.SwaggerOperation" ThreadingModel="both" ForeignServer="mscoree.dll">
+                    <ProgId Id="NSwag.SwaggerOperation" Description="NSwag.SwaggerOperation" />
+                </Class>
+                <Class Id="{702AFF0F-E4B6-3D3B-B7EA-4CB6CEB8EED8}" Context="InprocServer32" Description="NSwag.SwaggerParameter" ThreadingModel="both" ForeignServer="mscoree.dll">
+                    <ProgId Id="NSwag.SwaggerParameter" Description="NSwag.SwaggerParameter" />
+                </Class>
+                <Class Id="{815E246E-9478-390A-AAEB-D62F12474D92}" Context="InprocServer32" Description="NSwag.SwaggerResponse" ThreadingModel="both" ForeignServer="mscoree.dll">
+                    <ProgId Id="NSwag.SwaggerResponse" Description="NSwag.SwaggerResponse" />
+                </Class>
+                <Class Id="{92D52E3C-3786-3114-93D5-D77A0CE757FD}" Context="InprocServer32" Description="NSwag.SwaggerLicense" ThreadingModel="both" ForeignServer="mscoree.dll">
+                    <ProgId Id="NSwag.SwaggerLicense" Description="NSwag.SwaggerLicense" />
+                </Class>
+                <Class Id="{B3E5D169-2A33-3205-AE0F-8D0F3D6B8211}" Context="InprocServer32" Description="NSwag.SwaggerOperationDescription" ThreadingModel="both" ForeignServer="mscoree.dll">
+                    <ProgId Id="NSwag.SwaggerOperationDescription" Description="NSwag.SwaggerOperationDescription" />
+                </Class>
+                <Class Id="{B4B677B0-0730-33AB-8C01-6E42E7D0D728}" Context="InprocServer32" Description="NSwag.SwaggerService" ThreadingModel="both" ForeignServer="mscoree.dll">
+                    <ProgId Id="NSwag.SwaggerService" Description="NSwag.SwaggerService" />
+                </Class>
+                <Class Id="{C1417656-9A91-3E6C-8001-C7EAA9D88068}" Context="InprocServer32" Description="NSwag.SwaggerResponses" ThreadingModel="both" ForeignServer="mscoree.dll">
+                    <ProgId Id="NSwag.SwaggerResponses" Description="NSwag.SwaggerResponses" />
+                </Class>
+                <Class Id="{CB5D13DE-DFF8-32D7-BA64-B66F4E3976C8}" Context="InprocServer32" Description="NSwag.CodeGeneration.SwaggerGenerators.WebApi.WebApiToSwaggerGeneratorSettings" ThreadingModel="both" ForeignServer="mscoree.dll">
+                    <ProgId Id="NSwag.CodeGeneration.SwaggerGenerators.WebApi.WebApiToSwaggerGeneratorSettings" Description="NSwag.CodeGeneration.SwaggerGenerators.WebApi.WebApiToSwaggerGeneratorSettings" />
+                </Class>
+                <Class Id="{DC83E031-2D08-37FE-93EE-2F037081DC67}" Context="InprocServer32" Description="NSwag.SwaggerSecurityRequirement" ThreadingModel="both" ForeignServer="mscoree.dll">
+                    <ProgId Id="NSwag.SwaggerSecurityRequirement" Description="NSwag.SwaggerSecurityRequirement" />
+                </Class>
+                <Class Id="{DF4A11CF-8044-3715-AF9F-4B155BFE1140}" Context="InprocServer32" Description="NSwag.SwaggerContact" ThreadingModel="both" ForeignServer="mscoree.dll">
+                    <ProgId Id="NSwag.SwaggerContact" Description="NSwag.SwaggerContact" />
+                </Class>
+                <Class Id="{F2BD7887-9074-30B7-94A9-0EF9B67A34BF}" Context="InprocServer32" Description="NSwag.SwaggerTag" ThreadingModel="both" ForeignServer="mscoree.dll">
+                    <ProgId Id="NSwag.SwaggerTag" Description="NSwag.SwaggerTag" />
+                </Class>
+                <File Id="fil3F4437F772041EF18E21178330FB07F9" KeyPath="yes" Source="$(var.SourcePath)\NSwag.Core.dll" />
+                <ProgId Id="Record" />
+                <RegistryValue Root="HKCR" Key="CLSID\{0FF83251-BAB8-327C-9D05-F76E2115B419}\Implemented Categories\{62C8FE65-4EBB-45e7-B440-6E39B2CDBF29}" Value="" Type="string" Action="write" />
+                <RegistryValue Root="HKCR" Key="CLSID\{0FF83251-BAB8-327C-9D05-F76E2115B419}\InprocServer32\2.15.5968.18875" Name="Class" Value="NSwag.SwaggerExternalDocumentation" Type="string" Action="write" />
+                <RegistryValue Root="HKCR" Key="CLSID\{0FF83251-BAB8-327C-9D05-F76E2115B419}\InprocServer32\2.15.5968.18875" Name="Assembly" Value="NSwag.Core, Version=2.15.5968.18875, Culture=neutral, PublicKeyToken=c2d88086e098d109" Type="string" Action="write" />
+                <RegistryValue Root="HKCR" Key="CLSID\{0FF83251-BAB8-327C-9D05-F76E2115B419}\InprocServer32\2.15.5968.18875" Name="RuntimeVersion" Value="v4.0.30319" Type="string" Action="write" />
+                <RegistryValue Root="HKCR" Key="CLSID\{0FF83251-BAB8-327C-9D05-F76E2115B419}\InprocServer32\2.15.5968.18875" Name="CodeBase" Value="file:///[#fil3F4437F772041EF18E21178330FB07F9]" Type="string" Action="write" />
+                <RegistryValue Root="HKCR" Key="CLSID\{0FF83251-BAB8-327C-9D05-F76E2115B419}\InprocServer32" Name="Class" Value="NSwag.SwaggerExternalDocumentation" Type="string" Action="write" />
+                <RegistryValue Root="HKCR" Key="CLSID\{0FF83251-BAB8-327C-9D05-F76E2115B419}\InprocServer32" Name="Assembly" Value="NSwag.Core, Version=2.15.5968.18875, Culture=neutral, PublicKeyToken=c2d88086e098d109" Type="string" Action="write" />
+                <RegistryValue Root="HKCR" Key="CLSID\{0FF83251-BAB8-327C-9D05-F76E2115B419}\InprocServer32" Name="RuntimeVersion" Value="v4.0.30319" Type="string" Action="write" />
+                <RegistryValue Root="HKCR" Key="CLSID\{0FF83251-BAB8-327C-9D05-F76E2115B419}\InprocServer32" Name="CodeBase" Value="file:///[#fil3F4437F772041EF18E21178330FB07F9]" Type="string" Action="write" />
+                <RegistryValue Root="HKCR" Key="CLSID\{286B6FE8-491A-3220-8A09-A45DBD0110FF}\Implemented Categories\{62C8FE65-4EBB-45e7-B440-6E39B2CDBF29}" Value="" Type="string" Action="write" />
+                <RegistryValue Root="HKCR" Key="CLSID\{286B6FE8-491A-3220-8A09-A45DBD0110FF}\InprocServer32\2.15.5968.18875" Name="Class" Value="NSwag.SwaggerSecurityScheme" Type="string" Action="write" />
+                <RegistryValue Root="HKCR" Key="CLSID\{286B6FE8-491A-3220-8A09-A45DBD0110FF}\InprocServer32\2.15.5968.18875" Name="Assembly" Value="NSwag.Core, Version=2.15.5968.18875, Culture=neutral, PublicKeyToken=c2d88086e098d109" Type="string" Action="write" />
+                <RegistryValue Root="HKCR" Key="CLSID\{286B6FE8-491A-3220-8A09-A45DBD0110FF}\InprocServer32\2.15.5968.18875" Name="RuntimeVersion" Value="v4.0.30319" Type="string" Action="write" />
+                <RegistryValue Root="HKCR" Key="CLSID\{286B6FE8-491A-3220-8A09-A45DBD0110FF}\InprocServer32\2.15.5968.18875" Name="CodeBase" Value="file:///[#fil3F4437F772041EF18E21178330FB07F9]" Type="string" Action="write" />
+                <RegistryValue Root="HKCR" Key="CLSID\{286B6FE8-491A-3220-8A09-A45DBD0110FF}\InprocServer32" Name="Class" Value="NSwag.SwaggerSecurityScheme" Type="string" Action="write" />
+                <RegistryValue Root="HKCR" Key="CLSID\{286B6FE8-491A-3220-8A09-A45DBD0110FF}\InprocServer32" Name="Assembly" Value="NSwag.Core, Version=2.15.5968.18875, Culture=neutral, PublicKeyToken=c2d88086e098d109" Type="string" Action="write" />
+                <RegistryValue Root="HKCR" Key="CLSID\{286B6FE8-491A-3220-8A09-A45DBD0110FF}\InprocServer32" Name="RuntimeVersion" Value="v4.0.30319" Type="string" Action="write" />
+                <RegistryValue Root="HKCR" Key="CLSID\{286B6FE8-491A-3220-8A09-A45DBD0110FF}\InprocServer32" Name="CodeBase" Value="file:///[#fil3F4437F772041EF18E21178330FB07F9]" Type="string" Action="write" />
+                <RegistryValue Root="HKCR" Key="CLSID\{2FF2E0E0-743C-34DF-AE0F-2D81FB2C5E96}\Implemented Categories\{62C8FE65-4EBB-45e7-B440-6E39B2CDBF29}" Value="" Type="string" Action="write" />
+                <RegistryValue Root="HKCR" Key="CLSID\{2FF2E0E0-743C-34DF-AE0F-2D81FB2C5E96}\InprocServer32\2.15.5968.18875" Name="Class" Value="NSwag.SwaggerOperations" Type="string" Action="write" />
+                <RegistryValue Root="HKCR" Key="CLSID\{2FF2E0E0-743C-34DF-AE0F-2D81FB2C5E96}\InprocServer32\2.15.5968.18875" Name="Assembly" Value="NSwag.Core, Version=2.15.5968.18875, Culture=neutral, PublicKeyToken=c2d88086e098d109" Type="string" Action="write" />
+                <RegistryValue Root="HKCR" Key="CLSID\{2FF2E0E0-743C-34DF-AE0F-2D81FB2C5E96}\InprocServer32\2.15.5968.18875" Name="RuntimeVersion" Value="v4.0.30319" Type="string" Action="write" />
+                <RegistryValue Root="HKCR" Key="CLSID\{2FF2E0E0-743C-34DF-AE0F-2D81FB2C5E96}\InprocServer32\2.15.5968.18875" Name="CodeBase" Value="file:///[#fil3F4437F772041EF18E21178330FB07F9]" Type="string" Action="write" />
+                <RegistryValue Root="HKCR" Key="CLSID\{2FF2E0E0-743C-34DF-AE0F-2D81FB2C5E96}\InprocServer32" Name="Class" Value="NSwag.SwaggerOperations" Type="string" Action="write" />
+                <RegistryValue Root="HKCR" Key="CLSID\{2FF2E0E0-743C-34DF-AE0F-2D81FB2C5E96}\InprocServer32" Name="Assembly" Value="NSwag.Core, Version=2.15.5968.18875, Culture=neutral, PublicKeyToken=c2d88086e098d109" Type="string" Action="write" />
+                <RegistryValue Root="HKCR" Key="CLSID\{2FF2E0E0-743C-34DF-AE0F-2D81FB2C5E96}\InprocServer32" Name="RuntimeVersion" Value="v4.0.30319" Type="string" Action="write" />
+                <RegistryValue Root="HKCR" Key="CLSID\{2FF2E0E0-743C-34DF-AE0F-2D81FB2C5E96}\InprocServer32" Name="CodeBase" Value="file:///[#fil3F4437F772041EF18E21178330FB07F9]" Type="string" Action="write" />
+                <RegistryValue Root="HKCR" Key="CLSID\{39DA51FE-20F8-3C18-9B0A-D2A99852685F}\Implemented Categories\{62C8FE65-4EBB-45e7-B440-6E39B2CDBF29}" Value="" Type="string" Action="write" />
+                <RegistryValue Root="HKCR" Key="CLSID\{39DA51FE-20F8-3C18-9B0A-D2A99852685F}\InprocServer32\2.15.5968.18875" Name="Class" Value="NSwag.SwaggerHeaders" Type="string" Action="write" />
+                <RegistryValue Root="HKCR" Key="CLSID\{39DA51FE-20F8-3C18-9B0A-D2A99852685F}\InprocServer32\2.15.5968.18875" Name="Assembly" Value="NSwag.Core, Version=2.15.5968.18875, Culture=neutral, PublicKeyToken=c2d88086e098d109" Type="string" Action="write" />
+                <RegistryValue Root="HKCR" Key="CLSID\{39DA51FE-20F8-3C18-9B0A-D2A99852685F}\InprocServer32\2.15.5968.18875" Name="RuntimeVersion" Value="v4.0.30319" Type="string" Action="write" />
+                <RegistryValue Root="HKCR" Key="CLSID\{39DA51FE-20F8-3C18-9B0A-D2A99852685F}\InprocServer32\2.15.5968.18875" Name="CodeBase" Value="file:///[#fil3F4437F772041EF18E21178330FB07F9]" Type="string" Action="write" />
+                <RegistryValue Root="HKCR" Key="CLSID\{39DA51FE-20F8-3C18-9B0A-D2A99852685F}\InprocServer32" Name="Class" Value="NSwag.SwaggerHeaders" Type="string" Action="write" />
+                <RegistryValue Root="HKCR" Key="CLSID\{39DA51FE-20F8-3C18-9B0A-D2A99852685F}\InprocServer32" Name="Assembly" Value="NSwag.Core, Version=2.15.5968.18875, Culture=neutral, PublicKeyToken=c2d88086e098d109" Type="string" Action="write" />
+                <RegistryValue Root="HKCR" Key="CLSID\{39DA51FE-20F8-3C18-9B0A-D2A99852685F}\InprocServer32" Name="RuntimeVersion" Value="v4.0.30319" Type="string" Action="write" />
+                <RegistryValue Root="HKCR" Key="CLSID\{39DA51FE-20F8-3C18-9B0A-D2A99852685F}\InprocServer32" Name="CodeBase" Value="file:///[#fil3F4437F772041EF18E21178330FB07F9]" Type="string" Action="write" />
+                <RegistryValue Root="HKCR" Key="CLSID\{5010B9B5-FA01-327E-80EA-1F44CB456645}\Implemented Categories\{62C8FE65-4EBB-45e7-B440-6E39B2CDBF29}" Value="" Type="string" Action="write" />
+                <RegistryValue Root="HKCR" Key="CLSID\{5010B9B5-FA01-327E-80EA-1F44CB456645}\InprocServer32\2.15.5968.18875" Name="Class" Value="NSwag.SwaggerInfo" Type="string" Action="write" />
+                <RegistryValue Root="HKCR" Key="CLSID\{5010B9B5-FA01-327E-80EA-1F44CB456645}\InprocServer32\2.15.5968.18875" Name="Assembly" Value="NSwag.Core, Version=2.15.5968.18875, Culture=neutral, PublicKeyToken=c2d88086e098d109" Type="string" Action="write" />
+                <RegistryValue Root="HKCR" Key="CLSID\{5010B9B5-FA01-327E-80EA-1F44CB456645}\InprocServer32\2.15.5968.18875" Name="RuntimeVersion" Value="v4.0.30319" Type="string" Action="write" />
+                <RegistryValue Root="HKCR" Key="CLSID\{5010B9B5-FA01-327E-80EA-1F44CB456645}\InprocServer32\2.15.5968.18875" Name="CodeBase" Value="file:///[#fil3F4437F772041EF18E21178330FB07F9]" Type="string" Action="write" />
+                <RegistryValue Root="HKCR" Key="CLSID\{5010B9B5-FA01-327E-80EA-1F44CB456645}\InprocServer32" Name="Class" Value="NSwag.SwaggerInfo" Type="string" Action="write" />
+                <RegistryValue Root="HKCR" Key="CLSID\{5010B9B5-FA01-327E-80EA-1F44CB456645}\InprocServer32" Name="Assembly" Value="NSwag.Core, Version=2.15.5968.18875, Culture=neutral, PublicKeyToken=c2d88086e098d109" Type="string" Action="write" />
+                <RegistryValue Root="HKCR" Key="CLSID\{5010B9B5-FA01-327E-80EA-1F44CB456645}\InprocServer32" Name="RuntimeVersion" Value="v4.0.30319" Type="string" Action="write" />
+                <RegistryValue Root="HKCR" Key="CLSID\{5010B9B5-FA01-327E-80EA-1F44CB456645}\InprocServer32" Name="CodeBase" Value="file:///[#fil3F4437F772041EF18E21178330FB07F9]" Type="string" Action="write" />
+                <RegistryValue Root="HKCR" Key="CLSID\{6659521A-D266-3D6B-AD3C-039B563F58AE}\Implemented Categories\{62C8FE65-4EBB-45e7-B440-6E39B2CDBF29}" Value="" Type="string" Action="write" />
+                <RegistryValue Root="HKCR" Key="CLSID\{6659521A-D266-3D6B-AD3C-039B563F58AE}\InprocServer32\2.15.5968.18875" Name="Class" Value="NSwag.SwaggerOperation" Type="string" Action="write" />
+                <RegistryValue Root="HKCR" Key="CLSID\{6659521A-D266-3D6B-AD3C-039B563F58AE}\InprocServer32\2.15.5968.18875" Name="Assembly" Value="NSwag.Core, Version=2.15.5968.18875, Culture=neutral, PublicKeyToken=c2d88086e098d109" Type="string" Action="write" />
+                <RegistryValue Root="HKCR" Key="CLSID\{6659521A-D266-3D6B-AD3C-039B563F58AE}\InprocServer32\2.15.5968.18875" Name="RuntimeVersion" Value="v4.0.30319" Type="string" Action="write" />
+                <RegistryValue Root="HKCR" Key="CLSID\{6659521A-D266-3D6B-AD3C-039B563F58AE}\InprocServer32\2.15.5968.18875" Name="CodeBase" Value="file:///[#fil3F4437F772041EF18E21178330FB07F9]" Type="string" Action="write" />
+                <RegistryValue Root="HKCR" Key="CLSID\{6659521A-D266-3D6B-AD3C-039B563F58AE}\InprocServer32" Name="Class" Value="NSwag.SwaggerOperation" Type="string" Action="write" />
+                <RegistryValue Root="HKCR" Key="CLSID\{6659521A-D266-3D6B-AD3C-039B563F58AE}\InprocServer32" Name="Assembly" Value="NSwag.Core, Version=2.15.5968.18875, Culture=neutral, PublicKeyToken=c2d88086e098d109" Type="string" Action="write" />
+                <RegistryValue Root="HKCR" Key="CLSID\{6659521A-D266-3D6B-AD3C-039B563F58AE}\InprocServer32" Name="RuntimeVersion" Value="v4.0.30319" Type="string" Action="write" />
+                <RegistryValue Root="HKCR" Key="CLSID\{6659521A-D266-3D6B-AD3C-039B563F58AE}\InprocServer32" Name="CodeBase" Value="file:///[#fil3F4437F772041EF18E21178330FB07F9]" Type="string" Action="write" />
+                <RegistryValue Root="HKCR" Key="CLSID\{702AFF0F-E4B6-3D3B-B7EA-4CB6CEB8EED8}\Implemented Categories\{62C8FE65-4EBB-45e7-B440-6E39B2CDBF29}" Value="" Type="string" Action="write" />
+                <RegistryValue Root="HKCR" Key="CLSID\{702AFF0F-E4B6-3D3B-B7EA-4CB6CEB8EED8}\InprocServer32\2.15.5968.18875" Name="Class" Value="NSwag.SwaggerParameter" Type="string" Action="write" />
+                <RegistryValue Root="HKCR" Key="CLSID\{702AFF0F-E4B6-3D3B-B7EA-4CB6CEB8EED8}\InprocServer32\2.15.5968.18875" Name="Assembly" Value="NSwag.Core, Version=2.15.5968.18875, Culture=neutral, PublicKeyToken=c2d88086e098d109" Type="string" Action="write" />
+                <RegistryValue Root="HKCR" Key="CLSID\{702AFF0F-E4B6-3D3B-B7EA-4CB6CEB8EED8}\InprocServer32\2.15.5968.18875" Name="RuntimeVersion" Value="v4.0.30319" Type="string" Action="write" />
+                <RegistryValue Root="HKCR" Key="CLSID\{702AFF0F-E4B6-3D3B-B7EA-4CB6CEB8EED8}\InprocServer32\2.15.5968.18875" Name="CodeBase" Value="file:///[#fil3F4437F772041EF18E21178330FB07F9]" Type="string" Action="write" />
+                <RegistryValue Root="HKCR" Key="CLSID\{702AFF0F-E4B6-3D3B-B7EA-4CB6CEB8EED8}\InprocServer32" Name="Class" Value="NSwag.SwaggerParameter" Type="string" Action="write" />
+                <RegistryValue Root="HKCR" Key="CLSID\{702AFF0F-E4B6-3D3B-B7EA-4CB6CEB8EED8}\InprocServer32" Name="Assembly" Value="NSwag.Core, Version=2.15.5968.18875, Culture=neutral, PublicKeyToken=c2d88086e098d109" Type="string" Action="write" />
+                <RegistryValue Root="HKCR" Key="CLSID\{702AFF0F-E4B6-3D3B-B7EA-4CB6CEB8EED8}\InprocServer32" Name="RuntimeVersion" Value="v4.0.30319" Type="string" Action="write" />
+                <RegistryValue Root="HKCR" Key="CLSID\{702AFF0F-E4B6-3D3B-B7EA-4CB6CEB8EED8}\InprocServer32" Name="CodeBase" Value="file:///[#fil3F4437F772041EF18E21178330FB07F9]" Type="string" Action="write" />
+                <RegistryValue Root="HKCR" Key="CLSID\{815E246E-9478-390A-AAEB-D62F12474D92}\Implemented Categories\{62C8FE65-4EBB-45e7-B440-6E39B2CDBF29}" Value="" Type="string" Action="write" />
+                <RegistryValue Root="HKCR" Key="CLSID\{815E246E-9478-390A-AAEB-D62F12474D92}\InprocServer32\2.15.5968.18875" Name="Class" Value="NSwag.SwaggerResponse" Type="string" Action="write" />
+                <RegistryValue Root="HKCR" Key="CLSID\{815E246E-9478-390A-AAEB-D62F12474D92}\InprocServer32\2.15.5968.18875" Name="Assembly" Value="NSwag.Core, Version=2.15.5968.18875, Culture=neutral, PublicKeyToken=c2d88086e098d109" Type="string" Action="write" />
+                <RegistryValue Root="HKCR" Key="CLSID\{815E246E-9478-390A-AAEB-D62F12474D92}\InprocServer32\2.15.5968.18875" Name="RuntimeVersion" Value="v4.0.30319" Type="string" Action="write" />
+                <RegistryValue Root="HKCR" Key="CLSID\{815E246E-9478-390A-AAEB-D62F12474D92}\InprocServer32\2.15.5968.18875" Name="CodeBase" Value="file:///[#fil3F4437F772041EF18E21178330FB07F9]" Type="string" Action="write" />
+                <RegistryValue Root="HKCR" Key="CLSID\{815E246E-9478-390A-AAEB-D62F12474D92}\InprocServer32" Name="Class" Value="NSwag.SwaggerResponse" Type="string" Action="write" />
+                <RegistryValue Root="HKCR" Key="CLSID\{815E246E-9478-390A-AAEB-D62F12474D92}\InprocServer32" Name="Assembly" Value="NSwag.Core, Version=2.15.5968.18875, Culture=neutral, PublicKeyToken=c2d88086e098d109" Type="string" Action="write" />
+                <RegistryValue Root="HKCR" Key="CLSID\{815E246E-9478-390A-AAEB-D62F12474D92}\InprocServer32" Name="RuntimeVersion" Value="v4.0.30319" Type="string" Action="write" />
+                <RegistryValue Root="HKCR" Key="CLSID\{815E246E-9478-390A-AAEB-D62F12474D92}\InprocServer32" Name="CodeBase" Value="file:///[#fil3F4437F772041EF18E21178330FB07F9]" Type="string" Action="write" />
+                <RegistryValue Root="HKCR" Key="CLSID\{92D52E3C-3786-3114-93D5-D77A0CE757FD}\Implemented Categories\{62C8FE65-4EBB-45e7-B440-6E39B2CDBF29}" Value="" Type="string" Action="write" />
+                <RegistryValue Root="HKCR" Key="CLSID\{92D52E3C-3786-3114-93D5-D77A0CE757FD}\InprocServer32\2.15.5968.18875" Name="Class" Value="NSwag.SwaggerLicense" Type="string" Action="write" />
+                <RegistryValue Root="HKCR" Key="CLSID\{92D52E3C-3786-3114-93D5-D77A0CE757FD}\InprocServer32\2.15.5968.18875" Name="Assembly" Value="NSwag.Core, Version=2.15.5968.18875, Culture=neutral, PublicKeyToken=c2d88086e098d109" Type="string" Action="write" />
+                <RegistryValue Root="HKCR" Key="CLSID\{92D52E3C-3786-3114-93D5-D77A0CE757FD}\InprocServer32\2.15.5968.18875" Name="RuntimeVersion" Value="v4.0.30319" Type="string" Action="write" />
+                <RegistryValue Root="HKCR" Key="CLSID\{92D52E3C-3786-3114-93D5-D77A0CE757FD}\InprocServer32\2.15.5968.18875" Name="CodeBase" Value="file:///[#fil3F4437F772041EF18E21178330FB07F9]" Type="string" Action="write" />
+                <RegistryValue Root="HKCR" Key="CLSID\{92D52E3C-3786-3114-93D5-D77A0CE757FD}\InprocServer32" Name="Class" Value="NSwag.SwaggerLicense" Type="string" Action="write" />
+                <RegistryValue Root="HKCR" Key="CLSID\{92D52E3C-3786-3114-93D5-D77A0CE757FD}\InprocServer32" Name="Assembly" Value="NSwag.Core, Version=2.15.5968.18875, Culture=neutral, PublicKeyToken=c2d88086e098d109" Type="string" Action="write" />
+                <RegistryValue Root="HKCR" Key="CLSID\{92D52E3C-3786-3114-93D5-D77A0CE757FD}\InprocServer32" Name="RuntimeVersion" Value="v4.0.30319" Type="string" Action="write" />
+                <RegistryValue Root="HKCR" Key="CLSID\{92D52E3C-3786-3114-93D5-D77A0CE757FD}\InprocServer32" Name="CodeBase" Value="file:///[#fil3F4437F772041EF18E21178330FB07F9]" Type="string" Action="write" />
+                <RegistryValue Root="HKCR" Key="CLSID\{B3E5D169-2A33-3205-AE0F-8D0F3D6B8211}\Implemented Categories\{62C8FE65-4EBB-45e7-B440-6E39B2CDBF29}" Value="" Type="string" Action="write" />
+                <RegistryValue Root="HKCR" Key="CLSID\{B3E5D169-2A33-3205-AE0F-8D0F3D6B8211}\InprocServer32\2.15.5968.18875" Name="Class" Value="NSwag.SwaggerOperationDescription" Type="string" Action="write" />
+                <RegistryValue Root="HKCR" Key="CLSID\{B3E5D169-2A33-3205-AE0F-8D0F3D6B8211}\InprocServer32\2.15.5968.18875" Name="Assembly" Value="NSwag.Core, Version=2.15.5968.18875, Culture=neutral, PublicKeyToken=c2d88086e098d109" Type="string" Action="write" />
+                <RegistryValue Root="HKCR" Key="CLSID\{B3E5D169-2A33-3205-AE0F-8D0F3D6B8211}\InprocServer32\2.15.5968.18875" Name="RuntimeVersion" Value="v4.0.30319" Type="string" Action="write" />
+                <RegistryValue Root="HKCR" Key="CLSID\{B3E5D169-2A33-3205-AE0F-8D0F3D6B8211}\InprocServer32\2.15.5968.18875" Name="CodeBase" Value="file:///[#fil3F4437F772041EF18E21178330FB07F9]" Type="string" Action="write" />
+                <RegistryValue Root="HKCR" Key="CLSID\{B3E5D169-2A33-3205-AE0F-8D0F3D6B8211}\InprocServer32" Name="Class" Value="NSwag.SwaggerOperationDescription" Type="string" Action="write" />
+                <RegistryValue Root="HKCR" Key="CLSID\{B3E5D169-2A33-3205-AE0F-8D0F3D6B8211}\InprocServer32" Name="Assembly" Value="NSwag.Core, Version=2.15.5968.18875, Culture=neutral, PublicKeyToken=c2d88086e098d109" Type="string" Action="write" />
+                <RegistryValue Root="HKCR" Key="CLSID\{B3E5D169-2A33-3205-AE0F-8D0F3D6B8211}\InprocServer32" Name="RuntimeVersion" Value="v4.0.30319" Type="string" Action="write" />
+                <RegistryValue Root="HKCR" Key="CLSID\{B3E5D169-2A33-3205-AE0F-8D0F3D6B8211}\InprocServer32" Name="CodeBase" Value="file:///[#fil3F4437F772041EF18E21178330FB07F9]" Type="string" Action="write" />
+                <RegistryValue Root="HKCR" Key="CLSID\{B4B677B0-0730-33AB-8C01-6E42E7D0D728}\Implemented Categories\{62C8FE65-4EBB-45e7-B440-6E39B2CDBF29}" Value="" Type="string" Action="write" />
+                <RegistryValue Root="HKCR" Key="CLSID\{B4B677B0-0730-33AB-8C01-6E42E7D0D728}\InprocServer32\2.15.5968.18875" Name="Class" Value="NSwag.SwaggerService" Type="string" Action="write" />
+                <RegistryValue Root="HKCR" Key="CLSID\{B4B677B0-0730-33AB-8C01-6E42E7D0D728}\InprocServer32\2.15.5968.18875" Name="Assembly" Value="NSwag.Core, Version=2.15.5968.18875, Culture=neutral, PublicKeyToken=c2d88086e098d109" Type="string" Action="write" />
+                <RegistryValue Root="HKCR" Key="CLSID\{B4B677B0-0730-33AB-8C01-6E42E7D0D728}\InprocServer32\2.15.5968.18875" Name="RuntimeVersion" Value="v4.0.30319" Type="string" Action="write" />
+                <RegistryValue Root="HKCR" Key="CLSID\{B4B677B0-0730-33AB-8C01-6E42E7D0D728}\InprocServer32\2.15.5968.18875" Name="CodeBase" Value="file:///[#fil3F4437F772041EF18E21178330FB07F9]" Type="string" Action="write" />
+                <RegistryValue Root="HKCR" Key="CLSID\{B4B677B0-0730-33AB-8C01-6E42E7D0D728}\InprocServer32" Name="Class" Value="NSwag.SwaggerService" Type="string" Action="write" />
+                <RegistryValue Root="HKCR" Key="CLSID\{B4B677B0-0730-33AB-8C01-6E42E7D0D728}\InprocServer32" Name="Assembly" Value="NSwag.Core, Version=2.15.5968.18875, Culture=neutral, PublicKeyToken=c2d88086e098d109" Type="string" Action="write" />
+                <RegistryValue Root="HKCR" Key="CLSID\{B4B677B0-0730-33AB-8C01-6E42E7D0D728}\InprocServer32" Name="RuntimeVersion" Value="v4.0.30319" Type="string" Action="write" />
+                <RegistryValue Root="HKCR" Key="CLSID\{B4B677B0-0730-33AB-8C01-6E42E7D0D728}\InprocServer32" Name="CodeBase" Value="file:///[#fil3F4437F772041EF18E21178330FB07F9]" Type="string" Action="write" />
+                <RegistryValue Root="HKCR" Key="CLSID\{C1417656-9A91-3E6C-8001-C7EAA9D88068}\Implemented Categories\{62C8FE65-4EBB-45e7-B440-6E39B2CDBF29}" Value="" Type="string" Action="write" />
+                <RegistryValue Root="HKCR" Key="CLSID\{C1417656-9A91-3E6C-8001-C7EAA9D88068}\InprocServer32\2.15.5968.18875" Name="Class" Value="NSwag.SwaggerResponses" Type="string" Action="write" />
+                <RegistryValue Root="HKCR" Key="CLSID\{C1417656-9A91-3E6C-8001-C7EAA9D88068}\InprocServer32\2.15.5968.18875" Name="Assembly" Value="NSwag.Core, Version=2.15.5968.18875, Culture=neutral, PublicKeyToken=c2d88086e098d109" Type="string" Action="write" />
+                <RegistryValue Root="HKCR" Key="CLSID\{C1417656-9A91-3E6C-8001-C7EAA9D88068}\InprocServer32\2.15.5968.18875" Name="RuntimeVersion" Value="v4.0.30319" Type="string" Action="write" />
+                <RegistryValue Root="HKCR" Key="CLSID\{C1417656-9A91-3E6C-8001-C7EAA9D88068}\InprocServer32\2.15.5968.18875" Name="CodeBase" Value="file:///[#fil3F4437F772041EF18E21178330FB07F9]" Type="string" Action="write" />
+                <RegistryValue Root="HKCR" Key="CLSID\{C1417656-9A91-3E6C-8001-C7EAA9D88068}\InprocServer32" Name="Class" Value="NSwag.SwaggerResponses" Type="string" Action="write" />
+                <RegistryValue Root="HKCR" Key="CLSID\{C1417656-9A91-3E6C-8001-C7EAA9D88068}\InprocServer32" Name="Assembly" Value="NSwag.Core, Version=2.15.5968.18875, Culture=neutral, PublicKeyToken=c2d88086e098d109" Type="string" Action="write" />
+                <RegistryValue Root="HKCR" Key="CLSID\{C1417656-9A91-3E6C-8001-C7EAA9D88068}\InprocServer32" Name="RuntimeVersion" Value="v4.0.30319" Type="string" Action="write" />
+                <RegistryValue Root="HKCR" Key="CLSID\{C1417656-9A91-3E6C-8001-C7EAA9D88068}\InprocServer32" Name="CodeBase" Value="file:///[#fil3F4437F772041EF18E21178330FB07F9]" Type="string" Action="write" />
+                <RegistryValue Root="HKCR" Key="CLSID\{CB5D13DE-DFF8-32D7-BA64-B66F4E3976C8}\Implemented Categories\{62C8FE65-4EBB-45e7-B440-6E39B2CDBF29}" Value="" Type="string" Action="write" />
+                <RegistryValue Root="HKCR" Key="CLSID\{CB5D13DE-DFF8-32D7-BA64-B66F4E3976C8}\InprocServer32\2.15.5968.18875" Name="Class" Value="NSwag.CodeGeneration.SwaggerGenerators.WebApi.WebApiToSwaggerGeneratorSettings" Type="string" Action="write" />
+                <RegistryValue Root="HKCR" Key="CLSID\{CB5D13DE-DFF8-32D7-BA64-B66F4E3976C8}\InprocServer32\2.15.5968.18875" Name="Assembly" Value="NSwag.Core, Version=2.15.5968.18875, Culture=neutral, PublicKeyToken=c2d88086e098d109" Type="string" Action="write" />
+                <RegistryValue Root="HKCR" Key="CLSID\{CB5D13DE-DFF8-32D7-BA64-B66F4E3976C8}\InprocServer32\2.15.5968.18875" Name="RuntimeVersion" Value="v4.0.30319" Type="string" Action="write" />
+                <RegistryValue Root="HKCR" Key="CLSID\{CB5D13DE-DFF8-32D7-BA64-B66F4E3976C8}\InprocServer32\2.15.5968.18875" Name="CodeBase" Value="file:///[#fil3F4437F772041EF18E21178330FB07F9]" Type="string" Action="write" />
+                <RegistryValue Root="HKCR" Key="CLSID\{CB5D13DE-DFF8-32D7-BA64-B66F4E3976C8}\InprocServer32" Name="Class" Value="NSwag.CodeGeneration.SwaggerGenerators.WebApi.WebApiToSwaggerGeneratorSettings" Type="string" Action="write" />
+                <RegistryValue Root="HKCR" Key="CLSID\{CB5D13DE-DFF8-32D7-BA64-B66F4E3976C8}\InprocServer32" Name="Assembly" Value="NSwag.Core, Version=2.15.5968.18875, Culture=neutral, PublicKeyToken=c2d88086e098d109" Type="string" Action="write" />
+                <RegistryValue Root="HKCR" Key="CLSID\{CB5D13DE-DFF8-32D7-BA64-B66F4E3976C8}\InprocServer32" Name="RuntimeVersion" Value="v4.0.30319" Type="string" Action="write" />
+                <RegistryValue Root="HKCR" Key="CLSID\{CB5D13DE-DFF8-32D7-BA64-B66F4E3976C8}\InprocServer32" Name="CodeBase" Value="file:///[#fil3F4437F772041EF18E21178330FB07F9]" Type="string" Action="write" />
+                <RegistryValue Root="HKCR" Key="CLSID\{DC83E031-2D08-37FE-93EE-2F037081DC67}\Implemented Categories\{62C8FE65-4EBB-45e7-B440-6E39B2CDBF29}" Value="" Type="string" Action="write" />
+                <RegistryValue Root="HKCR" Key="CLSID\{DC83E031-2D08-37FE-93EE-2F037081DC67}\InprocServer32\2.15.5968.18875" Name="Class" Value="NSwag.SwaggerSecurityRequirement" Type="string" Action="write" />
+                <RegistryValue Root="HKCR" Key="CLSID\{DC83E031-2D08-37FE-93EE-2F037081DC67}\InprocServer32\2.15.5968.18875" Name="Assembly" Value="NSwag.Core, Version=2.15.5968.18875, Culture=neutral, PublicKeyToken=c2d88086e098d109" Type="string" Action="write" />
+                <RegistryValue Root="HKCR" Key="CLSID\{DC83E031-2D08-37FE-93EE-2F037081DC67}\InprocServer32\2.15.5968.18875" Name="RuntimeVersion" Value="v4.0.30319" Type="string" Action="write" />
+                <RegistryValue Root="HKCR" Key="CLSID\{DC83E031-2D08-37FE-93EE-2F037081DC67}\InprocServer32\2.15.5968.18875" Name="CodeBase" Value="file:///[#fil3F4437F772041EF18E21178330FB07F9]" Type="string" Action="write" />
+                <RegistryValue Root="HKCR" Key="CLSID\{DC83E031-2D08-37FE-93EE-2F037081DC67}\InprocServer32" Name="Class" Value="NSwag.SwaggerSecurityRequirement" Type="string" Action="write" />
+                <RegistryValue Root="HKCR" Key="CLSID\{DC83E031-2D08-37FE-93EE-2F037081DC67}\InprocServer32" Name="Assembly" Value="NSwag.Core, Version=2.15.5968.18875, Culture=neutral, PublicKeyToken=c2d88086e098d109" Type="string" Action="write" />
+                <RegistryValue Root="HKCR" Key="CLSID\{DC83E031-2D08-37FE-93EE-2F037081DC67}\InprocServer32" Name="RuntimeVersion" Value="v4.0.30319" Type="string" Action="write" />
+                <RegistryValue Root="HKCR" Key="CLSID\{DC83E031-2D08-37FE-93EE-2F037081DC67}\InprocServer32" Name="CodeBase" Value="file:///[#fil3F4437F772041EF18E21178330FB07F9]" Type="string" Action="write" />
+                <RegistryValue Root="HKCR" Key="CLSID\{DF4A11CF-8044-3715-AF9F-4B155BFE1140}\Implemented Categories\{62C8FE65-4EBB-45e7-B440-6E39B2CDBF29}" Value="" Type="string" Action="write" />
+                <RegistryValue Root="HKCR" Key="CLSID\{DF4A11CF-8044-3715-AF9F-4B155BFE1140}\InprocServer32\2.15.5968.18875" Name="Class" Value="NSwag.SwaggerContact" Type="string" Action="write" />
+                <RegistryValue Root="HKCR" Key="CLSID\{DF4A11CF-8044-3715-AF9F-4B155BFE1140}\InprocServer32\2.15.5968.18875" Name="Assembly" Value="NSwag.Core, Version=2.15.5968.18875, Culture=neutral, PublicKeyToken=c2d88086e098d109" Type="string" Action="write" />
+                <RegistryValue Root="HKCR" Key="CLSID\{DF4A11CF-8044-3715-AF9F-4B155BFE1140}\InprocServer32\2.15.5968.18875" Name="RuntimeVersion" Value="v4.0.30319" Type="string" Action="write" />
+                <RegistryValue Root="HKCR" Key="CLSID\{DF4A11CF-8044-3715-AF9F-4B155BFE1140}\InprocServer32\2.15.5968.18875" Name="CodeBase" Value="file:///[#fil3F4437F772041EF18E21178330FB07F9]" Type="string" Action="write" />
+                <RegistryValue Root="HKCR" Key="CLSID\{DF4A11CF-8044-3715-AF9F-4B155BFE1140}\InprocServer32" Name="Class" Value="NSwag.SwaggerContact" Type="string" Action="write" />
+                <RegistryValue Root="HKCR" Key="CLSID\{DF4A11CF-8044-3715-AF9F-4B155BFE1140}\InprocServer32" Name="Assembly" Value="NSwag.Core, Version=2.15.5968.18875, Culture=neutral, PublicKeyToken=c2d88086e098d109" Type="string" Action="write" />
+                <RegistryValue Root="HKCR" Key="CLSID\{DF4A11CF-8044-3715-AF9F-4B155BFE1140}\InprocServer32" Name="RuntimeVersion" Value="v4.0.30319" Type="string" Action="write" />
+                <RegistryValue Root="HKCR" Key="CLSID\{DF4A11CF-8044-3715-AF9F-4B155BFE1140}\InprocServer32" Name="CodeBase" Value="file:///[#fil3F4437F772041EF18E21178330FB07F9]" Type="string" Action="write" />
+                <RegistryValue Root="HKCR" Key="CLSID\{F2BD7887-9074-30B7-94A9-0EF9B67A34BF}\Implemented Categories\{62C8FE65-4EBB-45e7-B440-6E39B2CDBF29}" Value="" Type="string" Action="write" />
+                <RegistryValue Root="HKCR" Key="CLSID\{F2BD7887-9074-30B7-94A9-0EF9B67A34BF}\InprocServer32\2.15.5968.18875" Name="Class" Value="NSwag.SwaggerTag" Type="string" Action="write" />
+                <RegistryValue Root="HKCR" Key="CLSID\{F2BD7887-9074-30B7-94A9-0EF9B67A34BF}\InprocServer32\2.15.5968.18875" Name="Assembly" Value="NSwag.Core, Version=2.15.5968.18875, Culture=neutral, PublicKeyToken=c2d88086e098d109" Type="string" Action="write" />
+                <RegistryValue Root="HKCR" Key="CLSID\{F2BD7887-9074-30B7-94A9-0EF9B67A34BF}\InprocServer32\2.15.5968.18875" Name="RuntimeVersion" Value="v4.0.30319" Type="string" Action="write" />
+                <RegistryValue Root="HKCR" Key="CLSID\{F2BD7887-9074-30B7-94A9-0EF9B67A34BF}\InprocServer32\2.15.5968.18875" Name="CodeBase" Value="file:///[#fil3F4437F772041EF18E21178330FB07F9]" Type="string" Action="write" />
+                <RegistryValue Root="HKCR" Key="CLSID\{F2BD7887-9074-30B7-94A9-0EF9B67A34BF}\InprocServer32" Name="Class" Value="NSwag.SwaggerTag" Type="string" Action="write" />
+                <RegistryValue Root="HKCR" Key="CLSID\{F2BD7887-9074-30B7-94A9-0EF9B67A34BF}\InprocServer32" Name="Assembly" Value="NSwag.Core, Version=2.15.5968.18875, Culture=neutral, PublicKeyToken=c2d88086e098d109" Type="string" Action="write" />
+                <RegistryValue Root="HKCR" Key="CLSID\{F2BD7887-9074-30B7-94A9-0EF9B67A34BF}\InprocServer32" Name="RuntimeVersion" Value="v4.0.30319" Type="string" Action="write" />
+                <RegistryValue Root="HKCR" Key="CLSID\{F2BD7887-9074-30B7-94A9-0EF9B67A34BF}\InprocServer32" Name="CodeBase" Value="file:///[#fil3F4437F772041EF18E21178330FB07F9]" Type="string" Action="write" />
+                <RegistryValue Root="HKCR" Key="Record\{2DD0DFCD-D9E6-35E8-BF99-ED14FA032A15}\2.15.5968.18875" Name="Class" Value="NSwag.SwaggerParameterKind" Type="string" Action="write" />
+                <RegistryValue Root="HKCR" Key="Record\{2DD0DFCD-D9E6-35E8-BF99-ED14FA032A15}\2.15.5968.18875" Name="Assembly" Value="NSwag.Core, Version=2.15.5968.18875, Culture=neutral, PublicKeyToken=c2d88086e098d109" Type="string" Action="write" />
+                <RegistryValue Root="HKCR" Key="Record\{2DD0DFCD-D9E6-35E8-BF99-ED14FA032A15}\2.15.5968.18875" Name="RuntimeVersion" Value="v4.0.30319" Type="string" Action="write" />
+                <RegistryValue Root="HKCR" Key="Record\{2DD0DFCD-D9E6-35E8-BF99-ED14FA032A15}\2.15.5968.18875" Name="CodeBase" Value="file:///[#fil3F4437F772041EF18E21178330FB07F9]" Type="string" Action="write" />
+                <RegistryValue Root="HKCR" Key="Record\{8C25FE3A-A036-34C8-9516-D7E985831999}\2.15.5968.18875" Name="Class" Value="NSwag.SwaggerSchema" Type="string" Action="write" />
+                <RegistryValue Root="HKCR" Key="Record\{8C25FE3A-A036-34C8-9516-D7E985831999}\2.15.5968.18875" Name="Assembly" Value="NSwag.Core, Version=2.15.5968.18875, Culture=neutral, PublicKeyToken=c2d88086e098d109" Type="string" Action="write" />
+                <RegistryValue Root="HKCR" Key="Record\{8C25FE3A-A036-34C8-9516-D7E985831999}\2.15.5968.18875" Name="RuntimeVersion" Value="v4.0.30319" Type="string" Action="write" />
+                <RegistryValue Root="HKCR" Key="Record\{8C25FE3A-A036-34C8-9516-D7E985831999}\2.15.5968.18875" Name="CodeBase" Value="file:///[#fil3F4437F772041EF18E21178330FB07F9]" Type="string" Action="write" />
+                <RegistryValue Root="HKCR" Key="Record\{972E1658-4231-316A-8DDD-38B01720785F}\2.15.5968.18875" Name="Class" Value="NSwag.SwaggerOperationMethod" Type="string" Action="write" />
+                <RegistryValue Root="HKCR" Key="Record\{972E1658-4231-316A-8DDD-38B01720785F}\2.15.5968.18875" Name="Assembly" Value="NSwag.Core, Version=2.15.5968.18875, Culture=neutral, PublicKeyToken=c2d88086e098d109" Type="string" Action="write" />
+                <RegistryValue Root="HKCR" Key="Record\{972E1658-4231-316A-8DDD-38B01720785F}\2.15.5968.18875" Name="RuntimeVersion" Value="v4.0.30319" Type="string" Action="write" />
+                <RegistryValue Root="HKCR" Key="Record\{972E1658-4231-316A-8DDD-38B01720785F}\2.15.5968.18875" Name="CodeBase" Value="file:///[#fil3F4437F772041EF18E21178330FB07F9]" Type="string" Action="write" />
+                <RegistryValue Root="HKCR" Key="Record\{ECDEF63D-180C-3C21-9EEA-89F5D49383B3}\2.15.5968.18875" Name="Class" Value="NSwag.SwaggerSecuritySchemeType" Type="string" Action="write" />
+                <RegistryValue Root="HKCR" Key="Record\{ECDEF63D-180C-3C21-9EEA-89F5D49383B3}\2.15.5968.18875" Name="Assembly" Value="NSwag.Core, Version=2.15.5968.18875, Culture=neutral, PublicKeyToken=c2d88086e098d109" Type="string" Action="write" />
+                <RegistryValue Root="HKCR" Key="Record\{ECDEF63D-180C-3C21-9EEA-89F5D49383B3}\2.15.5968.18875" Name="RuntimeVersion" Value="v4.0.30319" Type="string" Action="write" />
+                <RegistryValue Root="HKCR" Key="Record\{ECDEF63D-180C-3C21-9EEA-89F5D49383B3}\2.15.5968.18875" Name="CodeBase" Value="file:///[#fil3F4437F772041EF18E21178330FB07F9]" Type="string" Action="write" />
+            </Component>
+            <Component Id="cmp1010C0663A590ED1850175378FD283FF" Directory="RootDirectory" Guid="*">
+                <File Id="fil40CDD58B15B8468857D8908B897841FF" KeyPath="yes" Source="$(var.SourcePath)\NSwag.Core.pdb" />
+            </Component>
+            <Component Id="cmp9EE45CDB16B4CC1F1782CAE6CE0726C8" Directory="RootDirectory" Guid="*">
+                <Class Id="{4095C134-EDE4-38DF-A16A-13FCEB95C097}" Context="InprocServer32" Description="NSwag.Commands.SwaggerToCSharpClientCommand" ThreadingModel="both" ForeignServer="mscoree.dll">
+                    <ProgId Id="NSwag.Commands.SwaggerToCSharpClientCommand" Description="NSwag.Commands.SwaggerToCSharpClientCommand" />
+                </Class>
+                <Class Id="{4957ECC0-8FB8-3AF6-A953-909AAAB3B197}" Context="InprocServer32" Description="NSwag.Commands.SwaggerToTypeScriptCommand" ThreadingModel="both" ForeignServer="mscoree.dll">
+                    <ProgId Id="NSwag.Commands.SwaggerToTypeScriptCommand" Description="NSwag.Commands.SwaggerToTypeScriptCommand" />
+                </Class>
+                <Class Id="{521E75A9-B1A1-3D4C-8063-4021A7151038}" Context="InprocServer32" Description="NSwag.Program" ThreadingModel="both" ForeignServer="mscoree.dll">
+                    <ProgId Id="NSwag.Program" Description="NSwag.Program" />
+                </Class>
+                <Class Id="{580EFA04-9548-38DA-8861-2878C3252559}" Context="InprocServer32" Description="NSwag.Commands.WebApiToSwaggerCommand" ThreadingModel="both" ForeignServer="mscoree.dll">
+                    <ProgId Id="NSwag.Commands.WebApiToSwaggerCommand" Description="NSwag.Commands.WebApiToSwaggerCommand" />
+                </Class>
+                <Class Id="{72E9B294-CC97-3465-A668-F95C0340E192}" Context="InprocServer32" Description="NSwag.Commands.JsonSchemaToTypeScriptCommand" ThreadingModel="both" ForeignServer="mscoree.dll">
+                    <ProgId Id="NSwag.Commands.JsonSchemaToTypeScriptCommand" Description="NSwag.Commands.JsonSchemaToTypeScriptCommand" />
+                </Class>
+                <Class Id="{BBB6FB88-1270-342F-87F8-67F16EA05BE4}" Context="InprocServer32" Description="NSwag.Commands.AssemblyTypeToSwaggerCommand" ThreadingModel="both" ForeignServer="mscoree.dll">
+                    <ProgId Id="NSwag.Commands.AssemblyTypeToSwaggerCommand" Description="NSwag.Commands.AssemblyTypeToSwaggerCommand" />
+                </Class>
+                <Class Id="{D91B1315-2F42-3375-9A03-925CDE6AEEC0}" Context="InprocServer32" Description="NSwag.Commands.SwaggerToCSharpWebApiControllerCommand" ThreadingModel="both" ForeignServer="mscoree.dll">
+                    <ProgId Id="NSwag.Commands.SwaggerToCSharpWebApiControllerCommand" Description="NSwag.Commands.SwaggerToCSharpWebApiControllerCommand" />
+                </Class>
+                <Class Id="{EB8FF01B-A9CD-3144-83A4-4459515F7B01}" Context="InprocServer32" Description="NSwag.Commands.JsonSchemaToCSharpCommand" ThreadingModel="both" ForeignServer="mscoree.dll">
+                    <ProgId Id="NSwag.Commands.JsonSchemaToCSharpCommand" Description="NSwag.Commands.JsonSchemaToCSharpCommand" />
+                </Class>
+                <File Id="filE739E664708A94CFE7C67EC645DD0A88" KeyPath="yes" Source="$(var.SourcePath)\NSwag.exe" />
+                <RegistryValue Root="HKCR" Key="CLSID\{4095C134-EDE4-38DF-A16A-13FCEB95C097}\Implemented Categories\{62C8FE65-4EBB-45e7-B440-6E39B2CDBF29}" Value="" Type="string" Action="write" />
+                <RegistryValue Root="HKCR" Key="CLSID\{4095C134-EDE4-38DF-A16A-13FCEB95C097}\InprocServer32\2.15.5968.18876" Name="Class" Value="NSwag.Commands.SwaggerToCSharpClientCommand" Type="string" Action="write" />
+                <RegistryValue Root="HKCR" Key="CLSID\{4095C134-EDE4-38DF-A16A-13FCEB95C097}\InprocServer32\2.15.5968.18876" Name="Assembly" Value="NSwag, Version=2.15.5968.18876, Culture=neutral, PublicKeyToken=null" Type="string" Action="write" />
+                <RegistryValue Root="HKCR" Key="CLSID\{4095C134-EDE4-38DF-A16A-13FCEB95C097}\InprocServer32\2.15.5968.18876" Name="RuntimeVersion" Value="v4.0.30319" Type="string" Action="write" />
+                <RegistryValue Root="HKCR" Key="CLSID\{4095C134-EDE4-38DF-A16A-13FCEB95C097}\InprocServer32\2.15.5968.18876" Name="CodeBase" Value="file:///[#filE739E664708A94CFE7C67EC645DD0A88]" Type="string" Action="write" />
+                <RegistryValue Root="HKCR" Key="CLSID\{4095C134-EDE4-38DF-A16A-13FCEB95C097}\InprocServer32" Name="Class" Value="NSwag.Commands.SwaggerToCSharpClientCommand" Type="string" Action="write" />
+                <RegistryValue Root="HKCR" Key="CLSID\{4095C134-EDE4-38DF-A16A-13FCEB95C097}\InprocServer32" Name="Assembly" Value="NSwag, Version=2.15.5968.18876, Culture=neutral, PublicKeyToken=null" Type="string" Action="write" />
+                <RegistryValue Root="HKCR" Key="CLSID\{4095C134-EDE4-38DF-A16A-13FCEB95C097}\InprocServer32" Name="RuntimeVersion" Value="v4.0.30319" Type="string" Action="write" />
+                <RegistryValue Root="HKCR" Key="CLSID\{4095C134-EDE4-38DF-A16A-13FCEB95C097}\InprocServer32" Name="CodeBase" Value="file:///[#filE739E664708A94CFE7C67EC645DD0A88]" Type="string" Action="write" />
+                <RegistryValue Root="HKCR" Key="CLSID\{4957ECC0-8FB8-3AF6-A953-909AAAB3B197}\Implemented Categories\{62C8FE65-4EBB-45e7-B440-6E39B2CDBF29}" Value="" Type="string" Action="write" />
+                <RegistryValue Root="HKCR" Key="CLSID\{4957ECC0-8FB8-3AF6-A953-909AAAB3B197}\InprocServer32\2.15.5968.18876" Name="Class" Value="NSwag.Commands.SwaggerToTypeScriptCommand" Type="string" Action="write" />
+                <RegistryValue Root="HKCR" Key="CLSID\{4957ECC0-8FB8-3AF6-A953-909AAAB3B197}\InprocServer32\2.15.5968.18876" Name="Assembly" Value="NSwag, Version=2.15.5968.18876, Culture=neutral, PublicKeyToken=null" Type="string" Action="write" />
+                <RegistryValue Root="HKCR" Key="CLSID\{4957ECC0-8FB8-3AF6-A953-909AAAB3B197}\InprocServer32\2.15.5968.18876" Name="RuntimeVersion" Value="v4.0.30319" Type="string" Action="write" />
+                <RegistryValue Root="HKCR" Key="CLSID\{4957ECC0-8FB8-3AF6-A953-909AAAB3B197}\InprocServer32\2.15.5968.18876" Name="CodeBase" Value="file:///[#filE739E664708A94CFE7C67EC645DD0A88]" Type="string" Action="write" />
+                <RegistryValue Root="HKCR" Key="CLSID\{4957ECC0-8FB8-3AF6-A953-909AAAB3B197}\InprocServer32" Name="Class" Value="NSwag.Commands.SwaggerToTypeScriptCommand" Type="string" Action="write" />
+                <RegistryValue Root="HKCR" Key="CLSID\{4957ECC0-8FB8-3AF6-A953-909AAAB3B197}\InprocServer32" Name="Assembly" Value="NSwag, Version=2.15.5968.18876, Culture=neutral, PublicKeyToken=null" Type="string" Action="write" />
+                <RegistryValue Root="HKCR" Key="CLSID\{4957ECC0-8FB8-3AF6-A953-909AAAB3B197}\InprocServer32" Name="RuntimeVersion" Value="v4.0.30319" Type="string" Action="write" />
+                <RegistryValue Root="HKCR" Key="CLSID\{4957ECC0-8FB8-3AF6-A953-909AAAB3B197}\InprocServer32" Name="CodeBase" Value="file:///[#filE739E664708A94CFE7C67EC645DD0A88]" Type="string" Action="write" />
+                <RegistryValue Root="HKCR" Key="CLSID\{521E75A9-B1A1-3D4C-8063-4021A7151038}\Implemented Categories\{62C8FE65-4EBB-45e7-B440-6E39B2CDBF29}" Value="" Type="string" Action="write" />
+                <RegistryValue Root="HKCR" Key="CLSID\{521E75A9-B1A1-3D4C-8063-4021A7151038}\InprocServer32\2.15.5968.18876" Name="Class" Value="NSwag.Program" Type="string" Action="write" />
+                <RegistryValue Root="HKCR" Key="CLSID\{521E75A9-B1A1-3D4C-8063-4021A7151038}\InprocServer32\2.15.5968.18876" Name="Assembly" Value="NSwag, Version=2.15.5968.18876, Culture=neutral, PublicKeyToken=null" Type="string" Action="write" />
+                <RegistryValue Root="HKCR" Key="CLSID\{521E75A9-B1A1-3D4C-8063-4021A7151038}\InprocServer32\2.15.5968.18876" Name="RuntimeVersion" Value="v4.0.30319" Type="string" Action="write" />
+                <RegistryValue Root="HKCR" Key="CLSID\{521E75A9-B1A1-3D4C-8063-4021A7151038}\InprocServer32\2.15.5968.18876" Name="CodeBase" Value="file:///[#filE739E664708A94CFE7C67EC645DD0A88]" Type="string" Action="write" />
+                <RegistryValue Root="HKCR" Key="CLSID\{521E75A9-B1A1-3D4C-8063-4021A7151038}\InprocServer32" Name="Class" Value="NSwag.Program" Type="string" Action="write" />
+                <RegistryValue Root="HKCR" Key="CLSID\{521E75A9-B1A1-3D4C-8063-4021A7151038}\InprocServer32" Name="Assembly" Value="NSwag, Version=2.15.5968.18876, Culture=neutral, PublicKeyToken=null" Type="string" Action="write" />
+                <RegistryValue Root="HKCR" Key="CLSID\{521E75A9-B1A1-3D4C-8063-4021A7151038}\InprocServer32" Name="RuntimeVersion" Value="v4.0.30319" Type="string" Action="write" />
+                <RegistryValue Root="HKCR" Key="CLSID\{521E75A9-B1A1-3D4C-8063-4021A7151038}\InprocServer32" Name="CodeBase" Value="file:///[#filE739E664708A94CFE7C67EC645DD0A88]" Type="string" Action="write" />
+                <RegistryValue Root="HKCR" Key="CLSID\{580EFA04-9548-38DA-8861-2878C3252559}\Implemented Categories\{62C8FE65-4EBB-45e7-B440-6E39B2CDBF29}" Value="" Type="string" Action="write" />
+                <RegistryValue Root="HKCR" Key="CLSID\{580EFA04-9548-38DA-8861-2878C3252559}\InprocServer32\2.15.5968.18876" Name="Class" Value="NSwag.Commands.WebApiToSwaggerCommand" Type="string" Action="write" />
+                <RegistryValue Root="HKCR" Key="CLSID\{580EFA04-9548-38DA-8861-2878C3252559}\InprocServer32\2.15.5968.18876" Name="Assembly" Value="NSwag, Version=2.15.5968.18876, Culture=neutral, PublicKeyToken=null" Type="string" Action="write" />
+                <RegistryValue Root="HKCR" Key="CLSID\{580EFA04-9548-38DA-8861-2878C3252559}\InprocServer32\2.15.5968.18876" Name="RuntimeVersion" Value="v4.0.30319" Type="string" Action="write" />
+                <RegistryValue Root="HKCR" Key="CLSID\{580EFA04-9548-38DA-8861-2878C3252559}\InprocServer32\2.15.5968.18876" Name="CodeBase" Value="file:///[#filE739E664708A94CFE7C67EC645DD0A88]" Type="string" Action="write" />
+                <RegistryValue Root="HKCR" Key="CLSID\{580EFA04-9548-38DA-8861-2878C3252559}\InprocServer32" Name="Class" Value="NSwag.Commands.WebApiToSwaggerCommand" Type="string" Action="write" />
+                <RegistryValue Root="HKCR" Key="CLSID\{580EFA04-9548-38DA-8861-2878C3252559}\InprocServer32" Name="Assembly" Value="NSwag, Version=2.15.5968.18876, Culture=neutral, PublicKeyToken=null" Type="string" Action="write" />
+                <RegistryValue Root="HKCR" Key="CLSID\{580EFA04-9548-38DA-8861-2878C3252559}\InprocServer32" Name="RuntimeVersion" Value="v4.0.30319" Type="string" Action="write" />
+                <RegistryValue Root="HKCR" Key="CLSID\{580EFA04-9548-38DA-8861-2878C3252559}\InprocServer32" Name="CodeBase" Value="file:///[#filE739E664708A94CFE7C67EC645DD0A88]" Type="string" Action="write" />
+                <RegistryValue Root="HKCR" Key="CLSID\{72E9B294-CC97-3465-A668-F95C0340E192}\Implemented Categories\{62C8FE65-4EBB-45e7-B440-6E39B2CDBF29}" Value="" Type="string" Action="write" />
+                <RegistryValue Root="HKCR" Key="CLSID\{72E9B294-CC97-3465-A668-F95C0340E192}\InprocServer32\2.15.5968.18876" Name="Class" Value="NSwag.Commands.JsonSchemaToTypeScriptCommand" Type="string" Action="write" />
+                <RegistryValue Root="HKCR" Key="CLSID\{72E9B294-CC97-3465-A668-F95C0340E192}\InprocServer32\2.15.5968.18876" Name="Assembly" Value="NSwag, Version=2.15.5968.18876, Culture=neutral, PublicKeyToken=null" Type="string" Action="write" />
+                <RegistryValue Root="HKCR" Key="CLSID\{72E9B294-CC97-3465-A668-F95C0340E192}\InprocServer32\2.15.5968.18876" Name="RuntimeVersion" Value="v4.0.30319" Type="string" Action="write" />
+                <RegistryValue Root="HKCR" Key="CLSID\{72E9B294-CC97-3465-A668-F95C0340E192}\InprocServer32\2.15.5968.18876" Name="CodeBase" Value="file:///[#filE739E664708A94CFE7C67EC645DD0A88]" Type="string" Action="write" />
+                <RegistryValue Root="HKCR" Key="CLSID\{72E9B294-CC97-3465-A668-F95C0340E192}\InprocServer32" Name="Class" Value="NSwag.Commands.JsonSchemaToTypeScriptCommand" Type="string" Action="write" />
+                <RegistryValue Root="HKCR" Key="CLSID\{72E9B294-CC97-3465-A668-F95C0340E192}\InprocServer32" Name="Assembly" Value="NSwag, Version=2.15.5968.18876, Culture=neutral, PublicKeyToken=null" Type="string" Action="write" />
+                <RegistryValue Root="HKCR" Key="CLSID\{72E9B294-CC97-3465-A668-F95C0340E192}\InprocServer32" Name="RuntimeVersion" Value="v4.0.30319" Type="string" Action="write" />
+                <RegistryValue Root="HKCR" Key="CLSID\{72E9B294-CC97-3465-A668-F95C0340E192}\InprocServer32" Name="CodeBase" Value="file:///[#filE739E664708A94CFE7C67EC645DD0A88]" Type="string" Action="write" />
+                <RegistryValue Root="HKCR" Key="CLSID\{BBB6FB88-1270-342F-87F8-67F16EA05BE4}\Implemented Categories\{62C8FE65-4EBB-45e7-B440-6E39B2CDBF29}" Value="" Type="string" Action="write" />
+                <RegistryValue Root="HKCR" Key="CLSID\{BBB6FB88-1270-342F-87F8-67F16EA05BE4}\InprocServer32\2.15.5968.18876" Name="Class" Value="NSwag.Commands.AssemblyTypeToSwaggerCommand" Type="string" Action="write" />
+                <RegistryValue Root="HKCR" Key="CLSID\{BBB6FB88-1270-342F-87F8-67F16EA05BE4}\InprocServer32\2.15.5968.18876" Name="Assembly" Value="NSwag, Version=2.15.5968.18876, Culture=neutral, PublicKeyToken=null" Type="string" Action="write" />
+                <RegistryValue Root="HKCR" Key="CLSID\{BBB6FB88-1270-342F-87F8-67F16EA05BE4}\InprocServer32\2.15.5968.18876" Name="RuntimeVersion" Value="v4.0.30319" Type="string" Action="write" />
+                <RegistryValue Root="HKCR" Key="CLSID\{BBB6FB88-1270-342F-87F8-67F16EA05BE4}\InprocServer32\2.15.5968.18876" Name="CodeBase" Value="file:///[#filE739E664708A94CFE7C67EC645DD0A88]" Type="string" Action="write" />
+                <RegistryValue Root="HKCR" Key="CLSID\{BBB6FB88-1270-342F-87F8-67F16EA05BE4}\InprocServer32" Name="Class" Value="NSwag.Commands.AssemblyTypeToSwaggerCommand" Type="string" Action="write" />
+                <RegistryValue Root="HKCR" Key="CLSID\{BBB6FB88-1270-342F-87F8-67F16EA05BE4}\InprocServer32" Name="Assembly" Value="NSwag, Version=2.15.5968.18876, Culture=neutral, PublicKeyToken=null" Type="string" Action="write" />
+                <RegistryValue Root="HKCR" Key="CLSID\{BBB6FB88-1270-342F-87F8-67F16EA05BE4}\InprocServer32" Name="RuntimeVersion" Value="v4.0.30319" Type="string" Action="write" />
+                <RegistryValue Root="HKCR" Key="CLSID\{BBB6FB88-1270-342F-87F8-67F16EA05BE4}\InprocServer32" Name="CodeBase" Value="file:///[#filE739E664708A94CFE7C67EC645DD0A88]" Type="string" Action="write" />
+                <RegistryValue Root="HKCR" Key="CLSID\{D91B1315-2F42-3375-9A03-925CDE6AEEC0}\Implemented Categories\{62C8FE65-4EBB-45e7-B440-6E39B2CDBF29}" Value="" Type="string" Action="write" />
+                <RegistryValue Root="HKCR" Key="CLSID\{D91B1315-2F42-3375-9A03-925CDE6AEEC0}\InprocServer32\2.15.5968.18876" Name="Class" Value="NSwag.Commands.SwaggerToCSharpWebApiControllerCommand" Type="string" Action="write" />
+                <RegistryValue Root="HKCR" Key="CLSID\{D91B1315-2F42-3375-9A03-925CDE6AEEC0}\InprocServer32\2.15.5968.18876" Name="Assembly" Value="NSwag, Version=2.15.5968.18876, Culture=neutral, PublicKeyToken=null" Type="string" Action="write" />
+                <RegistryValue Root="HKCR" Key="CLSID\{D91B1315-2F42-3375-9A03-925CDE6AEEC0}\InprocServer32\2.15.5968.18876" Name="RuntimeVersion" Value="v4.0.30319" Type="string" Action="write" />
+                <RegistryValue Root="HKCR" Key="CLSID\{D91B1315-2F42-3375-9A03-925CDE6AEEC0}\InprocServer32\2.15.5968.18876" Name="CodeBase" Value="file:///[#filE739E664708A94CFE7C67EC645DD0A88]" Type="string" Action="write" />
+                <RegistryValue Root="HKCR" Key="CLSID\{D91B1315-2F42-3375-9A03-925CDE6AEEC0}\InprocServer32" Name="Class" Value="NSwag.Commands.SwaggerToCSharpWebApiControllerCommand" Type="string" Action="write" />
+                <RegistryValue Root="HKCR" Key="CLSID\{D91B1315-2F42-3375-9A03-925CDE6AEEC0}\InprocServer32" Name="Assembly" Value="NSwag, Version=2.15.5968.18876, Culture=neutral, PublicKeyToken=null" Type="string" Action="write" />
+                <RegistryValue Root="HKCR" Key="CLSID\{D91B1315-2F42-3375-9A03-925CDE6AEEC0}\InprocServer32" Name="RuntimeVersion" Value="v4.0.30319" Type="string" Action="write" />
+                <RegistryValue Root="HKCR" Key="CLSID\{D91B1315-2F42-3375-9A03-925CDE6AEEC0}\InprocServer32" Name="CodeBase" Value="file:///[#filE739E664708A94CFE7C67EC645DD0A88]" Type="string" Action="write" />
+                <RegistryValue Root="HKCR" Key="CLSID\{EB8FF01B-A9CD-3144-83A4-4459515F7B01}\Implemented Categories\{62C8FE65-4EBB-45e7-B440-6E39B2CDBF29}" Value="" Type="string" Action="write" />
+                <RegistryValue Root="HKCR" Key="CLSID\{EB8FF01B-A9CD-3144-83A4-4459515F7B01}\InprocServer32\2.15.5968.18876" Name="Class" Value="NSwag.Commands.JsonSchemaToCSharpCommand" Type="string" Action="write" />
+                <RegistryValue Root="HKCR" Key="CLSID\{EB8FF01B-A9CD-3144-83A4-4459515F7B01}\InprocServer32\2.15.5968.18876" Name="Assembly" Value="NSwag, Version=2.15.5968.18876, Culture=neutral, PublicKeyToken=null" Type="string" Action="write" />
+                <RegistryValue Root="HKCR" Key="CLSID\{EB8FF01B-A9CD-3144-83A4-4459515F7B01}\InprocServer32\2.15.5968.18876" Name="RuntimeVersion" Value="v4.0.30319" Type="string" Action="write" />
+                <RegistryValue Root="HKCR" Key="CLSID\{EB8FF01B-A9CD-3144-83A4-4459515F7B01}\InprocServer32\2.15.5968.18876" Name="CodeBase" Value="file:///[#filE739E664708A94CFE7C67EC645DD0A88]" Type="string" Action="write" />
+                <RegistryValue Root="HKCR" Key="CLSID\{EB8FF01B-A9CD-3144-83A4-4459515F7B01}\InprocServer32" Name="Class" Value="NSwag.Commands.JsonSchemaToCSharpCommand" Type="string" Action="write" />
+                <RegistryValue Root="HKCR" Key="CLSID\{EB8FF01B-A9CD-3144-83A4-4459515F7B01}\InprocServer32" Name="Assembly" Value="NSwag, Version=2.15.5968.18876, Culture=neutral, PublicKeyToken=null" Type="string" Action="write" />
+                <RegistryValue Root="HKCR" Key="CLSID\{EB8FF01B-A9CD-3144-83A4-4459515F7B01}\InprocServer32" Name="RuntimeVersion" Value="v4.0.30319" Type="string" Action="write" />
+                <RegistryValue Root="HKCR" Key="CLSID\{EB8FF01B-A9CD-3144-83A4-4459515F7B01}\InprocServer32" Name="CodeBase" Value="file:///[#filE739E664708A94CFE7C67EC645DD0A88]" Type="string" Action="write" />
+            </Component>
+            <Component Id="cmpB27D53834FD85E29FA7563BC334D554C" Directory="RootDirectory" Guid="*">
+                <File Id="filB160E459611A55BD812888E001FF740C" KeyPath="yes" Source="$(var.SourcePath)\NSwag.pdb" />
+            </Component>
+            <Component Id="cmp52D2A30100C72AAC8F61B78E109361CE" Directory="RootDirectory" Guid="*">
+                <Class Id="{01259F22-889A-34D8-8629-B5EDD9B62C7D}" Context="InprocServer32" Description="NSwagStudio.ViewModels.CodeGenerators.CSharpClientGeneratorViewModel" ThreadingModel="both" ForeignServer="mscoree.dll">
+                    <ProgId Id="NSwagStudio.ViewModels.CodeGenerators.CSharpClientGeneratorViewModel" Description="NSwagStudio.ViewModels.CodeGenerators.CSharpClientGeneratorViewModel" />
+                </Class>
+                <Class Id="{08AECB9E-806B-3171-9192-EB4564E312F0}" Context="InprocServer32" Description="NSwagStudio.App" ThreadingModel="both" ForeignServer="mscoree.dll">
+                    <ProgId Id="NSwagStudio.App" Description="NSwagStudio.App" />
+                </Class>
+                <Class Id="{24EE073D-B62C-3E50-AC9C-9C4D0C68E834}" Context="InprocServer32" Description="NSwagStudio.ViewModels.MainWindowModel" ThreadingModel="both" ForeignServer="mscoree.dll">
+                    <ProgId Id="NSwagStudio.ViewModels.MainWindowModel" Description="NSwagStudio.ViewModels.MainWindowModel" />
+                </Class>
+                <Class Id="{3BE65226-B91A-3D89-AA86-FB33EF4CAE9F}" Context="InprocServer32" Description="NSwagStudio.ViewModels.DocumentViewModel" ThreadingModel="both" ForeignServer="mscoree.dll">
+                    <ProgId Id="NSwagStudio.ViewModels.DocumentViewModel" Description="NSwagStudio.ViewModels.DocumentViewModel" />
+                </Class>
+                <Class Id="{7A3A6CDD-56AE-3FA0-B8C0-FF1116B9454F}" Context="InprocServer32" Description="NSwagStudio.Views.AvalonEditBehavior" ThreadingModel="both" ForeignServer="mscoree.dll">
+                    <ProgId Id="NSwagStudio.Views.AvalonEditBehavior" Description="NSwagStudio.Views.AvalonEditBehavior" />
+                </Class>
+                <Class Id="{9963271A-046A-354C-8CE9-DFCF12A60B5A}" Context="InprocServer32" Description="NSwagStudio.ViewModels.CodeGenerators.CSharpWebApiControllerGeneratorViewModel" ThreadingModel="both" ForeignServer="mscoree.dll">
+                    <ProgId Id="NSwagStudio.ViewModels.CodeGenerators.CSharpWebApiControllerGeneratorViewModel" Description="NSwagStudio.ViewModels.CodeGenerators.CSharpWebApiControllerGeneratorViewModel" />
+                </Class>
+                <Class Id="{9FDEFE4B-250D-3B81-ACF6-0B730E0C913D}" Context="InprocServer32" Description="NSwagStudio.ViewModels.CodeGenerators.SwaggerGeneratorViewModel" ThreadingModel="both" ForeignServer="mscoree.dll">
+                    <ProgId Id="NSwagStudio.ViewModels.CodeGenerators.SwaggerGeneratorViewModel" Description="NSwagStudio.ViewModels.CodeGenerators.SwaggerGeneratorViewModel" />
+                </Class>
+                <Class Id="{A6E9C72A-B01C-31A6-8BF3-3E2FEB0A3976}" Context="InprocServer32" Description="NSwagStudio.ViewModels.SwaggerGenerators.WebApiSwaggerGeneratorViewModel" ThreadingModel="both" ForeignServer="mscoree.dll">
+                    <ProgId Id="NSwagStudio.ViewModels.SwaggerGenerators.WebApiSwaggerGeneratorViewModel" Description="NSwagStudio.ViewModels.SwaggerGenerators.WebApiSwaggerGeneratorViewModel" />
+                </Class>
+                <Class Id="{A7B262A2-8BB3-3FE2-B330-3352691B0177}" Context="InprocServer32" Description="NSwagStudio.ViewModels.CodeGenerators.TypeScriptClientGeneratorViewModel" ThreadingModel="both" ForeignServer="mscoree.dll">
+                    <ProgId Id="NSwagStudio.ViewModels.CodeGenerators.TypeScriptClientGeneratorViewModel" Description="NSwagStudio.ViewModels.CodeGenerators.TypeScriptClientGeneratorViewModel" />
+                </Class>
+                <Class Id="{B50FEE95-FF35-37DA-A71F-197E29F7C600}" Context="InprocServer32" Description="XamlGeneratedNamespace.GeneratedInternalTypeHelper" ThreadingModel="both" ForeignServer="mscoree.dll">
+                    <ProgId Id="XamlGeneratedNamespace.GeneratedInternalTypeHelper" Description="XamlGeneratedNamespace.GeneratedInternalTypeHelper" />
+                </Class>
+                <Class Id="{DD6DF2E0-0D2C-3CEF-BFE0-22A7021C2CE5}" Context="InprocServer32" Description="NSwagStudio.ViewModels.SwaggerGenerators.AssemblySwaggerGeneratorViewModel" ThreadingModel="both" ForeignServer="mscoree.dll">
+                    <ProgId Id="NSwagStudio.ViewModels.SwaggerGenerators.AssemblySwaggerGeneratorViewModel" Description="NSwagStudio.ViewModels.SwaggerGenerators.AssemblySwaggerGeneratorViewModel" />
+                </Class>
+                <Class Id="{DFA9F17F-0B89-3969-A671-97DC26ECBF43}" Context="InprocServer32" Description="NSwagStudio.ViewModels.SwaggerGenerators.SwaggerInputGeneratorViewModel" ThreadingModel="both" ForeignServer="mscoree.dll">
+                    <ProgId Id="NSwagStudio.ViewModels.SwaggerGenerators.SwaggerInputGeneratorViewModel" Description="NSwagStudio.ViewModels.SwaggerGenerators.SwaggerInputGeneratorViewModel" />
+                </Class>
+                <Class Id="{E46B437B-CD17-3E0B-B60D-11E799287DDE}" Context="InprocServer32" Description="NSwagStudio.ViewModels.ViewModelBase" ThreadingModel="both" ForeignServer="mscoree.dll">
+                    <ProgId Id="NSwagStudio.ViewModels.ViewModelBase" Description="NSwagStudio.ViewModels.ViewModelBase" />
+                </Class>
+                <Class Id="{E7D81070-189C-3033-B1D0-DFE7726842F3}" Context="InprocServer32" Description="NSwagStudio.Views.MainWindow" ThreadingModel="both" ForeignServer="mscoree.dll">
+                    <ProgId Id="NSwagStudio.Views.MainWindow" Description="NSwagStudio.Views.MainWindow" />
+                </Class>
+                <Class Id="{F4357665-ECC2-3485-9E21-F94FC42551FA}" Context="InprocServer32" Description="NSwagStudio.Views.CodeGenerators.SwaggerGeneratorView" ThreadingModel="both" ForeignServer="mscoree.dll">
+                    <ProgId Id="NSwagStudio.Views.CodeGenerators.SwaggerGeneratorView" Description="NSwagStudio.Views.CodeGenerators.SwaggerGeneratorView" />
+                </Class>
+                <Class Id="{F6F0949A-FC4D-3F87-B617-046E6888AD0D}" Context="InprocServer32" Description="NSwagStudio.Views.DocumentView" ThreadingModel="both" ForeignServer="mscoree.dll">
+                    <ProgId Id="NSwagStudio.Views.DocumentView" Description="NSwagStudio.Views.DocumentView" />
+                </Class>
+                <Class Id="{FA21E4D8-E6F6-3AAF-A3B0-6B0226C355BA}" Context="InprocServer32" Description="NSwagStudio.NSwagDocument" ThreadingModel="both" ForeignServer="mscoree.dll">
+                    <ProgId Id="NSwagStudio.NSwagDocument" Description="NSwagStudio.NSwagDocument" />
+                </Class>
+                <File Id="filF3BD24AA0D122986D3F6250EA6C47D5B" KeyPath="yes" Source="$(var.SourcePath)\NSwagStudio.exe" />
+                <RegistryValue Root="HKCR" Key="CLSID\{01259F22-889A-34D8-8629-B5EDD9B62C7D}\Implemented Categories\{62C8FE65-4EBB-45e7-B440-6E39B2CDBF29}" Value="" Type="string" Action="write" />
+                <RegistryValue Root="HKCR" Key="CLSID\{01259F22-889A-34D8-8629-B5EDD9B62C7D}\InprocServer32\2.15.5968.19048" Name="Class" Value="NSwagStudio.ViewModels.CodeGenerators.CSharpClientGeneratorViewModel" Type="string" Action="write" />
+                <RegistryValue Root="HKCR" Key="CLSID\{01259F22-889A-34D8-8629-B5EDD9B62C7D}\InprocServer32\2.15.5968.19048" Name="Assembly" Value="NSwagStudio, Version=2.15.5968.19048, Culture=neutral, PublicKeyToken=null" Type="string" Action="write" />
+                <RegistryValue Root="HKCR" Key="CLSID\{01259F22-889A-34D8-8629-B5EDD9B62C7D}\InprocServer32\2.15.5968.19048" Name="RuntimeVersion" Value="v4.0.30319" Type="string" Action="write" />
+                <RegistryValue Root="HKCR" Key="CLSID\{01259F22-889A-34D8-8629-B5EDD9B62C7D}\InprocServer32\2.15.5968.19048" Name="CodeBase" Value="file:///[#filF3BD24AA0D122986D3F6250EA6C47D5B]" Type="string" Action="write" />
+                <RegistryValue Root="HKCR" Key="CLSID\{01259F22-889A-34D8-8629-B5EDD9B62C7D}\InprocServer32" Name="Class" Value="NSwagStudio.ViewModels.CodeGenerators.CSharpClientGeneratorViewModel" Type="string" Action="write" />
+                <RegistryValue Root="HKCR" Key="CLSID\{01259F22-889A-34D8-8629-B5EDD9B62C7D}\InprocServer32" Name="Assembly" Value="NSwagStudio, Version=2.15.5968.19048, Culture=neutral, PublicKeyToken=null" Type="string" Action="write" />
+                <RegistryValue Root="HKCR" Key="CLSID\{01259F22-889A-34D8-8629-B5EDD9B62C7D}\InprocServer32" Name="RuntimeVersion" Value="v4.0.30319" Type="string" Action="write" />
+                <RegistryValue Root="HKCR" Key="CLSID\{01259F22-889A-34D8-8629-B5EDD9B62C7D}\InprocServer32" Name="CodeBase" Value="file:///[#filF3BD24AA0D122986D3F6250EA6C47D5B]" Type="string" Action="write" />
+                <RegistryValue Root="HKCR" Key="CLSID\{08AECB9E-806B-3171-9192-EB4564E312F0}\Implemented Categories\{62C8FE65-4EBB-45e7-B440-6E39B2CDBF29}" Value="" Type="string" Action="write" />
+                <RegistryValue Root="HKCR" Key="CLSID\{08AECB9E-806B-3171-9192-EB4564E312F0}\InprocServer32\2.15.5968.19048" Name="Class" Value="NSwagStudio.App" Type="string" Action="write" />
+                <RegistryValue Root="HKCR" Key="CLSID\{08AECB9E-806B-3171-9192-EB4564E312F0}\InprocServer32\2.15.5968.19048" Name="Assembly" Value="NSwagStudio, Version=2.15.5968.19048, Culture=neutral, PublicKeyToken=null" Type="string" Action="write" />
+                <RegistryValue Root="HKCR" Key="CLSID\{08AECB9E-806B-3171-9192-EB4564E312F0}\InprocServer32\2.15.5968.19048" Name="RuntimeVersion" Value="v4.0.30319" Type="string" Action="write" />
+                <RegistryValue Root="HKCR" Key="CLSID\{08AECB9E-806B-3171-9192-EB4564E312F0}\InprocServer32\2.15.5968.19048" Name="CodeBase" Value="file:///[#filF3BD24AA0D122986D3F6250EA6C47D5B]" Type="string" Action="write" />
+                <RegistryValue Root="HKCR" Key="CLSID\{08AECB9E-806B-3171-9192-EB4564E312F0}\InprocServer32" Name="Class" Value="NSwagStudio.App" Type="string" Action="write" />
+                <RegistryValue Root="HKCR" Key="CLSID\{08AECB9E-806B-3171-9192-EB4564E312F0}\InprocServer32" Name="Assembly" Value="NSwagStudio, Version=2.15.5968.19048, Culture=neutral, PublicKeyToken=null" Type="string" Action="write" />
+                <RegistryValue Root="HKCR" Key="CLSID\{08AECB9E-806B-3171-9192-EB4564E312F0}\InprocServer32" Name="RuntimeVersion" Value="v4.0.30319" Type="string" Action="write" />
+                <RegistryValue Root="HKCR" Key="CLSID\{08AECB9E-806B-3171-9192-EB4564E312F0}\InprocServer32" Name="CodeBase" Value="file:///[#filF3BD24AA0D122986D3F6250EA6C47D5B]" Type="string" Action="write" />
+                <RegistryValue Root="HKCR" Key="CLSID\{24EE073D-B62C-3E50-AC9C-9C4D0C68E834}\Implemented Categories\{62C8FE65-4EBB-45e7-B440-6E39B2CDBF29}" Value="" Type="string" Action="write" />
+                <RegistryValue Root="HKCR" Key="CLSID\{24EE073D-B62C-3E50-AC9C-9C4D0C68E834}\InprocServer32\2.15.5968.19048" Name="Class" Value="NSwagStudio.ViewModels.MainWindowModel" Type="string" Action="write" />
+                <RegistryValue Root="HKCR" Key="CLSID\{24EE073D-B62C-3E50-AC9C-9C4D0C68E834}\InprocServer32\2.15.5968.19048" Name="Assembly" Value="NSwagStudio, Version=2.15.5968.19048, Culture=neutral, PublicKeyToken=null" Type="string" Action="write" />
+                <RegistryValue Root="HKCR" Key="CLSID\{24EE073D-B62C-3E50-AC9C-9C4D0C68E834}\InprocServer32\2.15.5968.19048" Name="RuntimeVersion" Value="v4.0.30319" Type="string" Action="write" />
+                <RegistryValue Root="HKCR" Key="CLSID\{24EE073D-B62C-3E50-AC9C-9C4D0C68E834}\InprocServer32\2.15.5968.19048" Name="CodeBase" Value="file:///[#filF3BD24AA0D122986D3F6250EA6C47D5B]" Type="string" Action="write" />
+                <RegistryValue Root="HKCR" Key="CLSID\{24EE073D-B62C-3E50-AC9C-9C4D0C68E834}\InprocServer32" Name="Class" Value="NSwagStudio.ViewModels.MainWindowModel" Type="string" Action="write" />
+                <RegistryValue Root="HKCR" Key="CLSID\{24EE073D-B62C-3E50-AC9C-9C4D0C68E834}\InprocServer32" Name="Assembly" Value="NSwagStudio, Version=2.15.5968.19048, Culture=neutral, PublicKeyToken=null" Type="string" Action="write" />
+                <RegistryValue Root="HKCR" Key="CLSID\{24EE073D-B62C-3E50-AC9C-9C4D0C68E834}\InprocServer32" Name="RuntimeVersion" Value="v4.0.30319" Type="string" Action="write" />
+                <RegistryValue Root="HKCR" Key="CLSID\{24EE073D-B62C-3E50-AC9C-9C4D0C68E834}\InprocServer32" Name="CodeBase" Value="file:///[#filF3BD24AA0D122986D3F6250EA6C47D5B]" Type="string" Action="write" />
+                <RegistryValue Root="HKCR" Key="CLSID\{3BE65226-B91A-3D89-AA86-FB33EF4CAE9F}\Implemented Categories\{62C8FE65-4EBB-45e7-B440-6E39B2CDBF29}" Value="" Type="string" Action="write" />
+                <RegistryValue Root="HKCR" Key="CLSID\{3BE65226-B91A-3D89-AA86-FB33EF4CAE9F}\InprocServer32\2.15.5968.19048" Name="Class" Value="NSwagStudio.ViewModels.DocumentViewModel" Type="string" Action="write" />
+                <RegistryValue Root="HKCR" Key="CLSID\{3BE65226-B91A-3D89-AA86-FB33EF4CAE9F}\InprocServer32\2.15.5968.19048" Name="Assembly" Value="NSwagStudio, Version=2.15.5968.19048, Culture=neutral, PublicKeyToken=null" Type="string" Action="write" />
+                <RegistryValue Root="HKCR" Key="CLSID\{3BE65226-B91A-3D89-AA86-FB33EF4CAE9F}\InprocServer32\2.15.5968.19048" Name="RuntimeVersion" Value="v4.0.30319" Type="string" Action="write" />
+                <RegistryValue Root="HKCR" Key="CLSID\{3BE65226-B91A-3D89-AA86-FB33EF4CAE9F}\InprocServer32\2.15.5968.19048" Name="CodeBase" Value="file:///[#filF3BD24AA0D122986D3F6250EA6C47D5B]" Type="string" Action="write" />
+                <RegistryValue Root="HKCR" Key="CLSID\{3BE65226-B91A-3D89-AA86-FB33EF4CAE9F}\InprocServer32" Name="Class" Value="NSwagStudio.ViewModels.DocumentViewModel" Type="string" Action="write" />
+                <RegistryValue Root="HKCR" Key="CLSID\{3BE65226-B91A-3D89-AA86-FB33EF4CAE9F}\InprocServer32" Name="Assembly" Value="NSwagStudio, Version=2.15.5968.19048, Culture=neutral, PublicKeyToken=null" Type="string" Action="write" />
+                <RegistryValue Root="HKCR" Key="CLSID\{3BE65226-B91A-3D89-AA86-FB33EF4CAE9F}\InprocServer32" Name="RuntimeVersion" Value="v4.0.30319" Type="string" Action="write" />
+                <RegistryValue Root="HKCR" Key="CLSID\{3BE65226-B91A-3D89-AA86-FB33EF4CAE9F}\InprocServer32" Name="CodeBase" Value="file:///[#filF3BD24AA0D122986D3F6250EA6C47D5B]" Type="string" Action="write" />
+                <RegistryValue Root="HKCR" Key="CLSID\{7A3A6CDD-56AE-3FA0-B8C0-FF1116B9454F}\Implemented Categories\{62C8FE65-4EBB-45e7-B440-6E39B2CDBF29}" Value="" Type="string" Action="write" />
+                <RegistryValue Root="HKCR" Key="CLSID\{7A3A6CDD-56AE-3FA0-B8C0-FF1116B9454F}\InprocServer32\2.15.5968.19048" Name="Class" Value="NSwagStudio.Views.AvalonEditBehavior" Type="string" Action="write" />
+                <RegistryValue Root="HKCR" Key="CLSID\{7A3A6CDD-56AE-3FA0-B8C0-FF1116B9454F}\InprocServer32\2.15.5968.19048" Name="Assembly" Value="NSwagStudio, Version=2.15.5968.19048, Culture=neutral, PublicKeyToken=null" Type="string" Action="write" />
+                <RegistryValue Root="HKCR" Key="CLSID\{7A3A6CDD-56AE-3FA0-B8C0-FF1116B9454F}\InprocServer32\2.15.5968.19048" Name="RuntimeVersion" Value="v4.0.30319" Type="string" Action="write" />
+                <RegistryValue Root="HKCR" Key="CLSID\{7A3A6CDD-56AE-3FA0-B8C0-FF1116B9454F}\InprocServer32\2.15.5968.19048" Name="CodeBase" Value="file:///[#filF3BD24AA0D122986D3F6250EA6C47D5B]" Type="string" Action="write" />
+                <RegistryValue Root="HKCR" Key="CLSID\{7A3A6CDD-56AE-3FA0-B8C0-FF1116B9454F}\InprocServer32" Name="Class" Value="NSwagStudio.Views.AvalonEditBehavior" Type="string" Action="write" />
+                <RegistryValue Root="HKCR" Key="CLSID\{7A3A6CDD-56AE-3FA0-B8C0-FF1116B9454F}\InprocServer32" Name="Assembly" Value="NSwagStudio, Version=2.15.5968.19048, Culture=neutral, PublicKeyToken=null" Type="string" Action="write" />
+                <RegistryValue Root="HKCR" Key="CLSID\{7A3A6CDD-56AE-3FA0-B8C0-FF1116B9454F}\InprocServer32" Name="RuntimeVersion" Value="v4.0.30319" Type="string" Action="write" />
+                <RegistryValue Root="HKCR" Key="CLSID\{7A3A6CDD-56AE-3FA0-B8C0-FF1116B9454F}\InprocServer32" Name="CodeBase" Value="file:///[#filF3BD24AA0D122986D3F6250EA6C47D5B]" Type="string" Action="write" />
+                <RegistryValue Root="HKCR" Key="CLSID\{9963271A-046A-354C-8CE9-DFCF12A60B5A}\Implemented Categories\{62C8FE65-4EBB-45e7-B440-6E39B2CDBF29}" Value="" Type="string" Action="write" />
+                <RegistryValue Root="HKCR" Key="CLSID\{9963271A-046A-354C-8CE9-DFCF12A60B5A}\InprocServer32\2.15.5968.19048" Name="Class" Value="NSwagStudio.ViewModels.CodeGenerators.CSharpWebApiControllerGeneratorViewModel" Type="string" Action="write" />
+                <RegistryValue Root="HKCR" Key="CLSID\{9963271A-046A-354C-8CE9-DFCF12A60B5A}\InprocServer32\2.15.5968.19048" Name="Assembly" Value="NSwagStudio, Version=2.15.5968.19048, Culture=neutral, PublicKeyToken=null" Type="string" Action="write" />
+                <RegistryValue Root="HKCR" Key="CLSID\{9963271A-046A-354C-8CE9-DFCF12A60B5A}\InprocServer32\2.15.5968.19048" Name="RuntimeVersion" Value="v4.0.30319" Type="string" Action="write" />
+                <RegistryValue Root="HKCR" Key="CLSID\{9963271A-046A-354C-8CE9-DFCF12A60B5A}\InprocServer32\2.15.5968.19048" Name="CodeBase" Value="file:///[#filF3BD24AA0D122986D3F6250EA6C47D5B]" Type="string" Action="write" />
+                <RegistryValue Root="HKCR" Key="CLSID\{9963271A-046A-354C-8CE9-DFCF12A60B5A}\InprocServer32" Name="Class" Value="NSwagStudio.ViewModels.CodeGenerators.CSharpWebApiControllerGeneratorViewModel" Type="string" Action="write" />
+                <RegistryValue Root="HKCR" Key="CLSID\{9963271A-046A-354C-8CE9-DFCF12A60B5A}\InprocServer32" Name="Assembly" Value="NSwagStudio, Version=2.15.5968.19048, Culture=neutral, PublicKeyToken=null" Type="string" Action="write" />
+                <RegistryValue Root="HKCR" Key="CLSID\{9963271A-046A-354C-8CE9-DFCF12A60B5A}\InprocServer32" Name="RuntimeVersion" Value="v4.0.30319" Type="string" Action="write" />
+                <RegistryValue Root="HKCR" Key="CLSID\{9963271A-046A-354C-8CE9-DFCF12A60B5A}\InprocServer32" Name="CodeBase" Value="file:///[#filF3BD24AA0D122986D3F6250EA6C47D5B]" Type="string" Action="write" />
+                <RegistryValue Root="HKCR" Key="CLSID\{9FDEFE4B-250D-3B81-ACF6-0B730E0C913D}\Implemented Categories\{62C8FE65-4EBB-45e7-B440-6E39B2CDBF29}" Value="" Type="string" Action="write" />
+                <RegistryValue Root="HKCR" Key="CLSID\{9FDEFE4B-250D-3B81-ACF6-0B730E0C913D}\InprocServer32\2.15.5968.19048" Name="Class" Value="NSwagStudio.ViewModels.CodeGenerators.SwaggerGeneratorViewModel" Type="string" Action="write" />
+                <RegistryValue Root="HKCR" Key="CLSID\{9FDEFE4B-250D-3B81-ACF6-0B730E0C913D}\InprocServer32\2.15.5968.19048" Name="Assembly" Value="NSwagStudio, Version=2.15.5968.19048, Culture=neutral, PublicKeyToken=null" Type="string" Action="write" />
+                <RegistryValue Root="HKCR" Key="CLSID\{9FDEFE4B-250D-3B81-ACF6-0B730E0C913D}\InprocServer32\2.15.5968.19048" Name="RuntimeVersion" Value="v4.0.30319" Type="string" Action="write" />
+                <RegistryValue Root="HKCR" Key="CLSID\{9FDEFE4B-250D-3B81-ACF6-0B730E0C913D}\InprocServer32\2.15.5968.19048" Name="CodeBase" Value="file:///[#filF3BD24AA0D122986D3F6250EA6C47D5B]" Type="string" Action="write" />
+                <RegistryValue Root="HKCR" Key="CLSID\{9FDEFE4B-250D-3B81-ACF6-0B730E0C913D}\InprocServer32" Name="Class" Value="NSwagStudio.ViewModels.CodeGenerators.SwaggerGeneratorViewModel" Type="string" Action="write" />
+                <RegistryValue Root="HKCR" Key="CLSID\{9FDEFE4B-250D-3B81-ACF6-0B730E0C913D}\InprocServer32" Name="Assembly" Value="NSwagStudio, Version=2.15.5968.19048, Culture=neutral, PublicKeyToken=null" Type="string" Action="write" />
+                <RegistryValue Root="HKCR" Key="CLSID\{9FDEFE4B-250D-3B81-ACF6-0B730E0C913D}\InprocServer32" Name="RuntimeVersion" Value="v4.0.30319" Type="string" Action="write" />
+                <RegistryValue Root="HKCR" Key="CLSID\{9FDEFE4B-250D-3B81-ACF6-0B730E0C913D}\InprocServer32" Name="CodeBase" Value="file:///[#filF3BD24AA0D122986D3F6250EA6C47D5B]" Type="string" Action="write" />
+                <RegistryValue Root="HKCR" Key="CLSID\{A6E9C72A-B01C-31A6-8BF3-3E2FEB0A3976}\Implemented Categories\{62C8FE65-4EBB-45e7-B440-6E39B2CDBF29}" Value="" Type="string" Action="write" />
+                <RegistryValue Root="HKCR" Key="CLSID\{A6E9C72A-B01C-31A6-8BF3-3E2FEB0A3976}\InprocServer32\2.15.5968.19048" Name="Class" Value="NSwagStudio.ViewModels.SwaggerGenerators.WebApiSwaggerGeneratorViewModel" Type="string" Action="write" />
+                <RegistryValue Root="HKCR" Key="CLSID\{A6E9C72A-B01C-31A6-8BF3-3E2FEB0A3976}\InprocServer32\2.15.5968.19048" Name="Assembly" Value="NSwagStudio, Version=2.15.5968.19048, Culture=neutral, PublicKeyToken=null" Type="string" Action="write" />
+                <RegistryValue Root="HKCR" Key="CLSID\{A6E9C72A-B01C-31A6-8BF3-3E2FEB0A3976}\InprocServer32\2.15.5968.19048" Name="RuntimeVersion" Value="v4.0.30319" Type="string" Action="write" />
+                <RegistryValue Root="HKCR" Key="CLSID\{A6E9C72A-B01C-31A6-8BF3-3E2FEB0A3976}\InprocServer32\2.15.5968.19048" Name="CodeBase" Value="file:///[#filF3BD24AA0D122986D3F6250EA6C47D5B]" Type="string" Action="write" />
+                <RegistryValue Root="HKCR" Key="CLSID\{A6E9C72A-B01C-31A6-8BF3-3E2FEB0A3976}\InprocServer32" Name="Class" Value="NSwagStudio.ViewModels.SwaggerGenerators.WebApiSwaggerGeneratorViewModel" Type="string" Action="write" />
+                <RegistryValue Root="HKCR" Key="CLSID\{A6E9C72A-B01C-31A6-8BF3-3E2FEB0A3976}\InprocServer32" Name="Assembly" Value="NSwagStudio, Version=2.15.5968.19048, Culture=neutral, PublicKeyToken=null" Type="string" Action="write" />
+                <RegistryValue Root="HKCR" Key="CLSID\{A6E9C72A-B01C-31A6-8BF3-3E2FEB0A3976}\InprocServer32" Name="RuntimeVersion" Value="v4.0.30319" Type="string" Action="write" />
+                <RegistryValue Root="HKCR" Key="CLSID\{A6E9C72A-B01C-31A6-8BF3-3E2FEB0A3976}\InprocServer32" Name="CodeBase" Value="file:///[#filF3BD24AA0D122986D3F6250EA6C47D5B]" Type="string" Action="write" />
+                <RegistryValue Root="HKCR" Key="CLSID\{A7B262A2-8BB3-3FE2-B330-3352691B0177}\Implemented Categories\{62C8FE65-4EBB-45e7-B440-6E39B2CDBF29}" Value="" Type="string" Action="write" />
+                <RegistryValue Root="HKCR" Key="CLSID\{A7B262A2-8BB3-3FE2-B330-3352691B0177}\InprocServer32\2.15.5968.19048" Name="Class" Value="NSwagStudio.ViewModels.CodeGenerators.TypeScriptClientGeneratorViewModel" Type="string" Action="write" />
+                <RegistryValue Root="HKCR" Key="CLSID\{A7B262A2-8BB3-3FE2-B330-3352691B0177}\InprocServer32\2.15.5968.19048" Name="Assembly" Value="NSwagStudio, Version=2.15.5968.19048, Culture=neutral, PublicKeyToken=null" Type="string" Action="write" />
+                <RegistryValue Root="HKCR" Key="CLSID\{A7B262A2-8BB3-3FE2-B330-3352691B0177}\InprocServer32\2.15.5968.19048" Name="RuntimeVersion" Value="v4.0.30319" Type="string" Action="write" />
+                <RegistryValue Root="HKCR" Key="CLSID\{A7B262A2-8BB3-3FE2-B330-3352691B0177}\InprocServer32\2.15.5968.19048" Name="CodeBase" Value="file:///[#filF3BD24AA0D122986D3F6250EA6C47D5B]" Type="string" Action="write" />
+                <RegistryValue Root="HKCR" Key="CLSID\{A7B262A2-8BB3-3FE2-B330-3352691B0177}\InprocServer32" Name="Class" Value="NSwagStudio.ViewModels.CodeGenerators.TypeScriptClientGeneratorViewModel" Type="string" Action="write" />
+                <RegistryValue Root="HKCR" Key="CLSID\{A7B262A2-8BB3-3FE2-B330-3352691B0177}\InprocServer32" Name="Assembly" Value="NSwagStudio, Version=2.15.5968.19048, Culture=neutral, PublicKeyToken=null" Type="string" Action="write" />
+                <RegistryValue Root="HKCR" Key="CLSID\{A7B262A2-8BB3-3FE2-B330-3352691B0177}\InprocServer32" Name="RuntimeVersion" Value="v4.0.30319" Type="string" Action="write" />
+                <RegistryValue Root="HKCR" Key="CLSID\{A7B262A2-8BB3-3FE2-B330-3352691B0177}\InprocServer32" Name="CodeBase" Value="file:///[#filF3BD24AA0D122986D3F6250EA6C47D5B]" Type="string" Action="write" />
+                <RegistryValue Root="HKCR" Key="CLSID\{B50FEE95-FF35-37DA-A71F-197E29F7C600}\Implemented Categories\{62C8FE65-4EBB-45e7-B440-6E39B2CDBF29}" Value="" Type="string" Action="write" />
+                <RegistryValue Root="HKCR" Key="CLSID\{B50FEE95-FF35-37DA-A71F-197E29F7C600}\InprocServer32\2.15.5968.19048" Name="Class" Value="XamlGeneratedNamespace.GeneratedInternalTypeHelper" Type="string" Action="write" />
+                <RegistryValue Root="HKCR" Key="CLSID\{B50FEE95-FF35-37DA-A71F-197E29F7C600}\InprocServer32\2.15.5968.19048" Name="Assembly" Value="NSwagStudio, Version=2.15.5968.19048, Culture=neutral, PublicKeyToken=null" Type="string" Action="write" />
+                <RegistryValue Root="HKCR" Key="CLSID\{B50FEE95-FF35-37DA-A71F-197E29F7C600}\InprocServer32\2.15.5968.19048" Name="RuntimeVersion" Value="v4.0.30319" Type="string" Action="write" />
+                <RegistryValue Root="HKCR" Key="CLSID\{B50FEE95-FF35-37DA-A71F-197E29F7C600}\InprocServer32\2.15.5968.19048" Name="CodeBase" Value="file:///[#filF3BD24AA0D122986D3F6250EA6C47D5B]" Type="string" Action="write" />
+                <RegistryValue Root="HKCR" Key="CLSID\{B50FEE95-FF35-37DA-A71F-197E29F7C600}\InprocServer32" Name="Class" Value="XamlGeneratedNamespace.GeneratedInternalTypeHelper" Type="string" Action="write" />
+                <RegistryValue Root="HKCR" Key="CLSID\{B50FEE95-FF35-37DA-A71F-197E29F7C600}\InprocServer32" Name="Assembly" Value="NSwagStudio, Version=2.15.5968.19048, Culture=neutral, PublicKeyToken=null" Type="string" Action="write" />
+                <RegistryValue Root="HKCR" Key="CLSID\{B50FEE95-FF35-37DA-A71F-197E29F7C600}\InprocServer32" Name="RuntimeVersion" Value="v4.0.30319" Type="string" Action="write" />
+                <RegistryValue Root="HKCR" Key="CLSID\{B50FEE95-FF35-37DA-A71F-197E29F7C600}\InprocServer32" Name="CodeBase" Value="file:///[#filF3BD24AA0D122986D3F6250EA6C47D5B]" Type="string" Action="write" />
+                <RegistryValue Root="HKCR" Key="CLSID\{DD6DF2E0-0D2C-3CEF-BFE0-22A7021C2CE5}\Implemented Categories\{62C8FE65-4EBB-45e7-B440-6E39B2CDBF29}" Value="" Type="string" Action="write" />
+                <RegistryValue Root="HKCR" Key="CLSID\{DD6DF2E0-0D2C-3CEF-BFE0-22A7021C2CE5}\InprocServer32\2.15.5968.19048" Name="Class" Value="NSwagStudio.ViewModels.SwaggerGenerators.AssemblySwaggerGeneratorViewModel" Type="string" Action="write" />
+                <RegistryValue Root="HKCR" Key="CLSID\{DD6DF2E0-0D2C-3CEF-BFE0-22A7021C2CE5}\InprocServer32\2.15.5968.19048" Name="Assembly" Value="NSwagStudio, Version=2.15.5968.19048, Culture=neutral, PublicKeyToken=null" Type="string" Action="write" />
+                <RegistryValue Root="HKCR" Key="CLSID\{DD6DF2E0-0D2C-3CEF-BFE0-22A7021C2CE5}\InprocServer32\2.15.5968.19048" Name="RuntimeVersion" Value="v4.0.30319" Type="string" Action="write" />
+                <RegistryValue Root="HKCR" Key="CLSID\{DD6DF2E0-0D2C-3CEF-BFE0-22A7021C2CE5}\InprocServer32\2.15.5968.19048" Name="CodeBase" Value="file:///[#filF3BD24AA0D122986D3F6250EA6C47D5B]" Type="string" Action="write" />
+                <RegistryValue Root="HKCR" Key="CLSID\{DD6DF2E0-0D2C-3CEF-BFE0-22A7021C2CE5}\InprocServer32" Name="Class" Value="NSwagStudio.ViewModels.SwaggerGenerators.AssemblySwaggerGeneratorViewModel" Type="string" Action="write" />
+                <RegistryValue Root="HKCR" Key="CLSID\{DD6DF2E0-0D2C-3CEF-BFE0-22A7021C2CE5}\InprocServer32" Name="Assembly" Value="NSwagStudio, Version=2.15.5968.19048, Culture=neutral, PublicKeyToken=null" Type="string" Action="write" />
+                <RegistryValue Root="HKCR" Key="CLSID\{DD6DF2E0-0D2C-3CEF-BFE0-22A7021C2CE5}\InprocServer32" Name="RuntimeVersion" Value="v4.0.30319" Type="string" Action="write" />
+                <RegistryValue Root="HKCR" Key="CLSID\{DD6DF2E0-0D2C-3CEF-BFE0-22A7021C2CE5}\InprocServer32" Name="CodeBase" Value="file:///[#filF3BD24AA0D122986D3F6250EA6C47D5B]" Type="string" Action="write" />
+                <RegistryValue Root="HKCR" Key="CLSID\{DFA9F17F-0B89-3969-A671-97DC26ECBF43}\Implemented Categories\{62C8FE65-4EBB-45e7-B440-6E39B2CDBF29}" Value="" Type="string" Action="write" />
+                <RegistryValue Root="HKCR" Key="CLSID\{DFA9F17F-0B89-3969-A671-97DC26ECBF43}\InprocServer32\2.15.5968.19048" Name="Class" Value="NSwagStudio.ViewModels.SwaggerGenerators.SwaggerInputGeneratorViewModel" Type="string" Action="write" />
+                <RegistryValue Root="HKCR" Key="CLSID\{DFA9F17F-0B89-3969-A671-97DC26ECBF43}\InprocServer32\2.15.5968.19048" Name="Assembly" Value="NSwagStudio, Version=2.15.5968.19048, Culture=neutral, PublicKeyToken=null" Type="string" Action="write" />
+                <RegistryValue Root="HKCR" Key="CLSID\{DFA9F17F-0B89-3969-A671-97DC26ECBF43}\InprocServer32\2.15.5968.19048" Name="RuntimeVersion" Value="v4.0.30319" Type="string" Action="write" />
+                <RegistryValue Root="HKCR" Key="CLSID\{DFA9F17F-0B89-3969-A671-97DC26ECBF43}\InprocServer32\2.15.5968.19048" Name="CodeBase" Value="file:///[#filF3BD24AA0D122986D3F6250EA6C47D5B]" Type="string" Action="write" />
+                <RegistryValue Root="HKCR" Key="CLSID\{DFA9F17F-0B89-3969-A671-97DC26ECBF43}\InprocServer32" Name="Class" Value="NSwagStudio.ViewModels.SwaggerGenerators.SwaggerInputGeneratorViewModel" Type="string" Action="write" />
+                <RegistryValue Root="HKCR" Key="CLSID\{DFA9F17F-0B89-3969-A671-97DC26ECBF43}\InprocServer32" Name="Assembly" Value="NSwagStudio, Version=2.15.5968.19048, Culture=neutral, PublicKeyToken=null" Type="string" Action="write" />
+                <RegistryValue Root="HKCR" Key="CLSID\{DFA9F17F-0B89-3969-A671-97DC26ECBF43}\InprocServer32" Name="RuntimeVersion" Value="v4.0.30319" Type="string" Action="write" />
+                <RegistryValue Root="HKCR" Key="CLSID\{DFA9F17F-0B89-3969-A671-97DC26ECBF43}\InprocServer32" Name="CodeBase" Value="file:///[#filF3BD24AA0D122986D3F6250EA6C47D5B]" Type="string" Action="write" />
+                <RegistryValue Root="HKCR" Key="CLSID\{E46B437B-CD17-3E0B-B60D-11E799287DDE}\Implemented Categories\{62C8FE65-4EBB-45e7-B440-6E39B2CDBF29}" Value="" Type="string" Action="write" />
+                <RegistryValue Root="HKCR" Key="CLSID\{E46B437B-CD17-3E0B-B60D-11E799287DDE}\InprocServer32\2.15.5968.19048" Name="Class" Value="NSwagStudio.ViewModels.ViewModelBase" Type="string" Action="write" />
+                <RegistryValue Root="HKCR" Key="CLSID\{E46B437B-CD17-3E0B-B60D-11E799287DDE}\InprocServer32\2.15.5968.19048" Name="Assembly" Value="NSwagStudio, Version=2.15.5968.19048, Culture=neutral, PublicKeyToken=null" Type="string" Action="write" />
+                <RegistryValue Root="HKCR" Key="CLSID\{E46B437B-CD17-3E0B-B60D-11E799287DDE}\InprocServer32\2.15.5968.19048" Name="RuntimeVersion" Value="v4.0.30319" Type="string" Action="write" />
+                <RegistryValue Root="HKCR" Key="CLSID\{E46B437B-CD17-3E0B-B60D-11E799287DDE}\InprocServer32\2.15.5968.19048" Name="CodeBase" Value="file:///[#filF3BD24AA0D122986D3F6250EA6C47D5B]" Type="string" Action="write" />
+                <RegistryValue Root="HKCR" Key="CLSID\{E46B437B-CD17-3E0B-B60D-11E799287DDE}\InprocServer32" Name="Class" Value="NSwagStudio.ViewModels.ViewModelBase" Type="string" Action="write" />
+                <RegistryValue Root="HKCR" Key="CLSID\{E46B437B-CD17-3E0B-B60D-11E799287DDE}\InprocServer32" Name="Assembly" Value="NSwagStudio, Version=2.15.5968.19048, Culture=neutral, PublicKeyToken=null" Type="string" Action="write" />
+                <RegistryValue Root="HKCR" Key="CLSID\{E46B437B-CD17-3E0B-B60D-11E799287DDE}\InprocServer32" Name="RuntimeVersion" Value="v4.0.30319" Type="string" Action="write" />
+                <RegistryValue Root="HKCR" Key="CLSID\{E46B437B-CD17-3E0B-B60D-11E799287DDE}\InprocServer32" Name="CodeBase" Value="file:///[#filF3BD24AA0D122986D3F6250EA6C47D5B]" Type="string" Action="write" />
+                <RegistryValue Root="HKCR" Key="CLSID\{E7D81070-189C-3033-B1D0-DFE7726842F3}\Implemented Categories\{62C8FE65-4EBB-45e7-B440-6E39B2CDBF29}" Value="" Type="string" Action="write" />
+                <RegistryValue Root="HKCR" Key="CLSID\{E7D81070-189C-3033-B1D0-DFE7726842F3}\InprocServer32\2.15.5968.19048" Name="Class" Value="NSwagStudio.Views.MainWindow" Type="string" Action="write" />
+                <RegistryValue Root="HKCR" Key="CLSID\{E7D81070-189C-3033-B1D0-DFE7726842F3}\InprocServer32\2.15.5968.19048" Name="Assembly" Value="NSwagStudio, Version=2.15.5968.19048, Culture=neutral, PublicKeyToken=null" Type="string" Action="write" />
+                <RegistryValue Root="HKCR" Key="CLSID\{E7D81070-189C-3033-B1D0-DFE7726842F3}\InprocServer32\2.15.5968.19048" Name="RuntimeVersion" Value="v4.0.30319" Type="string" Action="write" />
+                <RegistryValue Root="HKCR" Key="CLSID\{E7D81070-189C-3033-B1D0-DFE7726842F3}\InprocServer32\2.15.5968.19048" Name="CodeBase" Value="file:///[#filF3BD24AA0D122986D3F6250EA6C47D5B]" Type="string" Action="write" />
+                <RegistryValue Root="HKCR" Key="CLSID\{E7D81070-189C-3033-B1D0-DFE7726842F3}\InprocServer32" Name="Class" Value="NSwagStudio.Views.MainWindow" Type="string" Action="write" />
+                <RegistryValue Root="HKCR" Key="CLSID\{E7D81070-189C-3033-B1D0-DFE7726842F3}\InprocServer32" Name="Assembly" Value="NSwagStudio, Version=2.15.5968.19048, Culture=neutral, PublicKeyToken=null" Type="string" Action="write" />
+                <RegistryValue Root="HKCR" Key="CLSID\{E7D81070-189C-3033-B1D0-DFE7726842F3}\InprocServer32" Name="RuntimeVersion" Value="v4.0.30319" Type="string" Action="write" />
+                <RegistryValue Root="HKCR" Key="CLSID\{E7D81070-189C-3033-B1D0-DFE7726842F3}\InprocServer32" Name="CodeBase" Value="file:///[#filF3BD24AA0D122986D3F6250EA6C47D5B]" Type="string" Action="write" />
+                <RegistryValue Root="HKCR" Key="CLSID\{F4357665-ECC2-3485-9E21-F94FC42551FA}\Implemented Categories\{62C8FE65-4EBB-45e7-B440-6E39B2CDBF29}" Value="" Type="string" Action="write" />
+                <RegistryValue Root="HKCR" Key="CLSID\{F4357665-ECC2-3485-9E21-F94FC42551FA}\InprocServer32\2.15.5968.19048" Name="Class" Value="NSwagStudio.Views.CodeGenerators.SwaggerGeneratorView" Type="string" Action="write" />
+                <RegistryValue Root="HKCR" Key="CLSID\{F4357665-ECC2-3485-9E21-F94FC42551FA}\InprocServer32\2.15.5968.19048" Name="Assembly" Value="NSwagStudio, Version=2.15.5968.19048, Culture=neutral, PublicKeyToken=null" Type="string" Action="write" />
+                <RegistryValue Root="HKCR" Key="CLSID\{F4357665-ECC2-3485-9E21-F94FC42551FA}\InprocServer32\2.15.5968.19048" Name="RuntimeVersion" Value="v4.0.30319" Type="string" Action="write" />
+                <RegistryValue Root="HKCR" Key="CLSID\{F4357665-ECC2-3485-9E21-F94FC42551FA}\InprocServer32\2.15.5968.19048" Name="CodeBase" Value="file:///[#filF3BD24AA0D122986D3F6250EA6C47D5B]" Type="string" Action="write" />
+                <RegistryValue Root="HKCR" Key="CLSID\{F4357665-ECC2-3485-9E21-F94FC42551FA}\InprocServer32" Name="Class" Value="NSwagStudio.Views.CodeGenerators.SwaggerGeneratorView" Type="string" Action="write" />
+                <RegistryValue Root="HKCR" Key="CLSID\{F4357665-ECC2-3485-9E21-F94FC42551FA}\InprocServer32" Name="Assembly" Value="NSwagStudio, Version=2.15.5968.19048, Culture=neutral, PublicKeyToken=null" Type="string" Action="write" />
+                <RegistryValue Root="HKCR" Key="CLSID\{F4357665-ECC2-3485-9E21-F94FC42551FA}\InprocServer32" Name="RuntimeVersion" Value="v4.0.30319" Type="string" Action="write" />
+                <RegistryValue Root="HKCR" Key="CLSID\{F4357665-ECC2-3485-9E21-F94FC42551FA}\InprocServer32" Name="CodeBase" Value="file:///[#filF3BD24AA0D122986D3F6250EA6C47D5B]" Type="string" Action="write" />
+                <RegistryValue Root="HKCR" Key="CLSID\{F6F0949A-FC4D-3F87-B617-046E6888AD0D}\Implemented Categories\{62C8FE65-4EBB-45e7-B440-6E39B2CDBF29}" Value="" Type="string" Action="write" />
+                <RegistryValue Root="HKCR" Key="CLSID\{F6F0949A-FC4D-3F87-B617-046E6888AD0D}\InprocServer32\2.15.5968.19048" Name="Class" Value="NSwagStudio.Views.DocumentView" Type="string" Action="write" />
+                <RegistryValue Root="HKCR" Key="CLSID\{F6F0949A-FC4D-3F87-B617-046E6888AD0D}\InprocServer32\2.15.5968.19048" Name="Assembly" Value="NSwagStudio, Version=2.15.5968.19048, Culture=neutral, PublicKeyToken=null" Type="string" Action="write" />
+                <RegistryValue Root="HKCR" Key="CLSID\{F6F0949A-FC4D-3F87-B617-046E6888AD0D}\InprocServer32\2.15.5968.19048" Name="RuntimeVersion" Value="v4.0.30319" Type="string" Action="write" />
+                <RegistryValue Root="HKCR" Key="CLSID\{F6F0949A-FC4D-3F87-B617-046E6888AD0D}\InprocServer32\2.15.5968.19048" Name="CodeBase" Value="file:///[#filF3BD24AA0D122986D3F6250EA6C47D5B]" Type="string" Action="write" />
+                <RegistryValue Root="HKCR" Key="CLSID\{F6F0949A-FC4D-3F87-B617-046E6888AD0D}\InprocServer32" Name="Class" Value="NSwagStudio.Views.DocumentView" Type="string" Action="write" />
+                <RegistryValue Root="HKCR" Key="CLSID\{F6F0949A-FC4D-3F87-B617-046E6888AD0D}\InprocServer32" Name="Assembly" Value="NSwagStudio, Version=2.15.5968.19048, Culture=neutral, PublicKeyToken=null" Type="string" Action="write" />
+                <RegistryValue Root="HKCR" Key="CLSID\{F6F0949A-FC4D-3F87-B617-046E6888AD0D}\InprocServer32" Name="RuntimeVersion" Value="v4.0.30319" Type="string" Action="write" />
+                <RegistryValue Root="HKCR" Key="CLSID\{F6F0949A-FC4D-3F87-B617-046E6888AD0D}\InprocServer32" Name="CodeBase" Value="file:///[#filF3BD24AA0D122986D3F6250EA6C47D5B]" Type="string" Action="write" />
+                <RegistryValue Root="HKCR" Key="CLSID\{FA21E4D8-E6F6-3AAF-A3B0-6B0226C355BA}\Implemented Categories\{62C8FE65-4EBB-45e7-B440-6E39B2CDBF29}" Value="" Type="string" Action="write" />
+                <RegistryValue Root="HKCR" Key="CLSID\{FA21E4D8-E6F6-3AAF-A3B0-6B0226C355BA}\InprocServer32\2.15.5968.19048" Name="Class" Value="NSwagStudio.NSwagDocument" Type="string" Action="write" />
+                <RegistryValue Root="HKCR" Key="CLSID\{FA21E4D8-E6F6-3AAF-A3B0-6B0226C355BA}\InprocServer32\2.15.5968.19048" Name="Assembly" Value="NSwagStudio, Version=2.15.5968.19048, Culture=neutral, PublicKeyToken=null" Type="string" Action="write" />
+                <RegistryValue Root="HKCR" Key="CLSID\{FA21E4D8-E6F6-3AAF-A3B0-6B0226C355BA}\InprocServer32\2.15.5968.19048" Name="RuntimeVersion" Value="v4.0.30319" Type="string" Action="write" />
+                <RegistryValue Root="HKCR" Key="CLSID\{FA21E4D8-E6F6-3AAF-A3B0-6B0226C355BA}\InprocServer32\2.15.5968.19048" Name="CodeBase" Value="file:///[#filF3BD24AA0D122986D3F6250EA6C47D5B]" Type="string" Action="write" />
+                <RegistryValue Root="HKCR" Key="CLSID\{FA21E4D8-E6F6-3AAF-A3B0-6B0226C355BA}\InprocServer32" Name="Class" Value="NSwagStudio.NSwagDocument" Type="string" Action="write" />
+                <RegistryValue Root="HKCR" Key="CLSID\{FA21E4D8-E6F6-3AAF-A3B0-6B0226C355BA}\InprocServer32" Name="Assembly" Value="NSwagStudio, Version=2.15.5968.19048, Culture=neutral, PublicKeyToken=null" Type="string" Action="write" />
+                <RegistryValue Root="HKCR" Key="CLSID\{FA21E4D8-E6F6-3AAF-A3B0-6B0226C355BA}\InprocServer32" Name="RuntimeVersion" Value="v4.0.30319" Type="string" Action="write" />
+                <RegistryValue Root="HKCR" Key="CLSID\{FA21E4D8-E6F6-3AAF-A3B0-6B0226C355BA}\InprocServer32" Name="CodeBase" Value="file:///[#filF3BD24AA0D122986D3F6250EA6C47D5B]" Type="string" Action="write" />
+            </Component>
+            <Component Id="cmpE1AD57291ECD76446C08E80324E18C52" Directory="RootDirectory" Guid="*">
+                <File Id="fil3D998DFDF0171F45FA4994B3076A1BE3" KeyPath="yes" Source="$(var.SourcePath)\NSwagStudio.exe.config" />
+            </Component>
+            <Component Id="cmpAF99E5EDE3366C322A0C4A1D460F492A" Directory="RootDirectory" Guid="*">
+                <File Id="fil7363F15332F1A0AE5B714E0BDBE8069F" KeyPath="yes" Source="$(var.SourcePath)\NSwagStudio.pdb" />
+            </Component>
+            <Component Id="cmp32C1339D08859DC7796F4EE23E0819F0" Directory="RootDirectory" Guid="*">
+                <File Id="fil72A10A3701F72ECAD8968E45C6295B9D" KeyPath="yes" Source="$(var.SourcePath)\NSwagStudio.vshost.exe" />
+            </Component>
+            <Component Id="cmp474BA1F5E4041B6B55B1AA38BE12A2E5" Directory="RootDirectory" Guid="*">
+                <File Id="filFA7E5A03A21F54B9AD53663AF2F9AB79" KeyPath="yes" Source="$(var.SourcePath)\NSwagStudio.vshost.exe.config" />
+            </Component>
+            <Component Id="cmp334374A35F014DC08C6313E21E5B8115" Directory="RootDirectory" Guid="*">
+                <File Id="fil7F9F68A04E297D87BF9A84D800D82940" KeyPath="yes" Source="$(var.SourcePath)\NSwagStudio.vshost.exe.manifest" />
+            </Component>
+            <Component Id="cmp26A1D29B3B042D7131AB32968AD148D6" Directory="RootDirectory" Guid="*">
+                <File Id="filD115E07DAB15EABAE3C6FDB271DD9321" KeyPath="yes" Source="$(var.SourcePath)\System.Windows.Interactivity.dll" />
+            </Component>
+        </ComponentGroup>
+    </Fragment>
 </Wix>