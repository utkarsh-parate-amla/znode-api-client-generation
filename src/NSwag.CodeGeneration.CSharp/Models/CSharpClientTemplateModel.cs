--- conflicted
+++ resolved
@@ -1,4 +1,3 @@
-<<<<<<< HEAD
 //-----------------------------------------------------------------------
 // <copyright file="CSharpClientTemplateModel.cs" company="NSwag">
 //     Copyright (c) Rico Suter. All rights reserved.
@@ -29,11 +28,11 @@
         /// <param name="document">The Swagger document.</param>
         /// <param name="settings">The settings.</param>
         public CSharpClientTemplateModel(
-            string controllerName, 
-            string controllerClassName, 
-            IEnumerable<CSharpOperationModel> operations, 
+            string controllerName,
+            string controllerClassName,
+            IEnumerable<CSharpOperationModel> operations,
             JsonSchema4 exceptionSchema,
-            SwaggerDocument document, 
+            SwaggerDocument document,
             SwaggerToCSharpClientGeneratorSettings settings)
         {
             _document = document;
@@ -93,117 +92,6 @@
         /// <summary>Gets the exception class name.</summary>
         public string ExceptionClass { get; }
 
-        /// <summary>Gets the operations.</summary>
-        public IEnumerable<CSharpOperationModel> Operations { get; }
-
-        /// <summary>Gets the JSON converters code.</summary>
-        public string JsonConverters => CSharpJsonConverters.GenerateConverters(
-            (_settings.CSharpGeneratorSettings.JsonConverters ?? new string[] { })
-            .Concat(RequiresJsonExceptionConverter ? new[] { "JsonExceptionConverter" } : new string[] { }));
-
-        private bool RequiresJsonExceptionConverter =>
-            _document.Operations.Any(o => o.Operation.AllResponses.Any(r => r.Value.InheritsExceptionSchema(_exceptionSchema)));
-    }
-=======
-//-----------------------------------------------------------------------
-// <copyright file="CSharpClientTemplateModel.cs" company="NSwag">
-//     Copyright (c) Rico Suter. All rights reserved.
-// </copyright>
-// <license>https://github.com/NSwag/NSwag/blob/master/LICENSE.md</license>
-// <author>Rico Suter, mail@rsuter.com</author>
-//-----------------------------------------------------------------------
-
-using System.Collections.Generic;
-using System.Linq;
-using NJsonSchema;
-using NJsonSchema.CodeGeneration.CSharp;
-
-namespace NSwag.CodeGeneration.CSharp.Models
-{
-    /// <summary>The CSharp client template model.</summary>
-    public class CSharpClientTemplateModel
-    {
-        private readonly SwaggerDocument _document;
-        private readonly JsonSchema4 _exceptionSchema;
-        private readonly SwaggerToCSharpClientGeneratorSettings _settings;
-
-        /// <summary>Initializes a new instance of the <see cref="CSharpClientTemplateModel" /> class.</summary>
-        /// <param name="controllerName">Name of the controller.</param>
-        /// <param name="controllerClassName">The class name of the controller.</param>
-        /// <param name="operations">The operations.</param>
-        /// <param name="exceptionSchema">The exception schema.</param>
-        /// <param name="document">The Swagger document.</param>
-        /// <param name="settings">The settings.</param>
-        public CSharpClientTemplateModel(
-            string controllerName,
-            string controllerClassName,
-            IEnumerable<CSharpOperationModel> operations,
-            JsonSchema4 exceptionSchema,
-            SwaggerDocument document,
-            SwaggerToCSharpClientGeneratorSettings settings)
-        {
-            _document = document;
-            _exceptionSchema = exceptionSchema;
-            _settings = settings;
-
-            Class = controllerClassName;
-            Operations = operations;
-
-            ExceptionClass = _settings.ExceptionClass.Replace("{controller}", controllerName);
-            ResponseClass = _settings.ResponseClass.Replace("{controller}", controllerName);
-        }
-
-        /// <summary>Gets or sets a value indicating whether to generate client contracts (i.e. client interfaces).</summary>
-        public bool GenerateContracts { get; set; }
-
-        /// <summary>Gets or sets a value indicating whether to generate implementation classes.</summary>
-        public bool GenerateImplementation { get; set; }
-
-        /// <summary>Gets the class name.</summary>
-        public string Class { get; }
-
-        /// <summary>Gets the base class name.</summary>
-        public string BaseClass => _settings.ClientBaseClass;
-
-        /// <summary>Gets a value indicating whether the client has a base class.</summary>
-        public bool HasBaseClass => !string.IsNullOrEmpty(_settings.ClientBaseClass);
-
-        /// <summary>Gets a value indicating whether the client has configuration class.</summary>
-        public bool HasConfigurationClass => !string.IsNullOrEmpty(_settings.ConfigurationClass);
-
-        /// <summary>Gets the configuration class name.</summary>
-        public string ConfigurationClass => _settings.ConfigurationClass;
-
-        /// <summary>Gets a value indicating whether the client has a base type.</summary>
-        public bool HasBaseType => _settings.GenerateClientInterfaces || HasBaseClass;
-
-        /// <summary>Gets or sets a value indicating whether an HttpClient instance is injected.</summary>
-        public bool InjectHttpClient => _settings.InjectHttpClient;
-
-        /// <summary>Gets a value indicating whether to use a HTTP client creation method.</summary>
-        public bool UseHttpClientCreationMethod => _settings.UseHttpClientCreationMethod;
-
-        /// <summary>Gets a value indicating whether to use a HTTP request message creation method.</summary>
-        public bool UseHttpRequestMessageCreationMethod => _settings.UseHttpRequestMessageCreationMethod;
-
-        /// <summary>Gets a value indicating whether to generate client interfaces.</summary>
-        public bool GenerateClientInterfaces => _settings.GenerateClientInterfaces;
-
-        /// <summary>Gets a value indicating whether to wrap success responses to allow full response access.</summary>
-        public bool WrapSuccessResponses => _settings.WrapSuccessResponses;
-
-        /// <summary>Gets the response class name.</summary>
-        public string ResponseClass { get; }
-
-        /// <summary>Gets the service base URL.</summary>
-        public string BaseUrl => _document.BaseUrl;
-
-        /// <summary>Gets a value indicating whether the client has operations.</summary>
-        public bool HasOperations => Operations.Any();
-
-        /// <summary>Gets the exception class name.</summary>
-        public string ExceptionClass { get; }
-
         /// <summary>Gets a value indicating whether to generate optional parameters.</summary>
         public bool GenerateOptionalParameters => _settings.GenerateOptionalParameters;
 
@@ -218,5 +106,4 @@
         private bool RequiresJsonExceptionConverter =>
             _document.Operations.Any(o => o.Operation.AllResponses.Any(r => r.Value.InheritsExceptionSchema(_exceptionSchema)));
     }
->>>>>>> fd702685
 }