//-----------------------------------------------------------------------
// <copyright file="WebApiToSwaggerGeneratorSettings.cs" company="NSwag">
//     Copyright (c) Rico Suter. All rights reserved.
// </copyright>
// <license>https://github.com/NSwag/NSwag/blob/master/LICENSE.md</license>
// <author>Rico Suter, mail@rsuter.com</author>
//-----------------------------------------------------------------------

using System.Collections.Generic;
using Newtonsoft.Json;
using NJsonSchema;
using NJsonSchema.Generation;
using NSwag.CodeGeneration.SwaggerGenerators.WebApi.Processors;

namespace NSwag.CodeGeneration.SwaggerGenerators.WebApi
{
    /// <summary>Settings for the <see cref="WebApiToSwaggerGenerator"/>.</summary>
    public class WebApiToSwaggerGeneratorSettings : JsonSchemaGeneratorSettings
    {
        /// <summary>Initializes a new instance of the <see cref="WebApiToSwaggerGeneratorSettings"/> class.</summary>
        public WebApiToSwaggerGeneratorSettings()
        {
            NullHandling = NullHandling.Swagger;
<<<<<<< HEAD
            GenerateXmlObjects = true;
=======
            AddMissingPathParameters = true; 
>>>>>>> 408399e4

            OperationProcessors.Add(new OperationParameterProcessor(this));
            OperationProcessors.Add(new OperationResponseProcessor(this));
        }

        /// <summary>Gets or sets the default Web API URL template.</summary>
        public string DefaultUrlTemplate { get; set; } = "api/{controller}/{id}";

        /// <summary>Gets or sets the Swagger specification title.</summary>
        public string Title { get; set; } = "Web API Swagger specification";

        /// <summary>Gets or sets the Swagger specification description.</summary>
        public string Description { get; set; }

        /// <summary>Gets or sets the Swagger specification version.</summary>
        public string Version { get; set; } = "1.0.0";

        /// <summary>Gets the operation processor.</summary>
        [JsonIgnore]
        public IList<IOperationProcessor> OperationProcessors { get; } = new List<IOperationProcessor>
        {
            new OperationSummaryAndDescriptionProcessor(),
            new OperationTagsProcessor()
        };

        /// <summary>Gets the operation processor.</summary>
        [JsonIgnore]
        public IList<IDocumentProcessor> DocumentProcessors { get; } = new List<IDocumentProcessor>
        {
            new DocumentTagsProcessor()
        };

        /// <summary>Gets or sets the document template representing the initial Swagger specification (JSON data).</summary>
        public string DocumentTemplate { get; set; }

        /// <summary>Gets or sets a value indicating whether the controllers are hosted by ASP.NET Core.</summary>
        public bool IsAspNetCore { get; set; }

        /// <summary>Gets or sets a value indicating whether to add path parameters which are missing in the action method.</summary>
        public bool AddMissingPathParameters { get; set; }
    }
}<|MERGE_RESOLUTION|>--- conflicted
+++ resolved
@@ -1,70 +1,67 @@
-//-----------------------------------------------------------------------
-// <copyright file="WebApiToSwaggerGeneratorSettings.cs" company="NSwag">
-//     Copyright (c) Rico Suter. All rights reserved.
-// </copyright>
-// <license>https://github.com/NSwag/NSwag/blob/master/LICENSE.md</license>
-// <author>Rico Suter, mail@rsuter.com</author>
-//-----------------------------------------------------------------------
-
-using System.Collections.Generic;
-using Newtonsoft.Json;
-using NJsonSchema;
-using NJsonSchema.Generation;
-using NSwag.CodeGeneration.SwaggerGenerators.WebApi.Processors;
-
-namespace NSwag.CodeGeneration.SwaggerGenerators.WebApi
-{
-    /// <summary>Settings for the <see cref="WebApiToSwaggerGenerator"/>.</summary>
-    public class WebApiToSwaggerGeneratorSettings : JsonSchemaGeneratorSettings
-    {
-        /// <summary>Initializes a new instance of the <see cref="WebApiToSwaggerGeneratorSettings"/> class.</summary>
-        public WebApiToSwaggerGeneratorSettings()
-        {
-            NullHandling = NullHandling.Swagger;
-<<<<<<< HEAD
-            GenerateXmlObjects = true;
-=======
-            AddMissingPathParameters = true; 
->>>>>>> 408399e4
-
-            OperationProcessors.Add(new OperationParameterProcessor(this));
-            OperationProcessors.Add(new OperationResponseProcessor(this));
-        }
-
-        /// <summary>Gets or sets the default Web API URL template.</summary>
-        public string DefaultUrlTemplate { get; set; } = "api/{controller}/{id}";
-
-        /// <summary>Gets or sets the Swagger specification title.</summary>
-        public string Title { get; set; } = "Web API Swagger specification";
-
-        /// <summary>Gets or sets the Swagger specification description.</summary>
-        public string Description { get; set; }
-
-        /// <summary>Gets or sets the Swagger specification version.</summary>
-        public string Version { get; set; } = "1.0.0";
-
-        /// <summary>Gets the operation processor.</summary>
-        [JsonIgnore]
-        public IList<IOperationProcessor> OperationProcessors { get; } = new List<IOperationProcessor>
-        {
-            new OperationSummaryAndDescriptionProcessor(),
-            new OperationTagsProcessor()
-        };
-
-        /// <summary>Gets the operation processor.</summary>
-        [JsonIgnore]
-        public IList<IDocumentProcessor> DocumentProcessors { get; } = new List<IDocumentProcessor>
-        {
-            new DocumentTagsProcessor()
-        };
-
-        /// <summary>Gets or sets the document template representing the initial Swagger specification (JSON data).</summary>
-        public string DocumentTemplate { get; set; }
-
-        /// <summary>Gets or sets a value indicating whether the controllers are hosted by ASP.NET Core.</summary>
-        public bool IsAspNetCore { get; set; }
-
-        /// <summary>Gets or sets a value indicating whether to add path parameters which are missing in the action method.</summary>
-        public bool AddMissingPathParameters { get; set; }
-    }
+//-----------------------------------------------------------------------
+// <copyright file="WebApiToSwaggerGeneratorSettings.cs" company="NSwag">
+//     Copyright (c) Rico Suter. All rights reserved.
+// </copyright>
+// <license>https://github.com/NSwag/NSwag/blob/master/LICENSE.md</license>
+// <author>Rico Suter, mail@rsuter.com</author>
+//-----------------------------------------------------------------------
+
+using System.Collections.Generic;
+using Newtonsoft.Json;
+using NJsonSchema;
+using NJsonSchema.Generation;
+using NSwag.CodeGeneration.SwaggerGenerators.WebApi.Processors;
+
+namespace NSwag.CodeGeneration.SwaggerGenerators.WebApi
+{
+    /// <summary>Settings for the <see cref="WebApiToSwaggerGenerator"/>.</summary>
+    public class WebApiToSwaggerGeneratorSettings : JsonSchemaGeneratorSettings
+    {
+        /// <summary>Initializes a new instance of the <see cref="WebApiToSwaggerGeneratorSettings"/> class.</summary>
+        public WebApiToSwaggerGeneratorSettings()
+        {
+            NullHandling = NullHandling.Swagger;
+            GenerateXmlObjects = true;
+            AddMissingPathParameters = true; 
+
+            OperationProcessors.Add(new OperationParameterProcessor(this));
+            OperationProcessors.Add(new OperationResponseProcessor(this));
+        }
+
+        /// <summary>Gets or sets the default Web API URL template.</summary>
+        public string DefaultUrlTemplate { get; set; } = "api/{controller}/{id}";
+
+        /// <summary>Gets or sets the Swagger specification title.</summary>
+        public string Title { get; set; } = "Web API Swagger specification";
+
+        /// <summary>Gets or sets the Swagger specification description.</summary>
+        public string Description { get; set; }
+
+        /// <summary>Gets or sets the Swagger specification version.</summary>
+        public string Version { get; set; } = "1.0.0";
+
+        /// <summary>Gets the operation processor.</summary>
+        [JsonIgnore]
+        public IList<IOperationProcessor> OperationProcessors { get; } = new List<IOperationProcessor>
+        {
+            new OperationSummaryAndDescriptionProcessor(),
+            new OperationTagsProcessor()
+        };
+
+        /// <summary>Gets the operation processor.</summary>
+        [JsonIgnore]
+        public IList<IDocumentProcessor> DocumentProcessors { get; } = new List<IDocumentProcessor>
+        {
+            new DocumentTagsProcessor()
+        };
+
+        /// <summary>Gets or sets the document template representing the initial Swagger specification (JSON data).</summary>
+        public string DocumentTemplate { get; set; }
+
+        /// <summary>Gets or sets a value indicating whether the controllers are hosted by ASP.NET Core.</summary>
+        public bool IsAspNetCore { get; set; }
+
+        /// <summary>Gets or sets a value indicating whether to add path parameters which are missing in the action method.</summary>
+        public bool AddMissingPathParameters { get; set; }
+    }
 }