--- conflicted
+++ resolved
@@ -1,4 +1,3 @@
-<<<<<<< HEAD
 //-----------------------------------------------------------------------
 // <copyright file="SwaggerToCSharpGeneratorSettings.cs" company="NSwag">
 //     Copyright (c) Rico Suter. All rights reserved.
@@ -48,48 +47,8 @@
 
         /// <summary>Gets or sets the name of the response class (supports the '{controller}' placeholder).</summary>
         public string ResponseClass { get; set; }
-    }
-=======
-//-----------------------------------------------------------------------
-// <copyright file="SwaggerToCSharpGeneratorSettings.cs" company="NSwag">
-//     Copyright (c) Rico Suter. All rights reserved.
-// </copyright>
-// <license>https://github.com/NSwag/NSwag/blob/master/LICENSE.md</license>
-// <author>Rico Suter, mail@rsuter.com</author>
-//-----------------------------------------------------------------------
-
-using NJsonSchema;
-using NJsonSchema.CodeGeneration;
-using NJsonSchema.CodeGeneration.CSharp;
-
-namespace NSwag.CodeGeneration.CSharp
-{
-    /// <summary>Settings for the <see cref="SwaggerToCSharpGeneratorBase"/>.</summary>
-    public abstract class SwaggerToCSharpGeneratorSettings : ClientGeneratorBaseSettings
-    {
-        /// <summary>Initializes a new instance of the <see cref="SwaggerToCSharpClientGeneratorSettings"/> class.</summary>
-        protected SwaggerToCSharpGeneratorSettings()
-        {
-            AdditionalNamespaceUsages = null;
-            CSharpGeneratorSettings = new CSharpGeneratorSettings
-            {
-                Namespace = "MyNamespace",
-                NullHandling = NullHandling.Swagger, 
-                TemplateFactory = new DefaultTemplateFactory()
-            };
-        }
-
-        /// <summary>Gets or sets the CSharp generator settings.</summary>
-        public CSharpGeneratorSettings CSharpGeneratorSettings { get; }
-
-        /// <summary>Gets or sets the additional namespace usages.</summary>
-        public string[] AdditionalNamespaceUsages { get; set; }
-
-        /// <summary>Gets the code generator settings.</summary>
-        public override CodeGeneratorSettingsBase CodeGeneratorSettings => CSharpGeneratorSettings;
 
         /// <summary>Gets or sets a value indicating whether to reorder parameters (required first, optional at the end) and generate optional C# parameters (default: false).</summary>
         public bool GenerateOptionalParameters { get; set; }
     }
->>>>>>> fd702685
 }