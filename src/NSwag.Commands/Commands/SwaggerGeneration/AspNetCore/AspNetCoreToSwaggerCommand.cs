--- conflicted
+++ resolved
@@ -222,9 +222,6 @@
 
         protected override async Task<string> RunIsolatedAsync(AssemblyLoader.AssemblyLoader assemblyLoader)
         {
-<<<<<<< HEAD
-            using (var testServer = await CreateTestServerAsync(assemblyLoader))
-=======
             Settings.DocumentTemplate = await GetDocumentTemplateAsync();
             InitializeCustomTypes(assemblyLoader);
 
@@ -232,8 +229,7 @@
             var assemblies = await LoadAssembliesAsync(AssemblyPaths, assemblyLoader).ConfigureAwait(false);
             var startupType = assemblies.First().ExportedTypes.First(t => t.Name == "Startup"); // TODO: Use .NET Core startup lookup or provide setting
 
-            using (var testServer = new TestServer(new WebHostBuilder().UseStartup(startupType)))
->>>>>>> 20eac8dd
+            using (var testServer = await CreateTestServerAsync(assemblyLoader))
             {
                 // See https://github.com/aspnet/Mvc/issues/5690
 
