--- conflicted
+++ resolved
@@ -20,11 +20,7 @@
     <IISExpressAnonymousAuthentication />
     <IISExpressWindowsAuthentication />
     <IISExpressUseClassicPipelineMode />
-<<<<<<< HEAD
-    <TypeScriptToolsVersion>2.0</TypeScriptToolsVersion>
-=======
     <TypeScriptToolsVersion>2.2</TypeScriptToolsVersion>
->>>>>>> 810d7267
     <UseGlobalApplicationHostFile />
   </PropertyGroup>
   <PropertyGroup Condition=" '$(Configuration)|$(Platform)' == 'Debug|AnyCPU' ">
@@ -67,13 +63,8 @@
       <HintPath>..\packages\Newtonsoft.Json.9.0.1\lib\net45\Newtonsoft.Json.dll</HintPath>
       <Private>True</Private>
     </Reference>
-<<<<<<< HEAD
     <Reference Include="NJsonSchema, Version=8.7.6267.38130, Culture=neutral, PublicKeyToken=c2f9c3bdfae56102, processorArchitecture=MSIL">
       <HintPath>..\packages\NJsonSchema.8.7.6267.38130\lib\net45\NJsonSchema.dll</HintPath>
-=======
-    <Reference Include="NJsonSchema, Version=8.6.6263.34621, Culture=neutral, PublicKeyToken=c2f9c3bdfae56102, processorArchitecture=MSIL">
-      <HintPath>..\packages\NJsonSchema.8.6.6263.34621\lib\net45\NJsonSchema.dll</HintPath>
->>>>>>> 810d7267
       <Private>True</Private>
     </Reference>
     <Reference Include="Owin, Version=1.0.0.0, Culture=neutral, PublicKeyToken=f0ebd12fd5e55cc5, processorArchitecture=MSIL">
