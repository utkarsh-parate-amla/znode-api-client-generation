<?xml version="1.0" encoding="utf-8"?>
<package xmlns="http://schemas.microsoft.com/packaging/2011/08/nuspec.xsd">
  <metadata>
    <id>NSwag.MSBuild</id>
<<<<<<< HEAD
    <version>11.5.1.1</version>
=======
    <version>11.5.1.3</version>
>>>>>>> 9725f0cc
    <authors>Rico Suter</authors>
    <owners>Rico Suter</owners>
    <requireLicenseAcceptance>false</requireLicenseAcceptance>
    <licenseUrl>https://github.com/NSwag/NSwag/blob/master/LICENSE.md</licenseUrl>
    <projectUrl>https://github.com/NSwag/NSwag</projectUrl>
    <iconUrl>https://raw.githubusercontent.com/NSwag/NSwag/master/assets/NuGetIcon.png</iconUrl>
    <description>NSwag: The Swagger API toolchain for .NET and TypeScript</description>
    <tags>Swagger Documentation WebApi AspNet TypeScript CodeGen</tags>
    <developmentDependency>true</developmentDependency>
    <dependencies />
    <references />
  </metadata>
  <files>
    <file src="NSwag.MSBuild.props" target="build" />

    <file src="..\NSwag.Console\bin\Release\net461\*" target="build/full" />    
    <file src="..\NSwag.Console.x86\bin\Release\net461\NSwag.x86.exe" target="build/full" />
    <file src="..\NSwag.Console.x86\bin\Release\net461\NSwag.x86.exe.config" target="build/full" />

    <file src="..\NSwag.ConsoleCore\bin\release\netcoreapp1.0\Publish\*" target="build/netcoreapp1.0" />
    <file src="..\NSwag.ConsoleCore\bin\release\netcoreapp1.1\Publish\*" target="build/netcoreapp1.1" />
    <file src="..\NSwag.ConsoleCore\bin\release\netcoreapp2.0\Publish\*" target="build/netcoreapp1.2" />
  </files>
</package><|MERGE_RESOLUTION|>--- conflicted
+++ resolved
@@ -2,11 +2,7 @@
 <package xmlns="http://schemas.microsoft.com/packaging/2011/08/nuspec.xsd">
   <metadata>
     <id>NSwag.MSBuild</id>
-<<<<<<< HEAD
-    <version>11.5.1.1</version>
-=======
     <version>11.5.1.3</version>
->>>>>>> 9725f0cc
     <authors>Rico Suter</authors>
     <owners>Rico Suter</owners>
     <requireLicenseAcceptance>false</requireLicenseAcceptance>
