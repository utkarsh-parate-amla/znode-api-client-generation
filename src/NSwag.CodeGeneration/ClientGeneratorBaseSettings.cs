--- conflicted
+++ resolved
@@ -19,17 +19,11 @@
         protected ClientGeneratorBaseSettings()
         {
             GenerateClientClasses = true;
-<<<<<<< HEAD
+            SuppressClientClassesOutput = false;
+            SuppressClientInterfacesOutput = false;
             GenerateDtoTypes = false;
             GenerateClientInterfaces = true;
             OperationNameGenerator = new MultipleClientsFromFirstTagAndPathSegmentsOperationNameGenerator();
-=======
-            SuppressClientClassesOutput = false;
-            SuppressClientInterfacesOutput = false;
-            GenerateDtoTypes = true;
-
-            OperationNameGenerator = new MultipleClientsFromOperationIdOperationNameGenerator();
->>>>>>> c6f21285
             ParameterNameGenerator = new DefaultParameterNameGenerator();
             GenerateResponseClasses = true;
             ResponseClass = "SwaggerResponse";
@@ -51,11 +45,8 @@
         /// <summary>Gets or sets a value indicating whether to generate interfaces for the client classes (default: false).</summary>
         public bool GenerateClientInterfaces { get; set; }
 
-<<<<<<< HEAD
-=======
         /// <summary>Gets or sets a value indicating whether to generate the output of interfaces for the client classes (default: false).</summary>
         public bool SuppressClientInterfacesOutput { get; set; }
->>>>>>> c6f21285
 
         /// <summary>Gets or sets a value indicating whether to generate client types (default: true).</summary>
         public bool GenerateClientClasses { get; set; }
