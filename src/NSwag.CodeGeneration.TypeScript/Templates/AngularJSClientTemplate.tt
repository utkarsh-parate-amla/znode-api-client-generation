--- conflicted
+++ resolved
@@ -18,13 +18,8 @@
 <#}#>
 
 export class <#=Model.Class#> <#if(Model.HasClientBaseClass){#>extends <#=Model.ClientBaseClass#> <#}#><#if(Model.GenerateClientInterfaces){#>implements I<#=Model.Class#> <#}#>{
-<<<<<<< HEAD
     private baseUrl: string<#if(Model.SupportsStrictNullChecks){#> | undefined<#}#> = undefined; 
     private http: ng.IHttpService; 
-=======
-    private http: ng.IHttpService;
-    private baseUrl: string;
->>>>>>> b9b7c5eb
     protected jsonParseReviver: <#if(Model.SupportsStrictNullChecks){#>((key: string, value: any) => any) | undefined<#}else{#>(key: string, value: any) => any<#}#> = undefined;
 
 <#if(!Model.HasExtendedConstructor){#>
@@ -35,26 +30,10 @@
         this.http = $http;
         this.baseUrl = baseUrl ? baseUrl : "<#=Model.BaseUrl#>";
     }
-<<<<<<< HEAD
-<#if(Model.HasExtensionClass && !Model.HasClientBaseClass){#>
-<#  if(Model.UseTransformOptionsMethod){#>
-
-    protected transformOptions(options: any) {
-        throw new Error("transformOptions is not implemented.");
-    }
-<#  }#>
-<#  if(Model.UseTransformResultMethod){#>
-
-    protected transformResult(url: string, _response: any, processor: (_response: any) => any) {
-        return processor(_response);
-    }
-<#  }#>
-=======
 <#}#>
 <#if(Model.HasExtensionCode){#>
     <#=Model.ExtensionCode#>
 	
->>>>>>> b9b7c5eb
 <#}#>
 <#foreach(var operation in Model.Operations){#>
 
