--- conflicted
+++ resolved
@@ -139,7 +139,6 @@
             throw new System.ArgumentNullException("{{ operation.ContentParameter.VariableName }}");
 
 {%     endif -%}
-<<<<<<< HEAD
         string endpoint = ZnodeAdminSettings.ZnodeApiRootUri;
         endpoint += "/" + "{{ operation.Path }}";
         {%     for parameter in operation.PathParameters -%}
@@ -163,198 +162,6 @@
         try
         {
            ApiStatus status = new ApiStatus();
-=======
-{%     if InjectHttpClient -%}
-        var client_ = _httpClient;
-{%     elsif UseHttpClientCreationMethod -%}
-        var client_ = await CreateHttpClientAsync(cancellationToken).ConfigureAwait(false);
-{%     else -%}
-        var client_ = new {{ HttpClientType }}();
-{%     endif -%}
-{%     if InjectHttpClient == false and DisposeHttpClient -%}
-        var disposeClient_ = true;
-{%     else -%}
-        var disposeClient_ = false;
-{%     endif -%}
-        try
-        {
-{%     if UseHttpRequestMessageCreationMethod -%}
-            using (var request_ = await CreateHttpRequestMessageAsync(cancellationToken).ConfigureAwait(false))
-{%     else -%}
-            using (var request_ = new System.Net.Http.HttpRequestMessage())
-{%     endif -%}
-            {
-{%     for parameter in operation.HeaderParameters %}
-{%         if parameter.IsRequired -%}
-                if ({{ parameter.VariableName }} == null)
-                    throw new System.ArgumentNullException("{{ parameter.VariableName }}");
-                {% template Client.Class.HeaderParameter %}
-{%         else -%}
-                if ({{ parameter.VariableName }} != null)
-                    {% template Client.Class.HeaderParameter %}
-{%         endif -%}
-{%     endfor -%}
-{%     if operation.HasContent -%}
-{%         if operation.HasBinaryBodyParameter -%}
-{%             if operation.ContentParameter.HasBinaryBodyWithMultipleMimeTypes -%}
-                var content_ = new System.Net.Http.StreamContent({{ operation.ContentParameter.VariableName }}.Data);
-                content_.Headers.ContentType = System.Net.Http.Headers.MediaTypeHeaderValue.Parse({{ operation.ContentParameter.VariableName }}.ContentType);
-{%             else -%}
-                var content_ = new System.Net.Http.StreamContent({{ operation.ContentParameter.VariableName }});
-                content_.Headers.ContentType = System.Net.Http.Headers.MediaTypeHeaderValue.Parse("{{ operation.Consumes }}");
-{%             endif -%}
-{%         elsif operation.HasXmlBodyParameter -%}
-                var content_ = new System.Net.Http.StringContent({{ operation.ContentParameter.VariableName }});
-                content_.Headers.ContentType = System.Net.Http.Headers.MediaTypeHeaderValue.Parse("{{ operation.Consumes }}");
-{%         elsif operation.ConsumesFormUrlEncoded -%}
-                var json_ = {% if UseSystemTextJson %}System.Text.Json.JsonSerializer.SerializeToUtf8Bytes{% else %}Newtonsoft.Json.JsonConvert.SerializeObject{% endif %}({{ operation.ContentParameter.VariableName }}, _settings.Value);
-                var dictionary_ = {% if UseSystemTextJson %}System.Text.Json.JsonSerializer.Deserialize{% else %}Newtonsoft.Json.JsonConvert.DeserializeObject{% endif %}<System.Collections.Generic.Dictionary<string, string>>(json_, _settings.Value);
-                var content_ = new System.Net.Http.FormUrlEncodedContent(dictionary_);
-                content_.Headers.ContentType = System.Net.Http.Headers.MediaTypeHeaderValue.Parse("{{ operation.Consumes }}");
-{%         elsif operation.HasPlainTextBodyParameter -%}
-                var content_ = new System.Net.Http.StringContent({{ operation.ContentParameter.VariableName }});
-                content_.Headers.ContentType = System.Net.Http.Headers.MediaTypeHeaderValue.Parse("{{ operation.Consumes }}");
-{%         else -%}
-                var json_ = {% if UseSystemTextJson %}System.Text.Json.JsonSerializer.SerializeToUtf8Bytes{% else %}Newtonsoft.Json.JsonConvert.SerializeObject{% endif %}({{ operation.ContentParameter.VariableName }}, {% if SerializeTypeInformation %}typeof({{ operation.ContentParameter.Type }}), {% endif %}{% if UseRequestAndResponseSerializationSettings %}_requestSettings{% else %}_settings{% endif %}.Value);
-                var content_ = new System.Net.Http.{% if UseSystemTextJson %}ByteArrayContent{% else %}StringContent{% endif %}(json_);
-                content_.Headers.ContentType = System.Net.Http.Headers.MediaTypeHeaderValue.Parse("{{ operation.Consumes }}");
-{%         endif -%}
-                request_.Content = content_;
-{%     else -%}
-{%         if operation.HasFormParameters -%}
-{%             if operation.ConsumesFormUrlEncoded -%}
-                var keyValues_ = new System.Collections.Generic.List<System.Collections.Generic.KeyValuePair<string, string>>();
-{%                 for parameter in operation.FormParameters -%}
-{%                     if parameter.IsNullable -%}
-                if ({{ parameter.VariableName }} != null)
-{%                     else -%}
-                if ({{ parameter.VariableName }} == null)
-                    throw new System.ArgumentNullException("{{ parameter.VariableName }}");
-                else
-{%                     endif -%}
-                    keyValues_.Add(new System.Collections.Generic.KeyValuePair<string, string>("{{ parameter.Name }}", ConvertToString({{ parameter.VariableName }}, System.Globalization.CultureInfo.InvariantCulture)));
-{%                 endfor -%}
-                request_.Content = new System.Net.Http.FormUrlEncodedContent(keyValues_);
-{%             else -%}
-                var boundary_ = System.Guid.NewGuid().ToString();
-                var content_ = new System.Net.Http.MultipartFormDataContent(boundary_);
-                content_.Headers.Remove("Content-Type");
-                content_.Headers.TryAddWithoutValidation("Content-Type", "multipart/form-data; boundary=" + boundary_);
-{%                 for parameter in operation.FormParameters %}
-{%                     if parameter.IsNullable -%}
-                if ({{ parameter.VariableName }} != null)
-{%                     else -%}
-                if ({{ parameter.VariableName }} == null)
-                    throw new System.ArgumentNullException("{{ parameter.VariableName }}");
-                else
-{%                     endif -%}
-                {
-{%                     if parameter.IsFile -%}
-{%                         if parameter.IsArray -%}
-                    foreach (var item_ in {{ parameter.VariableName }})
-                    {
-                        var content_{{ parameter.VariableName }}_ = new System.Net.Http.StreamContent(item_.Data);
-                        if (!string.IsNullOrEmpty(item_.ContentType))
-                            content_{{ parameter.VariableName }}_.Headers.ContentType = System.Net.Http.Headers.MediaTypeHeaderValue.Parse(item_.ContentType);
-                        content_.Add(content_{{ parameter.VariableName }}_, "{{ parameter.Name }}", item_.FileName ?? "{{ parameter.Name }}");
-                    }
-{%                         else -%}
-                    var content_{{ parameter.VariableName }}_ = new System.Net.Http.StreamContent({{ parameter.VariableName }}.Data);
-                    if (!string.IsNullOrEmpty({{ parameter.VariableName }}.ContentType))
-                        content_{{ parameter.VariableName }}_.Headers.ContentType = System.Net.Http.Headers.MediaTypeHeaderValue.Parse({{ parameter.VariableName }}.ContentType);
-                    content_.Add(content_{{ parameter.VariableName }}_, "{{ parameter.Name }}", {{ parameter.VariableName }}.FileName ?? "{{ parameter.Name }}");
-{%                         endif -%}
-{%                     elsif parameter.IsArray -%}
-                    foreach (var item_ in {{ parameter.VariableName }})
-                    {
-                        content_.Add(new System.Net.Http.StringContent(ConvertToString(item_, System.Globalization.CultureInfo.InvariantCulture)), "{{ parameter.Name }}");
-                    }
-{%                     elsif parameter.IsObject -%}
-                    var json_ = {% if UseSystemTextJson %}System.Text.Json.JsonSerializer.SerializeToUtf8Bytes{% else %}Newtonsoft.Json.JsonConvert.SerializeObject{% endif %}({{ parameter.VariableName }}, {% if UseRequestAndResponseSerializationSettings %}_requestSettings{% else %}_settings{% endif %}.Value);
-                    content_.Add(new System.Net.Http.{% if UseSystemTextJson %}ByteArrayContent(json_{% else %}StringContent(json_, System.Text.Encoding.UTF8, "application/json"{% endif %}), "{{ parameter.Name }}");
-{%                     else -%}
-                    content_.Add(new System.Net.Http.StringContent(ConvertToString({{ parameter.VariableName }}, System.Globalization.CultureInfo.InvariantCulture)), "{{ parameter.Name }}");
-{%                     endif -%}
-                }
-{%                 endfor -%}
-                request_.Content = content_;
-{%             endif -%}
-{%         elsif operation.IsGetOrDeleteOrHead == false -%}
-                request_.Content = new System.Net.Http.StringContent(string.Empty, System.Text.Encoding.UTF8, "{{ operation.Produces }}");
-{%         endif -%}
-{%     endif -%}
-                request_.Method = new System.Net.Http.HttpMethod("{{ operation.HttpMethodUpper | upcase }}");
-{%     if operation.HasResultType and operation.HasAcceptHeaderParameterParameter == false -%}
-                request_.Headers.Accept.Add(System.Net.Http.Headers.MediaTypeWithQualityHeaderValue.Parse("{{ operation.Produces }}"));
-{%     endif -%}
-
-                var urlBuilder_ = new System.Text.StringBuilder();
-                {% if UseBaseUrl %}if (!string.IsNullOrEmpty(BaseUrl)) urlBuilder_.Append(BaseUrl);{% endif %}
-                // Operation Path: "{{ operation.Path }}"
-{%     if operation.Path contains "{" -%}
-{%        assign pathParts = operation.Path | split: "{" -%}
-{%        for pathPart in pathParts -%}
-{%            if pathPart contains "}" -%}
-{%                assign pathParameterParts = pathPart | split: "}" -%}
-{%                assign pathParameterFound = true -%}
-{%                for parameter in operation.PathParameters -%}
-{%                    if parameter.Name == pathParameterParts[0] -%}
-{%                        if parameter.IsOptional -%}
-{%                            assign pathParameterFound = false -%}
-        if ({{ parameter.VariableName }} != null)
-        {
-            {% template Client.Class.PathParameter %}
-        }
-        else
-            if (urlBuilder_.Length > 0) urlBuilder_.Length--;
-{%                        else -%}
-                {% template Client.Class.PathParameter %}
-{%                        endif -%}
-{%                    endif -%}
-{%                endfor -%}
-{%                comment -%} >>> just in case {% endcomment -%}
-{%                unless pathParameterFound -%}
-                urlBuilder_.Append("{{ '{' }}{{ pathParameterParts[0] }}{{ '}' }}");
-{%                endunless -%}
-{%                comment -%} <<< just in case {% endcomment -%}
-{%                assign nonParameterPartLengh = pathParameterParts[1] | size -%}
-{%                if nonParameterPartLengh == 1 -%}
-                urlBuilder_.Append('{{ pathParameterParts[1] }}');
-{%                elsif nonParameterPartLengh > 0 -%}
-                urlBuilder_.Append("{{ pathParameterParts[1] }}");
-{%                endif -%}
-{%            else -%}
-{%                 unless pathPart == "" -%}
-                urlBuilder_.Append("{{ pathPart }}");
-{%                 endunless -%}
-{%            endif -%}
-{%        endfor -%}
-{%    else -%}
-{%        unless operation.Path == "" -%}
-                urlBuilder_.Append("{{ operation.Path }}");
-{%        endunless -%}
-{%    endif -%}
-{%     if operation.HasQueryParameters -%}
-        urlBuilder_.Append('?');
-{%         for parameter in operation.QueryParameters -%}
-{%             if parameter.IsOptional -%}
-        if ({{ parameter.VariableName }} != null)
-        {
-            {% template Client.Class.QueryParameter %}
-        }
-{%             else -%}
-        {% template Client.Class.QueryParameter %}
-{%             endif -%}
-{%         endfor -%}
-        urlBuilder_.Length--;
-{%     endif -%}
-
-{% if GeneratePrepareRequestAndProcessResponseAsAsyncMethods %}
-                await PrepareRequestAsync(client_, request_, urlBuilder_, cancellationToken).ConfigureAwait(false);
-{% else -%}
-                PrepareRequest(client_, request_, urlBuilder_);
-{% endif -%}
->>>>>>> c6f21285
 
 {%         if operation.IsGet -%}
            response_ = await GetResourceFromEndpointAsync(endpoint, status, cancellationToken).ConfigureAwait(false);
@@ -366,17 +173,7 @@
            response_ = await PutResourceToEndpointAsync(endpoint, JsonConvert.SerializeObject({% for parameter in operation.Parameters %}{% if forloop.last %}{{ parameter.VariableName }}{% endif %}{% endfor %}), status, cancellationToken).ConfigureAwait(false);
 {%     endif -%}
 
-<<<<<<< HEAD
             var headers_ = System.Linq.Enumerable.ToDictionary(response_.Headers, h_ => h_.Key, h_ => h_.Value);
-=======
-                var response_ = await client_.SendAsync(request_, System.Net.Http.HttpCompletionOption.ResponseHeadersRead, cancellationToken).ConfigureAwait(false);
-                var disposeResponse_ = true;
-                try
-                {
-                    var headers_ = new System.Collections.Generic.Dictionary<string, System.Collections.Generic.IEnumerable<string>>();
-                    foreach (var item_ in response_.Headers)
-                        headers_[item_.Key] = item_.Value;
->>>>>>> c6f21285
                     if (response_.Content != null && response_.Content.Headers != null)
                     {
                         foreach (var item_ in response_.Content.Headers)
